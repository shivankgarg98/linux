--- conflicted
+++ resolved
@@ -268,11 +268,7 @@
 
 	/* Set up a fresh cursor and empty the inobt cache. */
 	iwag->nr_recs = 0;
-<<<<<<< HEAD
-	error = xfs_ialloc_read_agi(pag, tp, agi_bpp);
-=======
 	error = xfs_ialloc_read_agi(pag, tp, 0, agi_bpp);
->>>>>>> 0c383648
 	if (error)
 		return error;
 	*curpp = xfs_inobt_init_cursor(pag, tp, *agi_bpp);
@@ -389,11 +385,7 @@
 	}
 
 	/* ...and recreate the cursor just past where we left off. */
-<<<<<<< HEAD
-	error = xfs_ialloc_read_agi(iwag->pag, iwag->tp, agi_bpp);
-=======
 	error = xfs_ialloc_read_agi(iwag->pag, iwag->tp, 0, agi_bpp);
->>>>>>> 0c383648
 	if (error)
 		return error;
 	*curpp = xfs_inobt_init_cursor(iwag->pag, iwag->tp, *agi_bpp);
