--- conflicted
+++ resolved
@@ -141,8 +141,6 @@
 		static_branch_enable(&mte_async_or_asymm_mode);
 }
 
-<<<<<<< HEAD
-=======
 void mte_enable_kernel_asymm(void)
 {
 	if (cpus_have_cap(ARM64_MTE_ASYMM)) {
@@ -170,7 +168,6 @@
 }
 #endif
 
->>>>>>> e6359798
 #ifdef CONFIG_KASAN_HW_TAGS
 void mte_check_tfsr_el1(void)
 {
@@ -191,7 +188,6 @@
 
 static void mte_update_sctlr_user(struct task_struct *task)
 {
-<<<<<<< HEAD
 	/*
 	 * This must be called with preemption disabled and can only be called
 	 * on the current or next task since the CPU must match where the thread
@@ -210,25 +206,6 @@
 	else if (resolved_mte_tcf & MTE_CTRL_TCF_SYNC)
 		sctlr |= SCTLR_EL1_TCF0_SYNC;
 	task->thread.sctlr_user = sctlr;
-=======
-	/*
-	 * This must be called with preemption disabled and can only be called
-	 * on the current or next task since the CPU must match where the thread
-	 * is going to run. The caller is responsible for calling
-	 * update_sctlr_el1() later in the same preemption disabled block.
-	 */
-	unsigned long sctlr = task->thread.sctlr_user;
-	unsigned long mte_ctrl = task->thread.mte_ctrl;
-	unsigned long pref, resolved_mte_tcf;
-
-	pref = __this_cpu_read(mte_tcf_preferred);
-	resolved_mte_tcf = (mte_ctrl & pref) ? pref : mte_ctrl;
-	sctlr &= ~SCTLR_EL1_TCF0_MASK;
-	if (resolved_mte_tcf & MTE_CTRL_TCF_ASYNC)
-		sctlr |= SCTLR_EL1_TCF0_ASYNC;
-	else if (resolved_mte_tcf & MTE_CTRL_TCF_SYNC)
-		sctlr |= SCTLR_EL1_TCF0_SYNC;
-	task->thread.sctlr_user = sctlr;
 }
 
 static void mte_update_gcr_excl(struct task_struct *task)
@@ -253,7 +230,6 @@
 
 	if (kasan_hw_tags_enabled())
 		*updptr = cpu_to_le32(aarch64_insn_gen_nop());
->>>>>>> e6359798
 }
 
 void mte_thread_init_user(void)
@@ -275,10 +251,7 @@
 		return;
 
 	mte_update_sctlr_user(next);
-<<<<<<< HEAD
-=======
 	mte_update_gcr_excl(next);
->>>>>>> e6359798
 
 	/*
 	 * Check if an async tag exception occurred at EL1.
@@ -324,10 +297,7 @@
 	if (task == current) {
 		preempt_disable();
 		mte_update_sctlr_user(task);
-<<<<<<< HEAD
-=======
 		mte_update_gcr_excl(task);
->>>>>>> e6359798
 		update_sctlr_el1(task->thread.sctlr_user);
 		preempt_enable();
 	}
