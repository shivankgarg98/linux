/*
 * MPC83xx/85xx/86xx PCI/PCIE support routing.
 *
 * Copyright 2007-2012 Freescale Semiconductor, Inc.
 * Copyright 2008-2009 MontaVista Software, Inc.
 *
 * Initial author: Xianghua Xiao <x.xiao@freescale.com>
 * Recode: ZHANG WEI <wei.zhang@freescale.com>
 * Rewrite the routing for Frescale PCI and PCI Express
 * 	Roy Zang <tie-fei.zang@freescale.com>
 * MPC83xx PCI-Express support:
 * 	Tony Li <tony.li@freescale.com>
 * 	Anton Vorontsov <avorontsov@ru.mvista.com>
 *
 * This program is free software; you can redistribute  it and/or modify it
 * under  the terms of  the GNU General  Public License as published by the
 * Free Software Foundation;  either version 2 of the  License, or (at your
 * option) any later version.
 */
#include <linux/kernel.h>
#include <linux/pci.h>
#include <linux/delay.h>
#include <linux/string.h>
#include <linux/init.h>
#include <linux/bootmem.h>
#include <linux/memblock.h>
#include <linux/log2.h>
#include <linux/slab.h>

#include <asm/io.h>
#include <asm/prom.h>
#include <asm/pci-bridge.h>
#include <asm/machdep.h>
#include <sysdev/fsl_soc.h>
#include <sysdev/fsl_pci.h>

static int fsl_pcie_bus_fixup, is_mpc83xx_pci;

static void __devinit quirk_fsl_pcie_header(struct pci_dev *dev)
{
	u8 progif;

	/* if we aren't a PCIe don't bother */
	if (!pci_find_capability(dev, PCI_CAP_ID_EXP))
		return;

	/* if we aren't in host mode don't bother */
	pci_read_config_byte(dev, PCI_CLASS_PROG, &progif);
	if (progif & 0x1)
		return;

	dev->class = PCI_CLASS_BRIDGE_PCI << 8;
	fsl_pcie_bus_fixup = 1;
	return;
}

static int __init fsl_pcie_check_link(struct pci_controller *hose)
{
	u32 val;

	early_read_config_dword(hose, 0, 0, PCIE_LTSSM, &val);
	if (val < PCIE_LTSSM_L0)
		return 1;
	return 0;
}

#if defined(CONFIG_FSL_SOC_BOOKE) || defined(CONFIG_PPC_86xx)

#define MAX_PHYS_ADDR_BITS	40
static u64 pci64_dma_offset = 1ull << MAX_PHYS_ADDR_BITS;

static int fsl_pci_dma_set_mask(struct device *dev, u64 dma_mask)
{
	if (!dev->dma_mask || !dma_supported(dev, dma_mask))
		return -EIO;

	/*
	 * Fixup PCI devices that are able to DMA to above the physical
	 * address width of the SoC such that we can address any internal
	 * SoC address from across PCI if needed
	 */
	if ((dev->bus == &pci_bus_type) &&
	    dma_mask >= DMA_BIT_MASK(MAX_PHYS_ADDR_BITS)) {
		set_dma_ops(dev, &dma_direct_ops);
		set_dma_offset(dev, pci64_dma_offset);
	}

	*dev->dma_mask = dma_mask;
	return 0;
}

static int __init setup_one_atmu(struct ccsr_pci __iomem *pci,
	unsigned int index, const struct resource *res,
	resource_size_t offset)
{
	resource_size_t pci_addr = res->start - offset;
	resource_size_t phys_addr = res->start;
	resource_size_t size = resource_size(res);
	u32 flags = 0x80044000; /* enable & mem R/W */
	unsigned int i;

	pr_debug("PCI MEM resource start 0x%016llx, size 0x%016llx.\n",
		(u64)res->start, (u64)size);

	if (res->flags & IORESOURCE_PREFETCH)
		flags |= 0x10000000; /* enable relaxed ordering */

	for (i = 0; size > 0; i++) {
		unsigned int bits = min(__ilog2(size),
					__ffs(pci_addr | phys_addr));

		if (index + i >= 5)
			return -1;

		out_be32(&pci->pow[index + i].potar, pci_addr >> 12);
		out_be32(&pci->pow[index + i].potear, (u64)pci_addr >> 44);
		out_be32(&pci->pow[index + i].powbar, phys_addr >> 12);
		out_be32(&pci->pow[index + i].powar, flags | (bits - 1));

		pci_addr += (resource_size_t)1U << bits;
		phys_addr += (resource_size_t)1U << bits;
		size -= (resource_size_t)1U << bits;
	}

	return i;
}

/* atmu setup for fsl pci/pcie controller */
static void __init setup_pci_atmu(struct pci_controller *hose,
				  struct resource *rsrc)
{
	struct ccsr_pci __iomem *pci;
	int i, j, n, mem_log, win_idx = 3, start_idx = 1, end_idx = 4;
	u64 mem, sz, paddr_hi = 0;
	u64 paddr_lo = ULLONG_MAX;
	u32 pcicsrbar = 0, pcicsrbar_sz;
	u32 piwar = PIWAR_EN | PIWAR_PF | PIWAR_TGI_LOCAL |
			PIWAR_READ_SNOOP | PIWAR_WRITE_SNOOP;
	char *name = hose->dn->full_name;
	const u64 *reg;
	int len;

	pr_debug("PCI memory map start 0x%016llx, size 0x%016llx\n",
		 (u64)rsrc->start, (u64)resource_size(rsrc));

	if (of_device_is_compatible(hose->dn, "fsl,qoriq-pcie-v2.2")) {
		win_idx = 2;
		start_idx = 0;
		end_idx = 3;
	}

	pci = ioremap(rsrc->start, resource_size(rsrc));
	if (!pci) {
	    dev_err(hose->parent, "Unable to map ATMU registers\n");
	    return;
	}

	/* Disable all windows (except powar0 since it's ignored) */
	for(i = 1; i < 5; i++)
		out_be32(&pci->pow[i].powar, 0);
	for (i = start_idx; i < end_idx; i++)
		out_be32(&pci->piw[i].piwar, 0);

	/* Setup outbound MEM window */
	for(i = 0, j = 1; i < 3; i++) {
		if (!(hose->mem_resources[i].flags & IORESOURCE_MEM))
			continue;

		paddr_lo = min(paddr_lo, (u64)hose->mem_resources[i].start);
		paddr_hi = max(paddr_hi, (u64)hose->mem_resources[i].end);

		n = setup_one_atmu(pci, j, &hose->mem_resources[i],
				   hose->pci_mem_offset);

		if (n < 0 || j >= 5) {
			pr_err("Ran out of outbound PCI ATMUs for resource %d!\n", i);
			hose->mem_resources[i].flags |= IORESOURCE_DISABLED;
		} else
			j += n;
	}

	/* Setup outbound IO window */
	if (hose->io_resource.flags & IORESOURCE_IO) {
		if (j >= 5) {
			pr_err("Ran out of outbound PCI ATMUs for IO resource\n");
		} else {
			pr_debug("PCI IO resource start 0x%016llx, size 0x%016llx, "
				 "phy base 0x%016llx.\n",
				 (u64)hose->io_resource.start,
				 (u64)resource_size(&hose->io_resource),
				 (u64)hose->io_base_phys);
			out_be32(&pci->pow[j].potar, (hose->io_resource.start >> 12));
			out_be32(&pci->pow[j].potear, 0);
			out_be32(&pci->pow[j].powbar, (hose->io_base_phys >> 12));
			/* Enable, IO R/W */
			out_be32(&pci->pow[j].powar, 0x80088000
				| (__ilog2(hose->io_resource.end
				- hose->io_resource.start + 1) - 1));
		}
	}

	/* convert to pci address space */
	paddr_hi -= hose->pci_mem_offset;
	paddr_lo -= hose->pci_mem_offset;

	if (paddr_hi == paddr_lo) {
		pr_err("%s: No outbound window space\n", name);
		goto out;
	}

	if (paddr_lo == 0) {
		pr_err("%s: No space for inbound window\n", name);
		goto out;
	}

	/* setup PCSRBAR/PEXCSRBAR */
	early_write_config_dword(hose, 0, 0, PCI_BASE_ADDRESS_0, 0xffffffff);
	early_read_config_dword(hose, 0, 0, PCI_BASE_ADDRESS_0, &pcicsrbar_sz);
	pcicsrbar_sz = ~pcicsrbar_sz + 1;

	if (paddr_hi < (0x100000000ull - pcicsrbar_sz) ||
		(paddr_lo > 0x100000000ull))
		pcicsrbar = 0x100000000ull - pcicsrbar_sz;
	else
		pcicsrbar = (paddr_lo - pcicsrbar_sz) & -pcicsrbar_sz;
	early_write_config_dword(hose, 0, 0, PCI_BASE_ADDRESS_0, pcicsrbar);

	paddr_lo = min(paddr_lo, (u64)pcicsrbar);

	pr_info("%s: PCICSRBAR @ 0x%x\n", name, pcicsrbar);

	/* Setup inbound mem window */
	mem = memblock_end_of_DRAM();

	/*
	 * The msi-address-64 property, if it exists, indicates the physical
	 * address of the MSIIR register.  Normally, this register is located
	 * inside CCSR, so the ATMU that covers all of CCSR is used. But if
	 * this property exists, then we normally need to create a new ATMU
	 * for it.  For now, however, we cheat.  The only entity that creates
	 * this property is the Freescale hypervisor, and the address is
	 * specified in the partition configuration.  Typically, the address
	 * is located in the page immediately after the end of DDR.  If so, we
	 * can avoid allocating a new ATMU by extending the DDR ATMU by one
	 * page.
	 */
	reg = of_get_property(hose->dn, "msi-address-64", &len);
	if (reg && (len == sizeof(u64))) {
		u64 address = be64_to_cpup(reg);

		if ((address >= mem) && (address < (mem + PAGE_SIZE))) {
			pr_info("%s: extending DDR ATMU to cover MSIIR", name);
			mem += PAGE_SIZE;
		} else {
			/* TODO: Create a new ATMU for MSIIR */
			pr_warn("%s: msi-address-64 address of %llx is "
				"unsupported\n", name, address);
		}
	}

	sz = min(mem, paddr_lo);
	mem_log = __ilog2_u64(sz);

	/* PCIe can overmap inbound & outbound since RX & TX are separated */
	if (early_find_capability(hose, 0, 0, PCI_CAP_ID_EXP)) {
		/* Size window to exact size if power-of-two or one size up */
		if ((1ull << mem_log) != mem) {
			if ((1ull << mem_log) > mem)
				pr_info("%s: Setting PCI inbound window "
					"greater than memory size\n", name);
			mem_log++;
		}

		piwar |= ((mem_log - 1) & PIWAR_SZ_MASK);

		/* Setup inbound memory window */
		out_be32(&pci->piw[win_idx].pitar,  0x00000000);
		out_be32(&pci->piw[win_idx].piwbar, 0x00000000);
		out_be32(&pci->piw[win_idx].piwar,  piwar);
		win_idx--;

		hose->dma_window_base_cur = 0x00000000;
		hose->dma_window_size = (resource_size_t)sz;

		/*
		 * if we have >4G of memory setup second PCI inbound window to
		 * let devices that are 64-bit address capable to work w/o
		 * SWIOTLB and access the full range of memory
		 */
		if (sz != mem) {
			mem_log = __ilog2_u64(mem);

			/* Size window up if we dont fit in exact power-of-2 */
			if ((1ull << mem_log) != mem)
				mem_log++;

			piwar = (piwar & ~PIWAR_SZ_MASK) | (mem_log - 1);

			/* Setup inbound memory window */
			out_be32(&pci->piw[win_idx].pitar,  0x00000000);
			out_be32(&pci->piw[win_idx].piwbear,
					pci64_dma_offset >> 44);
			out_be32(&pci->piw[win_idx].piwbar,
					pci64_dma_offset >> 12);
			out_be32(&pci->piw[win_idx].piwar,  piwar);

			/*
			 * install our own dma_set_mask handler to fixup dma_ops
			 * and dma_offset
			 */
			ppc_md.dma_set_mask = fsl_pci_dma_set_mask;

			pr_info("%s: Setup 64-bit PCI DMA window\n", name);
		}
	} else {
		u64 paddr = 0;

		/* Setup inbound memory window */
		out_be32(&pci->piw[win_idx].pitar,  paddr >> 12);
		out_be32(&pci->piw[win_idx].piwbar, paddr >> 12);
		out_be32(&pci->piw[win_idx].piwar,  (piwar | (mem_log - 1)));
		win_idx--;

		paddr += 1ull << mem_log;
		sz -= 1ull << mem_log;

		if (sz) {
			mem_log = __ilog2_u64(sz);
			piwar |= (mem_log - 1);

			out_be32(&pci->piw[win_idx].pitar,  paddr >> 12);
			out_be32(&pci->piw[win_idx].piwbar, paddr >> 12);
			out_be32(&pci->piw[win_idx].piwar,  piwar);
			win_idx--;

			paddr += 1ull << mem_log;
		}

		hose->dma_window_base_cur = 0x00000000;
		hose->dma_window_size = (resource_size_t)paddr;
	}

	if (hose->dma_window_size < mem) {
#ifndef CONFIG_SWIOTLB
		pr_err("%s: ERROR: Memory size exceeds PCI ATMU ability to "
			"map - enable CONFIG_SWIOTLB to avoid dma errors.\n",
			 name);
#endif
		/* adjusting outbound windows could reclaim space in mem map */
		if (paddr_hi < 0xffffffffull)
			pr_warning("%s: WARNING: Outbound window cfg leaves "
				"gaps in memory map. Adjusting the memory map "
				"could reduce unnecessary bounce buffering.\n",
				name);

		pr_info("%s: DMA window size is 0x%llx\n", name,
			(u64)hose->dma_window_size);
	}

out:
	iounmap(pci);
}

static void __init setup_pci_cmd(struct pci_controller *hose)
{
	u16 cmd;
	int cap_x;

	early_read_config_word(hose, 0, 0, PCI_COMMAND, &cmd);
	cmd |= PCI_COMMAND_SERR | PCI_COMMAND_MASTER | PCI_COMMAND_MEMORY
		| PCI_COMMAND_IO;
	early_write_config_word(hose, 0, 0, PCI_COMMAND, cmd);

	cap_x = early_find_capability(hose, 0, 0, PCI_CAP_ID_PCIX);
	if (cap_x) {
		int pci_x_cmd = cap_x + PCI_X_CMD;
		cmd = PCI_X_CMD_MAX_SPLIT | PCI_X_CMD_MAX_READ
			| PCI_X_CMD_ERO | PCI_X_CMD_DPERR_E;
		early_write_config_word(hose, 0, 0, pci_x_cmd, cmd);
	} else {
		early_write_config_byte(hose, 0, 0, PCI_LATENCY_TIMER, 0x80);
	}
}

void fsl_pcibios_fixup_bus(struct pci_bus *bus)
{
	struct pci_controller *hose = pci_bus_to_host(bus);
	int i, is_pcie = 0, no_link;

	/* The root complex bridge comes up with bogus resources,
	 * we copy the PHB ones in.
	 *
	 * With the current generic PCI code, the PHB bus no longer
	 * has bus->resource[0..4] set, so things are a bit more
	 * tricky.
	 */

	if (fsl_pcie_bus_fixup)
		is_pcie = early_find_capability(hose, 0, 0, PCI_CAP_ID_EXP);
	no_link = !!(hose->indirect_type & PPC_INDIRECT_TYPE_NO_PCIE_LINK);

	if (bus->parent == hose->bus && (is_pcie || no_link)) {
		for (i = 0; i < PCI_BRIDGE_RESOURCE_NUM; ++i) {
			struct resource *res = bus->resource[i];
			struct resource *par;

			if (!res)
				continue;
			if (i == 0)
				par = &hose->io_resource;
			else if (i < 4)
				par = &hose->mem_resources[i-1];
			else par = NULL;

			res->start = par ? par->start : 0;
			res->end   = par ? par->end   : 0;
			res->flags = par ? par->flags : 0;
		}
	}
}

int __init fsl_add_bridge(struct device_node *dev, int is_primary)
{
	int len;
	struct pci_controller *hose;
	struct resource rsrc;
	const int *bus_range;
	u8 progif;

	if (!of_device_is_available(dev)) {
		pr_warning("%s: disabled\n", dev->full_name);
		return -ENODEV;
	}

	pr_debug("Adding PCI host bridge %s\n", dev->full_name);

	/* Fetch host bridge registers address */
	if (of_address_to_resource(dev, 0, &rsrc)) {
		printk(KERN_WARNING "Can't get pci register base!");
		return -ENOMEM;
	}

	/* Get bus range if any */
	bus_range = of_get_property(dev, "bus-range", &len);
	if (bus_range == NULL || len < 2 * sizeof(int))
		printk(KERN_WARNING "Can't get bus-range for %s, assume"
			" bus 0\n", dev->full_name);

	pci_add_flags(PCI_REASSIGN_ALL_BUS);
	hose = pcibios_alloc_controller(dev);
	if (!hose)
		return -ENOMEM;

	hose->first_busno = bus_range ? bus_range[0] : 0x0;
	hose->last_busno = bus_range ? bus_range[1] : 0xff;

	setup_indirect_pci(hose, rsrc.start, rsrc.start + 0x4,
		PPC_INDIRECT_TYPE_BIG_ENDIAN);

	early_read_config_byte(hose, 0, 0, PCI_CLASS_PROG, &progif);
	if ((progif & 1) == 1) {
		/* unmap cfg_data & cfg_addr separately if not on same page */
		if (((unsigned long)hose->cfg_data & PAGE_MASK) !=
		    ((unsigned long)hose->cfg_addr & PAGE_MASK))
			iounmap(hose->cfg_data);
		iounmap(hose->cfg_addr);
		pcibios_free_controller(hose);
		return -ENODEV;
	}

	setup_pci_cmd(hose);

	/* check PCI express link status */
	if (early_find_capability(hose, 0, 0, PCI_CAP_ID_EXP)) {
		hose->indirect_type |= PPC_INDIRECT_TYPE_EXT_REG |
			PPC_INDIRECT_TYPE_SURPRESS_PRIMARY_BUS;
		if (fsl_pcie_check_link(hose))
			hose->indirect_type |= PPC_INDIRECT_TYPE_NO_PCIE_LINK;
	}

	printk(KERN_INFO "Found FSL PCI host bridge at 0x%016llx. "
		"Firmware bus number: %d->%d\n",
		(unsigned long long)rsrc.start, hose->first_busno,
		hose->last_busno);

	pr_debug(" ->Hose at 0x%p, cfg_addr=0x%p,cfg_data=0x%p\n",
		hose, hose->cfg_addr, hose->cfg_data);

	/* Interpret the "ranges" property */
	/* This also maps the I/O region and sets isa_io/mem_base */
	pci_process_bridge_OF_ranges(hose, dev, is_primary);

	/* Setup PEX window registers */
	setup_pci_atmu(hose, &rsrc);

	return 0;
}
#endif /* CONFIG_FSL_SOC_BOOKE || CONFIG_PPC_86xx */

DECLARE_PCI_FIXUP_HEADER(PCI_VENDOR_ID_FREESCALE, PCI_ANY_ID, quirk_fsl_pcie_header);

#if defined(CONFIG_PPC_83xx) || defined(CONFIG_PPC_MPC512x)
struct mpc83xx_pcie_priv {
	void __iomem *cfg_type0;
	void __iomem *cfg_type1;
	u32 dev_base;
};

struct pex_inbound_window {
	u32 ar;
	u32 tar;
	u32 barl;
	u32 barh;
};

/*
 * With the convention of u-boot, the PCIE outbound window 0 serves
 * as configuration transactions outbound.
 */
#define PEX_OUTWIN0_BAR		0xCA4
#define PEX_OUTWIN0_TAL		0xCA8
#define PEX_OUTWIN0_TAH		0xCAC
#define PEX_RC_INWIN_BASE	0xE60
#define PEX_RCIWARn_EN		0x1

static int mpc83xx_pcie_exclude_device(struct pci_bus *bus, unsigned int devfn)
{
	struct pci_controller *hose = pci_bus_to_host(bus);

	if (hose->indirect_type & PPC_INDIRECT_TYPE_NO_PCIE_LINK)
		return PCIBIOS_DEVICE_NOT_FOUND;
	/*
	 * Workaround for the HW bug: for Type 0 configure transactions the
	 * PCI-E controller does not check the device number bits and just
	 * assumes that the device number bits are 0.
	 */
	if (bus->number == hose->first_busno ||
			bus->primary == hose->first_busno) {
		if (devfn & 0xf8)
			return PCIBIOS_DEVICE_NOT_FOUND;
	}

	if (ppc_md.pci_exclude_device) {
		if (ppc_md.pci_exclude_device(hose, bus->number, devfn))
			return PCIBIOS_DEVICE_NOT_FOUND;
	}

	return PCIBIOS_SUCCESSFUL;
}

static void __iomem *mpc83xx_pcie_remap_cfg(struct pci_bus *bus,
					    unsigned int devfn, int offset)
{
	struct pci_controller *hose = pci_bus_to_host(bus);
	struct mpc83xx_pcie_priv *pcie = hose->dn->data;
	u32 dev_base = bus->number << 24 | devfn << 16;
	int ret;

	ret = mpc83xx_pcie_exclude_device(bus, devfn);
	if (ret)
		return NULL;

	offset &= 0xfff;

	/* Type 0 */
	if (bus->number == hose->first_busno)
		return pcie->cfg_type0 + offset;

	if (pcie->dev_base == dev_base)
		goto mapped;

	out_le32(pcie->cfg_type0 + PEX_OUTWIN0_TAL, dev_base);

	pcie->dev_base = dev_base;
mapped:
	return pcie->cfg_type1 + offset;
}

static int mpc83xx_pcie_read_config(struct pci_bus *bus, unsigned int devfn,
				    int offset, int len, u32 *val)
{
	void __iomem *cfg_addr;

	cfg_addr = mpc83xx_pcie_remap_cfg(bus, devfn, offset);
	if (!cfg_addr)
		return PCIBIOS_DEVICE_NOT_FOUND;

	switch (len) {
	case 1:
		*val = in_8(cfg_addr);
		break;
	case 2:
		*val = in_le16(cfg_addr);
		break;
	default:
		*val = in_le32(cfg_addr);
		break;
	}

	return PCIBIOS_SUCCESSFUL;
}

static int mpc83xx_pcie_write_config(struct pci_bus *bus, unsigned int devfn,
				     int offset, int len, u32 val)
{
	struct pci_controller *hose = pci_bus_to_host(bus);
	void __iomem *cfg_addr;

	cfg_addr = mpc83xx_pcie_remap_cfg(bus, devfn, offset);
	if (!cfg_addr)
		return PCIBIOS_DEVICE_NOT_FOUND;

	/* PPC_INDIRECT_TYPE_SURPRESS_PRIMARY_BUS */
	if (offset == PCI_PRIMARY_BUS && bus->number == hose->first_busno)
		val &= 0xffffff00;

	switch (len) {
	case 1:
		out_8(cfg_addr, val);
		break;
	case 2:
		out_le16(cfg_addr, val);
		break;
	default:
		out_le32(cfg_addr, val);
		break;
	}

	return PCIBIOS_SUCCESSFUL;
}

static struct pci_ops mpc83xx_pcie_ops = {
	.read = mpc83xx_pcie_read_config,
	.write = mpc83xx_pcie_write_config,
};

static int __init mpc83xx_pcie_setup(struct pci_controller *hose,
				     struct resource *reg)
{
	struct mpc83xx_pcie_priv *pcie;
	u32 cfg_bar;
	int ret = -ENOMEM;

	pcie = zalloc_maybe_bootmem(sizeof(*pcie), GFP_KERNEL);
	if (!pcie)
		return ret;

	pcie->cfg_type0 = ioremap(reg->start, resource_size(reg));
	if (!pcie->cfg_type0)
		goto err0;

	cfg_bar = in_le32(pcie->cfg_type0 + PEX_OUTWIN0_BAR);
	if (!cfg_bar) {
		/* PCI-E isn't configured. */
		ret = -ENODEV;
		goto err1;
	}

	pcie->cfg_type1 = ioremap(cfg_bar, 0x1000);
	if (!pcie->cfg_type1)
		goto err1;

	WARN_ON(hose->dn->data);
	hose->dn->data = pcie;
	hose->ops = &mpc83xx_pcie_ops;

	out_le32(pcie->cfg_type0 + PEX_OUTWIN0_TAH, 0);
	out_le32(pcie->cfg_type0 + PEX_OUTWIN0_TAL, 0);

	if (fsl_pcie_check_link(hose))
		hose->indirect_type |= PPC_INDIRECT_TYPE_NO_PCIE_LINK;

	return 0;
err1:
	iounmap(pcie->cfg_type0);
err0:
	kfree(pcie);
	return ret;

}

int __init mpc83xx_add_bridge(struct device_node *dev)
{
	int ret;
	int len;
	struct pci_controller *hose;
	struct resource rsrc_reg;
	struct resource rsrc_cfg;
	const int *bus_range;
	int primary;

	is_mpc83xx_pci = 1;

	if (!of_device_is_available(dev)) {
		pr_warning("%s: disabled by the firmware.\n",
			   dev->full_name);
		return -ENODEV;
	}
	pr_debug("Adding PCI host bridge %s\n", dev->full_name);

	/* Fetch host bridge registers address */
	if (of_address_to_resource(dev, 0, &rsrc_reg)) {
		printk(KERN_WARNING "Can't get pci register base!\n");
		return -ENOMEM;
	}

	memset(&rsrc_cfg, 0, sizeof(rsrc_cfg));

	if (of_address_to_resource(dev, 1, &rsrc_cfg)) {
		printk(KERN_WARNING
			"No pci config register base in dev tree, "
			"using default\n");
		/*
		 * MPC83xx supports up to two host controllers
		 * 	one at 0x8500 has config space registers at 0x8300
		 * 	one at 0x8600 has config space registers at 0x8380
		 */
		if ((rsrc_reg.start & 0xfffff) == 0x8500)
			rsrc_cfg.start = (rsrc_reg.start & 0xfff00000) + 0x8300;
		else if ((rsrc_reg.start & 0xfffff) == 0x8600)
			rsrc_cfg.start = (rsrc_reg.start & 0xfff00000) + 0x8380;
	}
	/*
	 * Controller at offset 0x8500 is primary
	 */
	if ((rsrc_reg.start & 0xfffff) == 0x8500)
		primary = 1;
	else
		primary = 0;

	/* Get bus range if any */
	bus_range = of_get_property(dev, "bus-range", &len);
	if (bus_range == NULL || len < 2 * sizeof(int)) {
		printk(KERN_WARNING "Can't get bus-range for %s, assume"
		       " bus 0\n", dev->full_name);
	}

	pci_add_flags(PCI_REASSIGN_ALL_BUS);
	hose = pcibios_alloc_controller(dev);
	if (!hose)
		return -ENOMEM;

	hose->first_busno = bus_range ? bus_range[0] : 0;
	hose->last_busno = bus_range ? bus_range[1] : 0xff;

	if (of_device_is_compatible(dev, "fsl,mpc8314-pcie")) {
		ret = mpc83xx_pcie_setup(hose, &rsrc_reg);
		if (ret)
			goto err0;
	} else {
		setup_indirect_pci(hose, rsrc_cfg.start,
				   rsrc_cfg.start + 4, 0);
	}

	printk(KERN_INFO "Found FSL PCI host bridge at 0x%016llx. "
	       "Firmware bus number: %d->%d\n",
	       (unsigned long long)rsrc_reg.start, hose->first_busno,
	       hose->last_busno);

	pr_debug(" ->Hose at 0x%p, cfg_addr=0x%p,cfg_data=0x%p\n",
	    hose, hose->cfg_addr, hose->cfg_data);

	/* Interpret the "ranges" property */
	/* This also maps the I/O region and sets isa_io/mem_base */
	pci_process_bridge_OF_ranges(hose, dev, primary);

	return 0;
err0:
	pcibios_free_controller(hose);
	return ret;
}
#endif /* CONFIG_PPC_83xx */

u64 fsl_pci_immrbar_base(struct pci_controller *hose)
{
#ifdef CONFIG_PPC_83xx
	if (is_mpc83xx_pci) {
		struct mpc83xx_pcie_priv *pcie = hose->dn->data;
		struct pex_inbound_window *in;
		int i;

		/* Walk the Root Complex Inbound windows to match IMMR base */
		in = pcie->cfg_type0 + PEX_RC_INWIN_BASE;
		for (i = 0; i < 4; i++) {
			/* not enabled, skip */
			if (!in_le32(&in[i].ar) & PEX_RCIWARn_EN)
				 continue;

			if (get_immrbase() == in_le32(&in[i].tar))
				return (u64)in_le32(&in[i].barh) << 32 |
					    in_le32(&in[i].barl);
		}

		printk(KERN_WARNING "could not find PCI BAR matching IMMR\n");
	}
#endif

#if defined(CONFIG_FSL_SOC_BOOKE) || defined(CONFIG_PPC_86xx)
	if (!is_mpc83xx_pci) {
		u32 base;

		pci_bus_read_config_dword(hose->bus,
			PCI_DEVFN(0, 0), PCI_BASE_ADDRESS_0, &base);
		return base;
	}
#endif

	return 0;
}

#if defined(CONFIG_FSL_SOC_BOOKE) || defined(CONFIG_PPC_86xx)
static const struct of_device_id pci_ids[] = {
	{ .compatible = "fsl,mpc8540-pci", },
	{ .compatible = "fsl,mpc8548-pcie", },
	{ .compatible = "fsl,mpc8610-pci", },
	{ .compatible = "fsl,mpc8641-pcie", },
	{ .compatible = "fsl,p1022-pcie", },
	{ .compatible = "fsl,p1010-pcie", },
	{ .compatible = "fsl,p1023-pcie", },
	{ .compatible = "fsl,p4080-pcie", },
	{ .compatible = "fsl,qoriq-pcie-v2.3", },
	{ .compatible = "fsl,qoriq-pcie-v2.2", },
	{},
};

struct device_node *fsl_pci_primary;

void __devinit fsl_pci_init(void)
{
<<<<<<< HEAD
=======
	int ret;
>>>>>>> 9450d57e
	struct device_node *node;
	struct pci_controller *hose;
	dma_addr_t max = 0xffffffff;

	/* Callers can specify the primary bus using other means. */
	if (!fsl_pci_primary) {
		/* If a PCI host bridge contains an ISA node, it's primary. */
		node = of_find_node_by_type(NULL, "isa");
		while ((fsl_pci_primary = of_get_parent(node))) {
			of_node_put(node);
			node = fsl_pci_primary;

			if (of_match_node(pci_ids, node))
				break;
		}
	}

	node = NULL;
	for_each_node_by_type(node, "pci") {
		if (of_match_node(pci_ids, node)) {
			/*
			 * If there's no PCI host bridge with ISA, arbitrarily
			 * designate one as primary.  This can go away once
			 * various bugs with primary-less systems are fixed.
			 */
			if (!fsl_pci_primary)
				fsl_pci_primary = node;

<<<<<<< HEAD
			fsl_add_bridge(node, fsl_pci_primary == node);
			hose = pci_find_hose_for_OF_device(node);
			max = min(max, hose->dma_window_base_cur +
					hose->dma_window_size);
=======
			ret = fsl_add_bridge(node, fsl_pci_primary == node);
			if (ret == 0) {
				hose = pci_find_hose_for_OF_device(node);
				max = min(max, hose->dma_window_base_cur +
						hose->dma_window_size);
			}
>>>>>>> 9450d57e
		}
	}

#ifdef CONFIG_SWIOTLB
	/*
	 * if we couldn't map all of DRAM via the dma windows
	 * we need SWIOTLB to handle buffers located outside of
	 * dma capable memory region
	 */
	if (memblock_end_of_DRAM() - 1 > max) {
		ppc_swiotlb_enable = 1;
		set_pci_dma_ops(&swiotlb_dma_ops);
		ppc_md.pci_dma_dev_setup = pci_dma_dev_setup_swiotlb;
	}
#endif
}
#endif<|MERGE_RESOLUTION|>--- conflicted
+++ resolved
@@ -827,10 +827,7 @@
 
 void __devinit fsl_pci_init(void)
 {
-<<<<<<< HEAD
-=======
 	int ret;
->>>>>>> 9450d57e
 	struct device_node *node;
 	struct pci_controller *hose;
 	dma_addr_t max = 0xffffffff;
@@ -859,19 +856,12 @@
 			if (!fsl_pci_primary)
 				fsl_pci_primary = node;
 
-<<<<<<< HEAD
-			fsl_add_bridge(node, fsl_pci_primary == node);
-			hose = pci_find_hose_for_OF_device(node);
-			max = min(max, hose->dma_window_base_cur +
-					hose->dma_window_size);
-=======
 			ret = fsl_add_bridge(node, fsl_pci_primary == node);
 			if (ret == 0) {
 				hose = pci_find_hose_for_OF_device(node);
 				max = min(max, hose->dma_window_base_cur +
 						hose->dma_window_size);
 			}
->>>>>>> 9450d57e
 		}
 	}
 
