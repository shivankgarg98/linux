// SPDX-License-Identifier: GPL-2.0-only
/*
 * Kernel-based Virtual Machine driver for Linux
 * cpuid support routines
 *
 * derived from arch/x86/kvm/x86.c
 *
 * Copyright 2011 Red Hat, Inc. and/or its affiliates.
 * Copyright IBM Corporation, 2008
 */
#define pr_fmt(fmt) KBUILD_MODNAME ": " fmt

#include <linux/kvm_host.h>
#include "linux/lockdep.h"
#include <linux/export.h>
#include <linux/vmalloc.h>
#include <linux/uaccess.h>
#include <linux/sched/stat.h>

#include <asm/processor.h>
#include <asm/user.h>
#include <asm/fpu/xstate.h>
#include <asm/sgx.h>
#include <asm/cpuid.h>
#include "cpuid.h"
#include "lapic.h"
#include "mmu.h"
#include "trace.h"
#include "pmu.h"
#include "xen.h"

/*
 * Unlike "struct cpuinfo_x86.x86_capability", kvm_cpu_caps doesn't need to be
 * aligned to sizeof(unsigned long) because it's not accessed via bitops.
 */
u32 kvm_cpu_caps[NR_KVM_CPU_CAPS] __read_mostly;
EXPORT_SYMBOL_GPL(kvm_cpu_caps);

struct cpuid_xstate_sizes {
	u32 eax;
	u32 ebx;
	u32 ecx;
};

static struct cpuid_xstate_sizes xstate_sizes[XFEATURE_MAX] __ro_after_init;

void __init kvm_init_xstate_sizes(void)
{
	u32 ign;
	int i;

	for (i = XFEATURE_YMM; i < ARRAY_SIZE(xstate_sizes); i++) {
		struct cpuid_xstate_sizes *xs = &xstate_sizes[i];

		cpuid_count(0xD, i, &xs->eax, &xs->ebx, &xs->ecx, &ign);
	}
}

u32 xstate_required_size(u64 xstate_bv, bool compacted)
{
	int feature_bit = 0;
	u32 ret = XSAVE_HDR_SIZE + XSAVE_HDR_OFFSET;

	xstate_bv &= XFEATURE_MASK_EXTEND;
	while (xstate_bv) {
		if (xstate_bv & 0x1) {
			struct cpuid_xstate_sizes *xs = &xstate_sizes[feature_bit];
			u32 offset;

			/* ECX[1]: 64B alignment in compacted form */
			if (compacted)
				offset = (xs->ecx & 0x2) ? ALIGN(ret, 64) : ret;
			else
				offset = xs->ebx;
			ret = max(ret, offset + xs->eax);
		}

		xstate_bv >>= 1;
		feature_bit++;
	}

	return ret;
}

/*
 * Magic value used by KVM when querying userspace-provided CPUID entries and
 * doesn't care about the CPIUD index because the index of the function in
 * question is not significant.  Note, this magic value must have at least one
 * bit set in bits[63:32] and must be consumed as a u64 by cpuid_entry2_find()
 * to avoid false positives when processing guest CPUID input.
 */
#define KVM_CPUID_INDEX_NOT_SIGNIFICANT -1ull

static struct kvm_cpuid_entry2 *cpuid_entry2_find(struct kvm_vcpu *vcpu,
						  u32 function, u64 index)
{
	struct kvm_cpuid_entry2 *e;
	int i;

	/*
	 * KVM has a semi-arbitrary rule that querying the guest's CPUID model
	 * with IRQs disabled is disallowed.  The CPUID model can legitimately
	 * have over one hundred entries, i.e. the lookup is slow, and IRQs are
	 * typically disabled in KVM only when KVM is in a performance critical
	 * path, e.g. the core VM-Enter/VM-Exit run loop.  Nothing will break
	 * if this rule is violated, this assertion is purely to flag potential
	 * performance issues.  If this fires, consider moving the lookup out
	 * of the hotpath, e.g. by caching information during CPUID updates.
	 */
	lockdep_assert_irqs_enabled();

	for (i = 0; i < vcpu->arch.cpuid_nent; i++) {
		e = &vcpu->arch.cpuid_entries[i];

		if (e->function != function)
			continue;

		/*
		 * If the index isn't significant, use the first entry with a
		 * matching function.  It's userspace's responsibility to not
		 * provide "duplicate" entries in all cases.
		 */
		if (!(e->flags & KVM_CPUID_FLAG_SIGNIFCANT_INDEX) || e->index == index)
			return e;


		/*
		 * Similarly, use the first matching entry if KVM is doing a
		 * lookup (as opposed to emulating CPUID) for a function that's
		 * architecturally defined as not having a significant index.
		 */
		if (index == KVM_CPUID_INDEX_NOT_SIGNIFICANT) {
			/*
			 * Direct lookups from KVM should not diverge from what
			 * KVM defines internally (the architectural behavior).
			 */
			WARN_ON_ONCE(cpuid_function_is_indexed(function));
			return e;
		}
	}

	return NULL;
}

struct kvm_cpuid_entry2 *kvm_find_cpuid_entry_index(struct kvm_vcpu *vcpu,
						    u32 function, u32 index)
{
	return cpuid_entry2_find(vcpu, function, index);
}
EXPORT_SYMBOL_GPL(kvm_find_cpuid_entry_index);

struct kvm_cpuid_entry2 *kvm_find_cpuid_entry(struct kvm_vcpu *vcpu,
					      u32 function)
{
	return cpuid_entry2_find(vcpu, function, KVM_CPUID_INDEX_NOT_SIGNIFICANT);
}
EXPORT_SYMBOL_GPL(kvm_find_cpuid_entry);

/*
 * cpuid_entry2_find() and KVM_CPUID_INDEX_NOT_SIGNIFICANT should never be used
 * directly outside of kvm_find_cpuid_entry() and kvm_find_cpuid_entry_index().
 */
#undef KVM_CPUID_INDEX_NOT_SIGNIFICANT

static int kvm_check_cpuid(struct kvm_vcpu *vcpu)
{
	struct kvm_cpuid_entry2 *best;
	u64 xfeatures;

	/*
	 * The existing code assumes virtual address is 48-bit or 57-bit in the
	 * canonical address checks; exit if it is ever changed.
	 */
	best = kvm_find_cpuid_entry(vcpu, 0x80000008);
	if (best) {
		int vaddr_bits = (best->eax & 0xff00) >> 8;

		if (vaddr_bits != 48 && vaddr_bits != 57 && vaddr_bits != 0)
			return -EINVAL;
	}

	/*
	 * Exposing dynamic xfeatures to the guest requires additional
	 * enabling in the FPU, e.g. to expand the guest XSAVE state size.
	 */
	best = kvm_find_cpuid_entry_index(vcpu, 0xd, 0);
	if (!best)
		return 0;

	xfeatures = best->eax | ((u64)best->edx << 32);
	xfeatures &= XFEATURE_MASK_USER_DYNAMIC;
	if (!xfeatures)
		return 0;

	return fpu_enable_guest_xfd_features(&vcpu->arch.guest_fpu, xfeatures);
}

static u32 kvm_apply_cpuid_pv_features_quirk(struct kvm_vcpu *vcpu);

/* Check whether the supplied CPUID data is equal to what is already set for the vCPU. */
static int kvm_cpuid_check_equal(struct kvm_vcpu *vcpu, struct kvm_cpuid_entry2 *e2,
				 int nent)
{
	struct kvm_cpuid_entry2 *orig;
	int i;

	/*
	 * Apply runtime CPUID updates to the incoming CPUID entries to avoid
	 * false positives due mismatches on KVM-owned feature flags.
	 *
	 * Note!  @e2 and @nent track the _old_ CPUID entries!
	 */
	kvm_update_cpuid_runtime(vcpu);
	kvm_apply_cpuid_pv_features_quirk(vcpu);

	if (nent != vcpu->arch.cpuid_nent)
		return -EINVAL;

	for (i = 0; i < nent; i++) {
		orig = &vcpu->arch.cpuid_entries[i];
		if (e2[i].function != orig->function ||
		    e2[i].index != orig->index ||
		    e2[i].flags != orig->flags ||
		    e2[i].eax != orig->eax || e2[i].ebx != orig->ebx ||
		    e2[i].ecx != orig->ecx || e2[i].edx != orig->edx)
			return -EINVAL;
	}

	return 0;
}

static struct kvm_hypervisor_cpuid kvm_get_hypervisor_cpuid(struct kvm_vcpu *vcpu,
							    const char *sig)
{
	struct kvm_hypervisor_cpuid cpuid = {};
	struct kvm_cpuid_entry2 *entry;
	u32 base;

	for_each_possible_hypervisor_cpuid_base(base) {
		entry = kvm_find_cpuid_entry(vcpu, base);

		if (entry) {
			u32 signature[3];

			signature[0] = entry->ebx;
			signature[1] = entry->ecx;
			signature[2] = entry->edx;

			if (!memcmp(signature, sig, sizeof(signature))) {
				cpuid.base = base;
				cpuid.limit = entry->eax;
				break;
			}
		}
	}

	return cpuid;
}

static u32 kvm_apply_cpuid_pv_features_quirk(struct kvm_vcpu *vcpu)
{
	struct kvm_hypervisor_cpuid kvm_cpuid;
	struct kvm_cpuid_entry2 *best;

	kvm_cpuid = kvm_get_hypervisor_cpuid(vcpu, KVM_SIGNATURE);
	if (!kvm_cpuid.base)
		return 0;

	best = kvm_find_cpuid_entry(vcpu, kvm_cpuid.base | KVM_CPUID_FEATURES);
	if (!best)
		return 0;

	if (kvm_hlt_in_guest(vcpu->kvm))
		best->eax &= ~(1 << KVM_FEATURE_PV_UNHALT);

	return best->eax;
}

/*
 * Calculate guest's supported XCR0 taking into account guest CPUID data and
 * KVM's supported XCR0 (comprised of host's XCR0 and KVM_SUPPORTED_XCR0).
 */
static u64 cpuid_get_supported_xcr0(struct kvm_vcpu *vcpu)
{
	struct kvm_cpuid_entry2 *best;

	best = kvm_find_cpuid_entry_index(vcpu, 0xd, 0);
	if (!best)
		return 0;

	return (best->eax | ((u64)best->edx << 32)) & kvm_caps.supported_xcr0;
}

static __always_inline void kvm_update_feature_runtime(struct kvm_vcpu *vcpu,
						       struct kvm_cpuid_entry2 *entry,
						       unsigned int x86_feature,
						       bool has_feature)
{
	cpuid_entry_change(entry, x86_feature, has_feature);
	guest_cpu_cap_change(vcpu, x86_feature, has_feature);
}

void kvm_update_cpuid_runtime(struct kvm_vcpu *vcpu)
{
	struct kvm_cpuid_entry2 *best;

	best = kvm_find_cpuid_entry(vcpu, 1);
	if (best) {
		kvm_update_feature_runtime(vcpu, best, X86_FEATURE_OSXSAVE,
					   kvm_is_cr4_bit_set(vcpu, X86_CR4_OSXSAVE));

		kvm_update_feature_runtime(vcpu, best, X86_FEATURE_APIC,
					   vcpu->arch.apic_base & MSR_IA32_APICBASE_ENABLE);

		if (!kvm_check_has_quirk(vcpu->kvm, KVM_X86_QUIRK_MISC_ENABLE_NO_MWAIT))
			kvm_update_feature_runtime(vcpu, best, X86_FEATURE_MWAIT,
						   vcpu->arch.ia32_misc_enable_msr &
						   MSR_IA32_MISC_ENABLE_MWAIT);
	}

	best = kvm_find_cpuid_entry_index(vcpu, 7, 0);
	if (best)
		kvm_update_feature_runtime(vcpu, best, X86_FEATURE_OSPKE,
					   kvm_is_cr4_bit_set(vcpu, X86_CR4_PKE));


	best = kvm_find_cpuid_entry_index(vcpu, 0xD, 0);
	if (best)
		best->ebx = xstate_required_size(vcpu->arch.xcr0, false);

	best = kvm_find_cpuid_entry_index(vcpu, 0xD, 1);
	if (best && (cpuid_entry_has(best, X86_FEATURE_XSAVES) ||
		     cpuid_entry_has(best, X86_FEATURE_XSAVEC)))
		best->ebx = xstate_required_size(vcpu->arch.xcr0, true);
}
EXPORT_SYMBOL_GPL(kvm_update_cpuid_runtime);

static bool kvm_cpuid_has_hyperv(struct kvm_vcpu *vcpu)
{
#ifdef CONFIG_KVM_HYPERV
	struct kvm_cpuid_entry2 *entry;

	entry = kvm_find_cpuid_entry(vcpu, HYPERV_CPUID_INTERFACE);
	return entry && entry->eax == HYPERV_CPUID_SIGNATURE_EAX;
#else
	return false;
#endif
}

static bool guest_cpuid_is_amd_or_hygon(struct kvm_vcpu *vcpu)
{
	struct kvm_cpuid_entry2 *entry;

	entry = kvm_find_cpuid_entry(vcpu, 0);
	if (!entry)
		return false;

	return is_guest_vendor_amd(entry->ebx, entry->ecx, entry->edx) ||
	       is_guest_vendor_hygon(entry->ebx, entry->ecx, entry->edx);
}

/*
 * This isn't truly "unsafe", but except for the cpu_caps initialization code,
 * all register lookups should use __cpuid_entry_get_reg(), which provides
 * compile-time validation of the input.
 */
static u32 cpuid_get_reg_unsafe(struct kvm_cpuid_entry2 *entry, u32 reg)
{
	switch (reg) {
	case CPUID_EAX:
		return entry->eax;
	case CPUID_EBX:
		return entry->ebx;
	case CPUID_ECX:
		return entry->ecx;
	case CPUID_EDX:
		return entry->edx;
	default:
		WARN_ON_ONCE(1);
		return 0;
	}
}

static int cpuid_func_emulated(struct kvm_cpuid_entry2 *entry, u32 func,
			       bool include_partially_emulated);

void kvm_vcpu_after_set_cpuid(struct kvm_vcpu *vcpu)
{
	struct kvm_lapic *apic = vcpu->arch.apic;
	struct kvm_cpuid_entry2 *best;
	struct kvm_cpuid_entry2 *entry;
	bool allow_gbpages;
	int i;

	memset(vcpu->arch.cpu_caps, 0, sizeof(vcpu->arch.cpu_caps));
	BUILD_BUG_ON(ARRAY_SIZE(reverse_cpuid) != NR_KVM_CPU_CAPS);

	/*
	 * Reset guest capabilities to userspace's guest CPUID definition, i.e.
	 * honor userspace's definition for features that don't require KVM or
	 * hardware management/support (or that KVM simply doesn't care about).
	 */
	for (i = 0; i < NR_KVM_CPU_CAPS; i++) {
		const struct cpuid_reg cpuid = reverse_cpuid[i];
		struct kvm_cpuid_entry2 emulated;

		if (!cpuid.function)
			continue;

		entry = kvm_find_cpuid_entry_index(vcpu, cpuid.function, cpuid.index);
		if (!entry)
			continue;

		cpuid_func_emulated(&emulated, cpuid.function, true);

		/*
		 * A vCPU has a feature if it's supported by KVM and is enabled
		 * in guest CPUID.  Note, this includes features that are
		 * supported by KVM but aren't advertised to userspace!
		 */
		vcpu->arch.cpu_caps[i] = kvm_cpu_caps[i] |
					 cpuid_get_reg_unsafe(&emulated, cpuid.reg);
		vcpu->arch.cpu_caps[i] &= cpuid_get_reg_unsafe(entry, cpuid.reg);
	}

	kvm_update_cpuid_runtime(vcpu);

	/*
	 * If TDP is enabled, let the guest use GBPAGES if they're supported in
	 * hardware.  The hardware page walker doesn't let KVM disable GBPAGES,
	 * i.e. won't treat them as reserved, and KVM doesn't redo the GVA->GPA
	 * walk for performance and complexity reasons.  Not to mention KVM
	 * _can't_ solve the problem because GVA->GPA walks aren't visible to
	 * KVM once a TDP translation is installed.  Mimic hardware behavior so
	 * that KVM's is at least consistent, i.e. doesn't randomly inject #PF.
	 * If TDP is disabled, honor *only* guest CPUID as KVM has full control
	 * and can install smaller shadow pages if the host lacks 1GiB support.
	 */
	allow_gbpages = tdp_enabled ? boot_cpu_has(X86_FEATURE_GBPAGES) :
				      guest_cpu_cap_has(vcpu, X86_FEATURE_GBPAGES);
	guest_cpu_cap_change(vcpu, X86_FEATURE_GBPAGES, allow_gbpages);

	best = kvm_find_cpuid_entry(vcpu, 1);
	if (best && apic) {
		if (cpuid_entry_has(best, X86_FEATURE_TSC_DEADLINE_TIMER))
			apic->lapic_timer.timer_mode_mask = 3 << 17;
		else
			apic->lapic_timer.timer_mode_mask = 1 << 17;

		kvm_apic_set_version(vcpu);
	}

	vcpu->arch.guest_supported_xcr0 = cpuid_get_supported_xcr0(vcpu);

	vcpu->arch.pv_cpuid.features = kvm_apply_cpuid_pv_features_quirk(vcpu);

	vcpu->arch.is_amd_compatible = guest_cpuid_is_amd_or_hygon(vcpu);
	vcpu->arch.maxphyaddr = cpuid_query_maxphyaddr(vcpu);
	vcpu->arch.reserved_gpa_bits = kvm_vcpu_reserved_gpa_bits_raw(vcpu);

	kvm_pmu_refresh(vcpu);

#define __kvm_cpu_cap_has(UNUSED_, f) kvm_cpu_cap_has(f)
	vcpu->arch.cr4_guest_rsvd_bits = __cr4_reserved_bits(__kvm_cpu_cap_has, UNUSED_) |
					 __cr4_reserved_bits(guest_cpu_cap_has, vcpu);
#undef __kvm_cpu_cap_has

	kvm_hv_set_cpuid(vcpu, kvm_cpuid_has_hyperv(vcpu));

	/* Invoke the vendor callback only after the above state is updated. */
	kvm_x86_call(vcpu_after_set_cpuid)(vcpu);

	/*
	 * Except for the MMU, which needs to do its thing any vendor specific
	 * adjustments to the reserved GPA bits.
	 */
	kvm_mmu_after_set_cpuid(vcpu);
}

int cpuid_query_maxphyaddr(struct kvm_vcpu *vcpu)
{
	struct kvm_cpuid_entry2 *best;

	best = kvm_find_cpuid_entry(vcpu, 0x80000000);
	if (!best || best->eax < 0x80000008)
		goto not_found;
	best = kvm_find_cpuid_entry(vcpu, 0x80000008);
	if (best)
		return best->eax & 0xff;
not_found:
	return 36;
}

/*
 * This "raw" version returns the reserved GPA bits without any adjustments for
 * encryption technologies that usurp bits.  The raw mask should be used if and
 * only if hardware does _not_ strip the usurped bits, e.g. in virtual MTRRs.
 */
u64 kvm_vcpu_reserved_gpa_bits_raw(struct kvm_vcpu *vcpu)
{
	return rsvd_bits(cpuid_maxphyaddr(vcpu), 63);
}

static int kvm_set_cpuid(struct kvm_vcpu *vcpu, struct kvm_cpuid_entry2 *e2,
                        int nent)
{
	u32 vcpu_caps[NR_KVM_CPU_CAPS];
	int r;

	/*
	 * Swap the existing (old) entries with the incoming (new) entries in
	 * order to massage the new entries, e.g. to account for dynamic bits
	 * that KVM controls, without clobbering the current guest CPUID, which
	 * KVM needs to preserve in order to unwind on failure.
	 *
	 * Similarly, save the vCPU's current cpu_caps so that the capabilities
	 * can be updated alongside the CPUID entries when performing runtime
	 * updates.  Full initialization is done if and only if the vCPU hasn't
	 * run, i.e. only if userspace is potentially changing CPUID features.
	 */
	swap(vcpu->arch.cpuid_entries, e2);
	swap(vcpu->arch.cpuid_nent, nent);

	memcpy(vcpu_caps, vcpu->arch.cpu_caps, sizeof(vcpu_caps));
	BUILD_BUG_ON(sizeof(vcpu_caps) != sizeof(vcpu->arch.cpu_caps));

	/*
	 * KVM does not correctly handle changing guest CPUID after KVM_RUN, as
	 * MAXPHYADDR, GBPAGES support, AMD reserved bit behavior, etc.. aren't
	 * tracked in kvm_mmu_page_role.  As a result, KVM may miss guest page
	 * faults due to reusing SPs/SPTEs. In practice no sane VMM mucks with
	 * the core vCPU model on the fly. It would've been better to forbid any
	 * KVM_SET_CPUID{,2} calls after KVM_RUN altogether but unfortunately
	 * some VMMs (e.g. QEMU) reuse vCPU fds for CPU hotplug/unplug and do
	 * KVM_SET_CPUID{,2} again. To support this legacy behavior, check
	 * whether the supplied CPUID data is equal to what's already set.
	 */
	if (kvm_vcpu_has_run(vcpu)) {
		r = kvm_cpuid_check_equal(vcpu, e2, nent);
		if (r)
			goto err;
		goto success;
	}

#ifdef CONFIG_KVM_HYPERV
	if (kvm_cpuid_has_hyperv(vcpu)) {
		r = kvm_hv_vcpu_init(vcpu);
		if (r)
			goto err;
	}
#endif

	r = kvm_check_cpuid(vcpu);
	if (r)
		goto err;

#ifdef CONFIG_KVM_XEN
	vcpu->arch.xen.cpuid = kvm_get_hypervisor_cpuid(vcpu, XEN_SIGNATURE);
#endif
	kvm_vcpu_after_set_cpuid(vcpu);

success:
	kvfree(e2);
	return 0;

err:
	memcpy(vcpu->arch.cpu_caps, vcpu_caps, sizeof(vcpu_caps));
	swap(vcpu->arch.cpuid_entries, e2);
	swap(vcpu->arch.cpuid_nent, nent);
	return r;
}

/* when an old userspace process fills a new kernel module */
int kvm_vcpu_ioctl_set_cpuid(struct kvm_vcpu *vcpu,
			     struct kvm_cpuid *cpuid,
			     struct kvm_cpuid_entry __user *entries)
{
	int r, i;
	struct kvm_cpuid_entry *e = NULL;
	struct kvm_cpuid_entry2 *e2 = NULL;

	if (cpuid->nent > KVM_MAX_CPUID_ENTRIES)
		return -E2BIG;

	if (cpuid->nent) {
		e = vmemdup_array_user(entries, cpuid->nent, sizeof(*e));
		if (IS_ERR(e))
			return PTR_ERR(e);

		e2 = kvmalloc_array(cpuid->nent, sizeof(*e2), GFP_KERNEL_ACCOUNT);
		if (!e2) {
			r = -ENOMEM;
			goto out_free_cpuid;
		}
	}
	for (i = 0; i < cpuid->nent; i++) {
		e2[i].function = e[i].function;
		e2[i].eax = e[i].eax;
		e2[i].ebx = e[i].ebx;
		e2[i].ecx = e[i].ecx;
		e2[i].edx = e[i].edx;
		e2[i].index = 0;
		e2[i].flags = 0;
		e2[i].padding[0] = 0;
		e2[i].padding[1] = 0;
		e2[i].padding[2] = 0;
	}

	r = kvm_set_cpuid(vcpu, e2, cpuid->nent);
	if (r)
		kvfree(e2);

out_free_cpuid:
	kvfree(e);

	return r;
}

int kvm_vcpu_ioctl_set_cpuid2(struct kvm_vcpu *vcpu,
			      struct kvm_cpuid2 *cpuid,
			      struct kvm_cpuid_entry2 __user *entries)
{
	struct kvm_cpuid_entry2 *e2 = NULL;
	int r;

	if (cpuid->nent > KVM_MAX_CPUID_ENTRIES)
		return -E2BIG;

	if (cpuid->nent) {
		e2 = vmemdup_array_user(entries, cpuid->nent, sizeof(*e2));
		if (IS_ERR(e2))
			return PTR_ERR(e2);
	}

	r = kvm_set_cpuid(vcpu, e2, cpuid->nent);
	if (r)
		kvfree(e2);

	return r;
}

int kvm_vcpu_ioctl_get_cpuid2(struct kvm_vcpu *vcpu,
			      struct kvm_cpuid2 *cpuid,
			      struct kvm_cpuid_entry2 __user *entries)
{
	if (cpuid->nent < vcpu->arch.cpuid_nent)
		return -E2BIG;

	if (copy_to_user(entries, vcpu->arch.cpuid_entries,
			 vcpu->arch.cpuid_nent * sizeof(struct kvm_cpuid_entry2)))
		return -EFAULT;

	cpuid->nent = vcpu->arch.cpuid_nent;
	return 0;
}

static __always_inline u32 raw_cpuid_get(struct cpuid_reg cpuid)
{
	struct kvm_cpuid_entry2 entry;
	u32 base;

	/*
	 * KVM only supports features defined by Intel (0x0), AMD (0x80000000),
	 * and Centaur (0xc0000000).  WARN if a feature for new vendor base is
	 * defined, as this and other code would need to be updated.
	 */
	base = cpuid.function & 0xffff0000;
	if (WARN_ON_ONCE(base && base != 0x80000000 && base != 0xc0000000))
		return 0;

	if (cpuid_eax(base) < cpuid.function)
		return 0;

	cpuid_count(cpuid.function, cpuid.index,
		    &entry.eax, &entry.ebx, &entry.ecx, &entry.edx);

	return *__cpuid_entry_get_reg(&entry, cpuid.reg);
}

/*
 * For kernel-defined leafs, mask KVM's supported feature set with the kernel's
 * capabilities as well as raw CPUID.  For KVM-defined leafs, consult only raw
 * CPUID, as KVM is the one and only authority (in the kernel).
 */
#define kvm_cpu_cap_init(leaf, feature_initializers...)			\
do {									\
	const struct cpuid_reg cpuid = x86_feature_cpuid(leaf * 32);	\
	const u32 __maybe_unused kvm_cpu_cap_init_in_progress = leaf;	\
	const u32 *kernel_cpu_caps = boot_cpu_data.x86_capability;	\
	u32 kvm_cpu_cap_passthrough = 0;				\
	u32 kvm_cpu_cap_synthesized = 0;				\
	u32 kvm_cpu_cap_emulated = 0;					\
	u32 kvm_cpu_cap_features = 0;					\
									\
	feature_initializers						\
									\
	kvm_cpu_caps[leaf] = kvm_cpu_cap_features;			\
									\
	if (leaf < NCAPINTS)						\
		kvm_cpu_caps[leaf] &= kernel_cpu_caps[leaf];		\
									\
	kvm_cpu_caps[leaf] |= kvm_cpu_cap_passthrough;			\
	kvm_cpu_caps[leaf] &= (raw_cpuid_get(cpuid) |			\
			       kvm_cpu_cap_synthesized);		\
	kvm_cpu_caps[leaf] |= kvm_cpu_cap_emulated;			\
} while (0)

/*
 * Assert that the feature bit being declared, e.g. via F(), is in the CPUID
 * word that's being initialized.  Exempt 0x8000_0001.EDX usage of 0x1.EDX
 * features, as AMD duplicated many 0x1.EDX features into 0x8000_0001.EDX.
 */
#define KVM_VALIDATE_CPU_CAP_USAGE(name)				\
do {									\
	u32 __leaf = __feature_leaf(X86_FEATURE_##name);		\
									\
	BUILD_BUG_ON(__leaf != kvm_cpu_cap_init_in_progress);		\
} while (0)

#define F(name)							\
({								\
	KVM_VALIDATE_CPU_CAP_USAGE(name);			\
	kvm_cpu_cap_features |= feature_bit(name);		\
})

/* Scattered Flag - For features that are scattered by cpufeatures.h. */
#define SCATTERED_F(name)					\
({								\
	BUILD_BUG_ON(X86_FEATURE_##name >= MAX_CPU_FEATURES);	\
	KVM_VALIDATE_CPU_CAP_USAGE(name);			\
	if (boot_cpu_has(X86_FEATURE_##name))			\
		F(name);					\
})

/* Features that KVM supports only on 64-bit kernels. */
#define X86_64_F(name)						\
({								\
	KVM_VALIDATE_CPU_CAP_USAGE(name);			\
	if (IS_ENABLED(CONFIG_X86_64))				\
		F(name);					\
})

/*
 * Emulated Feature - For features that KVM emulates in software irrespective
 * of host CPU/kernel support.
 */
#define EMULATED_F(name)					\
({								\
	kvm_cpu_cap_emulated |= feature_bit(name);		\
	F(name);						\
})

/*
 * Synthesized Feature - For features that are synthesized into boot_cpu_data,
 * i.e. may not be present in the raw CPUID, but can still be advertised to
 * userspace.  Primarily used for mitigation related feature flags.
 */
#define SYNTHESIZED_F(name)					\
({								\
	kvm_cpu_cap_synthesized |= feature_bit(name);		\
	F(name);						\
})

/*
 * Passthrough Feature - For features that KVM supports based purely on raw
 * hardware CPUID, i.e. that KVM virtualizes even if the host kernel doesn't
 * use the feature.  Simply force set the feature in KVM's capabilities, raw
 * CPUID support will be factored in by kvm_cpu_cap_mask().
 */
#define PASSTHROUGH_F(name)					\
({								\
	kvm_cpu_cap_passthrough |= feature_bit(name);		\
	F(name);						\
})

/*
 * Aliased Features - For features in 0x8000_0001.EDX that are duplicates of
 * identical 0x1.EDX features, and thus are aliased from 0x1 to 0x8000_0001.
 */
#define ALIASED_1_EDX_F(name)							\
({										\
	BUILD_BUG_ON(__feature_leaf(X86_FEATURE_##name) != CPUID_1_EDX);	\
	BUILD_BUG_ON(kvm_cpu_cap_init_in_progress != CPUID_8000_0001_EDX);	\
	kvm_cpu_cap_features |= feature_bit(name);				\
})

/*
 * Vendor Features - For features that KVM supports, but are added in later
 * because they require additional vendor enabling.
 */
#define VENDOR_F(name)						\
({								\
	KVM_VALIDATE_CPU_CAP_USAGE(name);			\
})

/*
 * Runtime Features - For features that KVM dynamically sets/clears at runtime,
 * e.g. when CR4 changes, but which are never advertised to userspace.
 */
#define RUNTIME_F(name)						\
({								\
	KVM_VALIDATE_CPU_CAP_USAGE(name);			\
})

/*
 * Undefine the MSR bit macro to avoid token concatenation issues when
 * processing X86_FEATURE_SPEC_CTRL_SSBD.
 */
#undef SPEC_CTRL_SSBD

/* DS is defined by ptrace-abi.h on 32-bit builds. */
#undef DS

void kvm_set_cpu_caps(void)
{
	memset(kvm_cpu_caps, 0, sizeof(kvm_cpu_caps));

	BUILD_BUG_ON(sizeof(kvm_cpu_caps) - (NKVMCAPINTS * sizeof(*kvm_cpu_caps)) >
		     sizeof(boot_cpu_data.x86_capability));

	kvm_cpu_cap_init(CPUID_1_ECX,
		F(XMM3),
		F(PCLMULQDQ),
		VENDOR_F(DTES64),
		/*
		 * NOTE: MONITOR (and MWAIT) are emulated as NOP, but *not*
		 * advertised to guests via CPUID!  MWAIT is also technically a
		 * runtime flag thanks to IA32_MISC_ENABLES; mark it as such so
		 * that KVM is aware that it's a known, unadvertised flag.
		 */
		RUNTIME_F(MWAIT),
		/* DS-CPL */
		VENDOR_F(VMX),
		/* SMX, EST */
		/* TM2 */
		F(SSSE3),
		/* CNXT-ID */
		/* Reserved */
		F(FMA),
		F(CX16),
		/* xTPR Update */
		F(PDCM),
		F(PCID),
		/* Reserved, DCA */
		F(XMM4_1),
		F(XMM4_2),
		EMULATED_F(X2APIC),
		F(MOVBE),
		F(POPCNT),
		EMULATED_F(TSC_DEADLINE_TIMER),
		F(AES),
		F(XSAVE),
		RUNTIME_F(OSXSAVE),
		F(AVX),
		F(F16C),
		F(RDRAND),
		EMULATED_F(HYPERVISOR),
	);

	kvm_cpu_cap_init(CPUID_1_EDX,
		F(FPU),
		F(VME),
		F(DE),
		F(PSE),
		F(TSC),
		F(MSR),
		F(PAE),
		F(MCE),
		F(CX8),
		F(APIC),
		/* Reserved */
		F(SEP),
		F(MTRR),
		F(PGE),
		F(MCA),
		F(CMOV),
		F(PAT),
		F(PSE36),
		/* PSN */
		F(CLFLUSH),
		/* Reserved */
		VENDOR_F(DS),
		/* ACPI */
		F(MMX),
		F(FXSR),
		F(XMM),
		F(XMM2),
		F(SELFSNOOP),
		/* HTT, TM, Reserved, PBE */
	);

	kvm_cpu_cap_init(CPUID_7_0_EBX,
		F(FSGSBASE),
		EMULATED_F(TSC_ADJUST),
		F(SGX),
		F(BMI1),
		F(HLE),
		F(AVX2),
		F(FDP_EXCPTN_ONLY),
		F(SMEP),
		F(BMI2),
		F(ERMS),
		F(INVPCID),
		F(RTM),
		F(ZERO_FCS_FDS),
		VENDOR_F(MPX),
		F(AVX512F),
		F(AVX512DQ),
		F(RDSEED),
		F(ADX),
		F(SMAP),
		F(AVX512IFMA),
		F(CLFLUSHOPT),
		F(CLWB),
		VENDOR_F(INTEL_PT),
		F(AVX512PF),
		F(AVX512ER),
		F(AVX512CD),
		F(SHA_NI),
		F(AVX512BW),
		F(AVX512VL),
	);

	kvm_cpu_cap_init(CPUID_7_ECX,
		F(AVX512VBMI),
		PASSTHROUGH_F(LA57),
		F(PKU),
		RUNTIME_F(OSPKE),
		F(RDPID),
		F(AVX512_VPOPCNTDQ),
		F(UMIP),
		F(AVX512_VBMI2),
		F(GFNI),
		F(VAES),
		F(VPCLMULQDQ),
		F(AVX512_VNNI),
		F(AVX512_BITALG),
		F(CLDEMOTE),
		F(MOVDIRI),
		F(MOVDIR64B),
		VENDOR_F(WAITPKG),
		F(SGX_LC),
		F(BUS_LOCK_DETECT),
	);

	/*
	 * PKU not yet implemented for shadow paging and requires OSPKE
	 * to be set on the host. Clear it if that is not the case
	 */
	if (!tdp_enabled || !boot_cpu_has(X86_FEATURE_OSPKE))
		kvm_cpu_cap_clear(X86_FEATURE_PKU);

	kvm_cpu_cap_init(CPUID_7_EDX,
		F(AVX512_4VNNIW),
		F(AVX512_4FMAPS),
		F(SPEC_CTRL),
		F(SPEC_CTRL_SSBD),
		EMULATED_F(ARCH_CAPABILITIES),
		F(INTEL_STIBP),
		F(MD_CLEAR),
		F(AVX512_VP2INTERSECT),
		F(FSRM),
		F(SERIALIZE),
		F(TSXLDTRK),
		F(AVX512_FP16),
		F(AMX_TILE),
		F(AMX_INT8),
		F(AMX_BF16),
		F(FLUSH_L1D),
	);

	if (boot_cpu_has(X86_FEATURE_AMD_IBPB_RET) &&
	    boot_cpu_has(X86_FEATURE_AMD_IBPB) &&
	    boot_cpu_has(X86_FEATURE_AMD_IBRS))
		kvm_cpu_cap_set(X86_FEATURE_SPEC_CTRL);
	if (boot_cpu_has(X86_FEATURE_STIBP))
		kvm_cpu_cap_set(X86_FEATURE_INTEL_STIBP);
	if (boot_cpu_has(X86_FEATURE_AMD_SSBD))
		kvm_cpu_cap_set(X86_FEATURE_SPEC_CTRL_SSBD);

	kvm_cpu_cap_init(CPUID_7_1_EAX,
		F(SHA512),
		F(SM3),
		F(SM4),
		F(AVX_VNNI),
		F(AVX512_BF16),
		F(CMPCCXADD),
		F(FZRM),
		F(FSRS),
		F(FSRC),
		F(AMX_FP16),
		F(AVX_IFMA),
		F(LAM),
	);

	kvm_cpu_cap_init(CPUID_7_1_EDX,
		F(AVX_VNNI_INT8),
		F(AVX_NE_CONVERT),
		F(AMX_COMPLEX),
		F(AVX_VNNI_INT16),
		F(PREFETCHITI),
		F(AVX10),
	);

	kvm_cpu_cap_init(CPUID_7_2_EDX,
		F(INTEL_PSFD),
		F(IPRED_CTRL),
		F(RRSBA_CTRL),
		F(DDPD_U),
		F(BHI_CTRL),
		F(MCDT_NO),
	);

	kvm_cpu_cap_init(CPUID_D_1_EAX,
		F(XSAVEOPT),
		F(XSAVEC),
		F(XGETBV1),
		F(XSAVES),
		X86_64_F(XFD),
	);

	kvm_cpu_cap_init(CPUID_12_EAX,
		SCATTERED_F(SGX1),
		SCATTERED_F(SGX2),
		SCATTERED_F(SGX_EDECCSSA),
	);

	kvm_cpu_cap_init(CPUID_24_0_EBX,
		F(AVX10_128),
		F(AVX10_256),
		F(AVX10_512),
	);

	kvm_cpu_cap_init(CPUID_8000_0001_ECX,
		F(LAHF_LM),
		F(CMP_LEGACY),
		VENDOR_F(SVM),
		/* ExtApicSpace */
		F(CR8_LEGACY),
		F(ABM),
		F(SSE4A),
		F(MISALIGNSSE),
		F(3DNOWPREFETCH),
		F(OSVW),
		/* IBS */
		F(XOP),
		/* SKINIT, WDT, LWP */
		F(FMA4),
		F(TBM),
		F(TOPOEXT),
		VENDOR_F(PERFCTR_CORE),
	);

	kvm_cpu_cap_init(CPUID_8000_0001_EDX,
		ALIASED_1_EDX_F(FPU),
		ALIASED_1_EDX_F(VME),
		ALIASED_1_EDX_F(DE),
		ALIASED_1_EDX_F(PSE),
		ALIASED_1_EDX_F(TSC),
		ALIASED_1_EDX_F(MSR),
		ALIASED_1_EDX_F(PAE),
		ALIASED_1_EDX_F(MCE),
		ALIASED_1_EDX_F(CX8),
		ALIASED_1_EDX_F(APIC),
		/* Reserved */
		F(SYSCALL),
		ALIASED_1_EDX_F(MTRR),
		ALIASED_1_EDX_F(PGE),
		ALIASED_1_EDX_F(MCA),
		ALIASED_1_EDX_F(CMOV),
		ALIASED_1_EDX_F(PAT),
		ALIASED_1_EDX_F(PSE36),
		/* Reserved */
		F(NX),
		/* Reserved */
		F(MMXEXT),
		ALIASED_1_EDX_F(MMX),
		ALIASED_1_EDX_F(FXSR),
		F(FXSR_OPT),
		X86_64_F(GBPAGES),
		F(RDTSCP),
		/* Reserved */
		X86_64_F(LM),
		F(3DNOWEXT),
		F(3DNOW),
	);

	if (!tdp_enabled && IS_ENABLED(CONFIG_X86_64))
		kvm_cpu_cap_set(X86_FEATURE_GBPAGES);

	kvm_cpu_cap_init(CPUID_8000_0007_EDX,
		SCATTERED_F(CONSTANT_TSC),
	);

	kvm_cpu_cap_init(CPUID_8000_0008_EBX,
		F(CLZERO),
		F(XSAVEERPTR),
		F(WBNOINVD),
		F(AMD_IBPB),
		F(AMD_IBRS),
		F(AMD_SSBD),
		F(VIRT_SSBD),
		F(AMD_SSB_NO),
		F(AMD_STIBP),
		F(AMD_STIBP_ALWAYS_ON),
		F(AMD_PSFD),
		F(AMD_IBPB_RET),
	);

	/*
	 * AMD has separate bits for each SPEC_CTRL bit.
	 * arch/x86/kernel/cpu/bugs.c is kind enough to
	 * record that in cpufeatures so use them.
	 */
	if (boot_cpu_has(X86_FEATURE_IBPB)) {
		kvm_cpu_cap_set(X86_FEATURE_AMD_IBPB);
		if (boot_cpu_has(X86_FEATURE_SPEC_CTRL) &&
		    !boot_cpu_has_bug(X86_BUG_EIBRS_PBRSB))
			kvm_cpu_cap_set(X86_FEATURE_AMD_IBPB_RET);
	}
	if (boot_cpu_has(X86_FEATURE_IBRS))
		kvm_cpu_cap_set(X86_FEATURE_AMD_IBRS);
	if (boot_cpu_has(X86_FEATURE_STIBP))
		kvm_cpu_cap_set(X86_FEATURE_AMD_STIBP);
	if (boot_cpu_has(X86_FEATURE_SPEC_CTRL_SSBD))
		kvm_cpu_cap_set(X86_FEATURE_AMD_SSBD);
	if (!boot_cpu_has_bug(X86_BUG_SPEC_STORE_BYPASS))
		kvm_cpu_cap_set(X86_FEATURE_AMD_SSB_NO);
	/*
	 * The preference is to use SPEC CTRL MSR instead of the
	 * VIRT_SPEC MSR.
	 */
	if (boot_cpu_has(X86_FEATURE_LS_CFG_SSBD) &&
	    !boot_cpu_has(X86_FEATURE_AMD_SSBD))
		kvm_cpu_cap_set(X86_FEATURE_VIRT_SSBD);

	/* All SVM features required additional vendor module enabling. */
	kvm_cpu_cap_init(CPUID_8000_000A_EDX,
		VENDOR_F(NPT),
		VENDOR_F(VMCBCLEAN),
		VENDOR_F(FLUSHBYASID),
		VENDOR_F(NRIPS),
		VENDOR_F(TSCRATEMSR),
		VENDOR_F(V_VMSAVE_VMLOAD),
		VENDOR_F(LBRV),
		VENDOR_F(PAUSEFILTER),
		VENDOR_F(PFTHRESHOLD),
		VENDOR_F(VGIF),
		VENDOR_F(VNMI),
		VENDOR_F(SVME_ADDR_CHK),
	);

<<<<<<< HEAD
	kvm_cpu_cap_mask(CPUID_8000_0021_EAX,
		F(NO_NESTED_DATA_BP) | F(LFENCE_RDTSC) | 0 /* SmmPgCfgLock */ |
		F(NULL_SEL_CLR_BASE) | F(AUTOIBRS) | 0 /* PrefetchCtlMsr */ |
		F(WRMSR_XX_BASE_NS) | F(SRSO_USER_KERNEL_NO)
=======
	kvm_cpu_cap_init(CPUID_8000_001F_EAX,
		VENDOR_F(SME),
		VENDOR_F(SEV),
		/* VM_PAGE_FLUSH */
		VENDOR_F(SEV_ES),
		F(SME_COHERENT),
>>>>>>> 931656b9
	);

	kvm_cpu_cap_init(CPUID_8000_0021_EAX,
		F(NO_NESTED_DATA_BP),
		/*
		 * Synthesize "LFENCE is serializing" into the AMD-defined entry
		 * in KVM's supported CPUID, i.e. if the feature is reported as
		 * supported by the kernel.  LFENCE_RDTSC was a Linux-defined
		 * synthetic feature long before AMD joined the bandwagon, e.g.
		 * LFENCE is serializing on most CPUs that support SSE2.  On
		 * CPUs that don't support AMD's leaf, ANDing with the raw host
		 * CPUID will drop the flags, and reporting support in AMD's
		 * leaf can make it easier for userspace to detect the feature.
		 */
		SYNTHESIZED_F(LFENCE_RDTSC),
		/* SmmPgCfgLock */
		F(NULL_SEL_CLR_BASE),
		F(AUTOIBRS),
		EMULATED_F(NO_SMM_CTL_MSR),
		/* PrefetchCtlMsr */
		F(WRMSR_XX_BASE_NS),
		SYNTHESIZED_F(SBPB),
		SYNTHESIZED_F(IBPB_BRTYPE),
		SYNTHESIZED_F(SRSO_NO),
	);

	kvm_cpu_cap_init(CPUID_8000_0022_EAX,
		F(PERFMON_V2),
	);

	if (!static_cpu_has_bug(X86_BUG_NULL_SEG))
		kvm_cpu_cap_set(X86_FEATURE_NULL_SEL_CLR_BASE);

	kvm_cpu_cap_init(CPUID_C000_0001_EDX,
		F(XSTORE),
		F(XSTORE_EN),
		F(XCRYPT),
		F(XCRYPT_EN),
		F(ACE2),
		F(ACE2_EN),
		F(PHE),
		F(PHE_EN),
		F(PMM),
		F(PMM_EN),
	);

	/*
	 * Hide RDTSCP and RDPID if either feature is reported as supported but
	 * probing MSR_TSC_AUX failed.  This is purely a sanity check and
	 * should never happen, but the guest will likely crash if RDTSCP or
	 * RDPID is misreported, and KVM has botched MSR_TSC_AUX emulation in
	 * the past.  For example, the sanity check may fire if this instance of
	 * KVM is running as L1 on top of an older, broken KVM.
	 */
	if (WARN_ON((kvm_cpu_cap_has(X86_FEATURE_RDTSCP) ||
		     kvm_cpu_cap_has(X86_FEATURE_RDPID)) &&
		     !kvm_is_supported_user_return_msr(MSR_TSC_AUX))) {
		kvm_cpu_cap_clear(X86_FEATURE_RDTSCP);
		kvm_cpu_cap_clear(X86_FEATURE_RDPID);
	}
}
EXPORT_SYMBOL_GPL(kvm_set_cpu_caps);

#undef F
#undef SCATTERED_F
#undef X86_64_F
#undef EMULATED_F
#undef SYNTHESIZED_F
#undef PASSTHROUGH_F
#undef ALIASED_1_EDX_F
#undef VENDOR_F
#undef RUNTIME_F

struct kvm_cpuid_array {
	struct kvm_cpuid_entry2 *entries;
	int maxnent;
	int nent;
};

static struct kvm_cpuid_entry2 *get_next_cpuid(struct kvm_cpuid_array *array)
{
	if (array->nent >= array->maxnent)
		return NULL;

	return &array->entries[array->nent++];
}

static struct kvm_cpuid_entry2 *do_host_cpuid(struct kvm_cpuid_array *array,
					      u32 function, u32 index)
{
	struct kvm_cpuid_entry2 *entry = get_next_cpuid(array);

	if (!entry)
		return NULL;

	memset(entry, 0, sizeof(*entry));
	entry->function = function;
	entry->index = index;
	switch (function & 0xC0000000) {
	case 0x40000000:
		/* Hypervisor leaves are always synthesized by __do_cpuid_func.  */
		return entry;

	case 0x80000000:
		/*
		 * 0x80000021 is sometimes synthesized by __do_cpuid_func, which
		 * would result in out-of-bounds calls to do_host_cpuid.
		 */
		{
			static int max_cpuid_80000000;
			if (!READ_ONCE(max_cpuid_80000000))
				WRITE_ONCE(max_cpuid_80000000, cpuid_eax(0x80000000));
			if (function > READ_ONCE(max_cpuid_80000000))
				return entry;
		}
		break;

	default:
		break;
	}

	cpuid_count(entry->function, entry->index,
		    &entry->eax, &entry->ebx, &entry->ecx, &entry->edx);

	if (cpuid_function_is_indexed(function))
		entry->flags |= KVM_CPUID_FLAG_SIGNIFCANT_INDEX;

	return entry;
}

static int cpuid_func_emulated(struct kvm_cpuid_entry2 *entry, u32 func,
			       bool include_partially_emulated)
{
	memset(entry, 0, sizeof(*entry));

	entry->function = func;
	entry->index = 0;
	entry->flags = 0;

	switch (func) {
	case 0:
		entry->eax = 7;
		return 1;
	case 1:
		entry->ecx = feature_bit(MOVBE);
		/*
		 * KVM allows userspace to enumerate MONITOR+MWAIT support to
		 * the guest, but the MWAIT feature flag is never advertised
		 * to userspace because MONITOR+MWAIT aren't virtualized by
		 * hardware, can't be faithfully emulated in software (KVM
		 * emulates them as NOPs), and allowing the guest to execute
		 * them natively requires enabling a per-VM capability.
		 */
		if (include_partially_emulated)
			entry->ecx |= feature_bit(MWAIT);
		return 1;
	case 7:
		entry->flags |= KVM_CPUID_FLAG_SIGNIFCANT_INDEX;
		entry->eax = 0;
		if (kvm_cpu_cap_has(X86_FEATURE_RDTSCP))
			entry->ecx = feature_bit(RDPID);
		return 1;
	default:
		return 0;
	}
}

static int __do_cpuid_func_emulated(struct kvm_cpuid_array *array, u32 func)
{
	if (array->nent >= array->maxnent)
		return -E2BIG;

	array->nent += cpuid_func_emulated(&array->entries[array->nent], func, false);
	return 0;
}

static inline int __do_cpuid_func(struct kvm_cpuid_array *array, u32 function)
{
	struct kvm_cpuid_entry2 *entry;
	int r, i, max_idx;

	/* all calls to cpuid_count() should be made on the same cpu */
	get_cpu();

	r = -E2BIG;

	entry = do_host_cpuid(array, function, 0);
	if (!entry)
		goto out;

	switch (function) {
	case 0:
		/* Limited to the highest leaf implemented in KVM. */
		entry->eax = min(entry->eax, 0x24U);
		break;
	case 1:
		cpuid_entry_override(entry, CPUID_1_EDX);
		cpuid_entry_override(entry, CPUID_1_ECX);
		break;
	case 2:
		/*
		 * On ancient CPUs, function 2 entries are STATEFUL.  That is,
		 * CPUID(function=2, index=0) may return different results each
		 * time, with the least-significant byte in EAX enumerating the
		 * number of times software should do CPUID(2, 0).
		 *
		 * Modern CPUs, i.e. every CPU KVM has *ever* run on are less
		 * idiotic.  Intel's SDM states that EAX & 0xff "will always
		 * return 01H. Software should ignore this value and not
		 * interpret it as an informational descriptor", while AMD's
		 * APM states that CPUID(2) is reserved.
		 *
		 * WARN if a frankenstein CPU that supports virtualization and
		 * a stateful CPUID.0x2 is encountered.
		 */
		WARN_ON_ONCE((entry->eax & 0xff) > 1);
		break;
	/* functions 4 and 0x8000001d have additional index. */
	case 4:
	case 0x8000001d:
		/*
		 * Read entries until the cache type in the previous entry is
		 * zero, i.e. indicates an invalid entry.
		 */
		for (i = 1; entry->eax & 0x1f; ++i) {
			entry = do_host_cpuid(array, function, i);
			if (!entry)
				goto out;
		}
		break;
	case 6: /* Thermal management */
		entry->eax = 0x4; /* allow ARAT */
		entry->ebx = 0;
		entry->ecx = 0;
		entry->edx = 0;
		break;
	/* function 7 has additional index. */
	case 7:
		max_idx = entry->eax = min(entry->eax, 2u);
		cpuid_entry_override(entry, CPUID_7_0_EBX);
		cpuid_entry_override(entry, CPUID_7_ECX);
		cpuid_entry_override(entry, CPUID_7_EDX);

		/* KVM only supports up to 0x7.2, capped above via min(). */
		if (max_idx >= 1) {
			entry = do_host_cpuid(array, function, 1);
			if (!entry)
				goto out;

			cpuid_entry_override(entry, CPUID_7_1_EAX);
			cpuid_entry_override(entry, CPUID_7_1_EDX);
			entry->ebx = 0;
			entry->ecx = 0;
		}
		if (max_idx >= 2) {
			entry = do_host_cpuid(array, function, 2);
			if (!entry)
				goto out;

			cpuid_entry_override(entry, CPUID_7_2_EDX);
			entry->ecx = 0;
			entry->ebx = 0;
			entry->eax = 0;
		}
		break;
	case 0xa: { /* Architectural Performance Monitoring */
		union cpuid10_eax eax;
		union cpuid10_edx edx;

		if (!enable_pmu || !static_cpu_has(X86_FEATURE_ARCH_PERFMON)) {
			entry->eax = entry->ebx = entry->ecx = entry->edx = 0;
			break;
		}

		eax.split.version_id = kvm_pmu_cap.version;
		eax.split.num_counters = kvm_pmu_cap.num_counters_gp;
		eax.split.bit_width = kvm_pmu_cap.bit_width_gp;
		eax.split.mask_length = kvm_pmu_cap.events_mask_len;
		edx.split.num_counters_fixed = kvm_pmu_cap.num_counters_fixed;
		edx.split.bit_width_fixed = kvm_pmu_cap.bit_width_fixed;

		if (kvm_pmu_cap.version)
			edx.split.anythread_deprecated = 1;
		edx.split.reserved1 = 0;
		edx.split.reserved2 = 0;

		entry->eax = eax.full;
		entry->ebx = kvm_pmu_cap.events_mask;
		entry->ecx = 0;
		entry->edx = edx.full;
		break;
	}
	case 0x1f:
	case 0xb:
		/*
		 * No topology; a valid topology is indicated by the presence
		 * of subleaf 1.
		 */
		entry->eax = entry->ebx = entry->ecx = 0;
		break;
	case 0xd: {
		u64 permitted_xcr0 = kvm_get_filtered_xcr0();
		u64 permitted_xss = kvm_caps.supported_xss;

		entry->eax &= permitted_xcr0;
		entry->ebx = xstate_required_size(permitted_xcr0, false);
		entry->ecx = entry->ebx;
		entry->edx &= permitted_xcr0 >> 32;
		if (!permitted_xcr0)
			break;

		entry = do_host_cpuid(array, function, 1);
		if (!entry)
			goto out;

		cpuid_entry_override(entry, CPUID_D_1_EAX);
		if (entry->eax & (feature_bit(XSAVES) | feature_bit(XSAVEC)))
			entry->ebx = xstate_required_size(permitted_xcr0 | permitted_xss,
							  true);
		else {
			WARN_ON_ONCE(permitted_xss != 0);
			entry->ebx = 0;
		}
		entry->ecx &= permitted_xss;
		entry->edx &= permitted_xss >> 32;

		for (i = 2; i < 64; ++i) {
			bool s_state;
			if (permitted_xcr0 & BIT_ULL(i))
				s_state = false;
			else if (permitted_xss & BIT_ULL(i))
				s_state = true;
			else
				continue;

			entry = do_host_cpuid(array, function, i);
			if (!entry)
				goto out;

			/*
			 * The supported check above should have filtered out
			 * invalid sub-leafs.  Only valid sub-leafs should
			 * reach this point, and they should have a non-zero
			 * save state size.  Furthermore, check whether the
			 * processor agrees with permitted_xcr0/permitted_xss
			 * on whether this is an XCR0- or IA32_XSS-managed area.
			 */
			if (WARN_ON_ONCE(!entry->eax || (entry->ecx & 0x1) != s_state)) {
				--array->nent;
				continue;
			}

			if (!kvm_cpu_cap_has(X86_FEATURE_XFD))
				entry->ecx &= ~BIT_ULL(2);
			entry->edx = 0;
		}
		break;
	}
	case 0x12:
		/* Intel SGX */
		if (!kvm_cpu_cap_has(X86_FEATURE_SGX)) {
			entry->eax = entry->ebx = entry->ecx = entry->edx = 0;
			break;
		}

		/*
		 * Index 0: Sub-features, MISCSELECT (a.k.a extended features)
		 * and max enclave sizes.   The SGX sub-features and MISCSELECT
		 * are restricted by kernel and KVM capabilities (like most
		 * feature flags), while enclave size is unrestricted.
		 */
		cpuid_entry_override(entry, CPUID_12_EAX);
		entry->ebx &= SGX_MISC_EXINFO;

		entry = do_host_cpuid(array, function, 1);
		if (!entry)
			goto out;

		/*
		 * Index 1: SECS.ATTRIBUTES.  ATTRIBUTES are restricted a la
		 * feature flags.  Advertise all supported flags, including
		 * privileged attributes that require explicit opt-in from
		 * userspace.  ATTRIBUTES.XFRM is not adjusted as userspace is
		 * expected to derive it from supported XCR0.
		 */
		entry->eax &= SGX_ATTR_PRIV_MASK | SGX_ATTR_UNPRIV_MASK;
		entry->ebx &= 0;
		break;
	/* Intel PT */
	case 0x14:
		if (!kvm_cpu_cap_has(X86_FEATURE_INTEL_PT)) {
			entry->eax = entry->ebx = entry->ecx = entry->edx = 0;
			break;
		}

		for (i = 1, max_idx = entry->eax; i <= max_idx; ++i) {
			if (!do_host_cpuid(array, function, i))
				goto out;
		}
		break;
	/* Intel AMX TILE */
	case 0x1d:
		if (!kvm_cpu_cap_has(X86_FEATURE_AMX_TILE)) {
			entry->eax = entry->ebx = entry->ecx = entry->edx = 0;
			break;
		}

		for (i = 1, max_idx = entry->eax; i <= max_idx; ++i) {
			if (!do_host_cpuid(array, function, i))
				goto out;
		}
		break;
	case 0x1e: /* TMUL information */
		if (!kvm_cpu_cap_has(X86_FEATURE_AMX_TILE)) {
			entry->eax = entry->ebx = entry->ecx = entry->edx = 0;
			break;
		}
		break;
	case 0x24: {
		u8 avx10_version;

		if (!kvm_cpu_cap_has(X86_FEATURE_AVX10)) {
			entry->eax = entry->ebx = entry->ecx = entry->edx = 0;
			break;
		}

		/*
		 * The AVX10 version is encoded in EBX[7:0].  Note, the version
		 * is guaranteed to be >=1 if AVX10 is supported.  Note #2, the
		 * version needs to be captured before overriding EBX features!
		 */
		avx10_version = min_t(u8, entry->ebx & 0xff, 1);
		cpuid_entry_override(entry, CPUID_24_0_EBX);
		entry->ebx |= avx10_version;

		entry->eax = 0;
		entry->ecx = 0;
		entry->edx = 0;
		break;
	}
	case KVM_CPUID_SIGNATURE: {
		const u32 *sigptr = (const u32 *)KVM_SIGNATURE;
		entry->eax = KVM_CPUID_FEATURES;
		entry->ebx = sigptr[0];
		entry->ecx = sigptr[1];
		entry->edx = sigptr[2];
		break;
	}
	case KVM_CPUID_FEATURES:
		entry->eax = (1 << KVM_FEATURE_CLOCKSOURCE) |
			     (1 << KVM_FEATURE_NOP_IO_DELAY) |
			     (1 << KVM_FEATURE_CLOCKSOURCE2) |
			     (1 << KVM_FEATURE_ASYNC_PF) |
			     (1 << KVM_FEATURE_PV_EOI) |
			     (1 << KVM_FEATURE_CLOCKSOURCE_STABLE_BIT) |
			     (1 << KVM_FEATURE_PV_UNHALT) |
			     (1 << KVM_FEATURE_PV_TLB_FLUSH) |
			     (1 << KVM_FEATURE_ASYNC_PF_VMEXIT) |
			     (1 << KVM_FEATURE_PV_SEND_IPI) |
			     (1 << KVM_FEATURE_POLL_CONTROL) |
			     (1 << KVM_FEATURE_PV_SCHED_YIELD) |
			     (1 << KVM_FEATURE_ASYNC_PF_INT);

		if (sched_info_on())
			entry->eax |= (1 << KVM_FEATURE_STEAL_TIME);

		entry->ebx = 0;
		entry->ecx = 0;
		entry->edx = 0;
		break;
	case 0x80000000:
		entry->eax = min(entry->eax, 0x80000022);
		/*
		 * Serializing LFENCE is reported in a multitude of ways, and
		 * NullSegClearsBase is not reported in CPUID on Zen2; help
		 * userspace by providing the CPUID leaf ourselves.
		 *
		 * However, only do it if the host has CPUID leaf 0x8000001d.
		 * QEMU thinks that it can query the host blindly for that
		 * CPUID leaf if KVM reports that it supports 0x8000001d or
		 * above.  The processor merrily returns values from the
		 * highest Intel leaf which QEMU tries to use as the guest's
		 * 0x8000001d.  Even worse, this can result in an infinite
		 * loop if said highest leaf has no subleaves indexed by ECX.
		 */
		if (entry->eax >= 0x8000001d &&
		    (static_cpu_has(X86_FEATURE_LFENCE_RDTSC)
		     || !static_cpu_has_bug(X86_BUG_NULL_SEG)))
			entry->eax = max(entry->eax, 0x80000021);
		break;
	case 0x80000001:
		entry->ebx &= ~GENMASK(27, 16);
		cpuid_entry_override(entry, CPUID_8000_0001_EDX);
		cpuid_entry_override(entry, CPUID_8000_0001_ECX);
		break;
	case 0x80000005:
		/*  Pass host L1 cache and TLB info. */
		break;
	case 0x80000006:
		/* Drop reserved bits, pass host L2 cache and TLB info. */
		entry->edx &= ~GENMASK(17, 16);
		break;
	case 0x80000007: /* Advanced power management */
		cpuid_entry_override(entry, CPUID_8000_0007_EDX);

		/* mask against host */
		entry->edx &= boot_cpu_data.x86_power;
		entry->eax = entry->ebx = entry->ecx = 0;
		break;
	case 0x80000008: {
		/*
		 * GuestPhysAddrSize (EAX[23:16]) is intended for software
		 * use.
		 *
		 * KVM's ABI is to report the effective MAXPHYADDR for the
		 * guest in PhysAddrSize (phys_as), and the maximum
		 * *addressable* GPA in GuestPhysAddrSize (g_phys_as).
		 *
		 * GuestPhysAddrSize is valid if and only if TDP is enabled,
		 * in which case the max GPA that can be addressed by KVM may
		 * be less than the max GPA that can be legally generated by
		 * the guest, e.g. if MAXPHYADDR>48 but the CPU doesn't
		 * support 5-level TDP.
		 */
		unsigned int virt_as = max((entry->eax >> 8) & 0xff, 48U);
		unsigned int phys_as, g_phys_as;

		/*
		 * If TDP (NPT) is disabled use the adjusted host MAXPHYADDR as
		 * the guest operates in the same PA space as the host, i.e.
		 * reductions in MAXPHYADDR for memory encryption affect shadow
		 * paging, too.
		 *
		 * If TDP is enabled, use the raw bare metal MAXPHYADDR as
		 * reductions to the HPAs do not affect GPAs.  The max
		 * addressable GPA is the same as the max effective GPA, except
		 * that it's capped at 48 bits if 5-level TDP isn't supported
		 * (hardware processes bits 51:48 only when walking the fifth
		 * level page table).
		 */
		if (!tdp_enabled) {
			phys_as = boot_cpu_data.x86_phys_bits;
			g_phys_as = 0;
		} else {
			phys_as = entry->eax & 0xff;
			g_phys_as = phys_as;
			if (kvm_mmu_get_max_tdp_level() < 5)
				g_phys_as = min(g_phys_as, 48);
		}

		entry->eax = phys_as | (virt_as << 8) | (g_phys_as << 16);
		entry->ecx &= ~(GENMASK(31, 16) | GENMASK(11, 8));
		entry->edx = 0;
		cpuid_entry_override(entry, CPUID_8000_0008_EBX);
		break;
	}
	case 0x8000000A:
		if (!kvm_cpu_cap_has(X86_FEATURE_SVM)) {
			entry->eax = entry->ebx = entry->ecx = entry->edx = 0;
			break;
		}
		entry->eax = 1; /* SVM revision 1 */
		entry->ebx = 8; /* Lets support 8 ASIDs in case we add proper
				   ASID emulation to nested SVM */
		entry->ecx = 0; /* Reserved */
		cpuid_entry_override(entry, CPUID_8000_000A_EDX);
		break;
	case 0x80000019:
		entry->ecx = entry->edx = 0;
		break;
	case 0x8000001a:
		entry->eax &= GENMASK(2, 0);
		entry->ebx = entry->ecx = entry->edx = 0;
		break;
	case 0x8000001e:
		/* Do not return host topology information.  */
		entry->eax = entry->ebx = entry->ecx = 0;
		entry->edx = 0; /* reserved */
		break;
	case 0x8000001F:
		if (!kvm_cpu_cap_has(X86_FEATURE_SEV)) {
			entry->eax = entry->ebx = entry->ecx = entry->edx = 0;
		} else {
			cpuid_entry_override(entry, CPUID_8000_001F_EAX);
			/* Clear NumVMPL since KVM does not support VMPL.  */
			entry->ebx &= ~GENMASK(31, 12);
			/*
			 * Enumerate '0' for "PA bits reduction", the adjusted
			 * MAXPHYADDR is enumerated directly (see 0x80000008).
			 */
			entry->ebx &= ~GENMASK(11, 6);
		}
		break;
	case 0x80000020:
		entry->eax = entry->ebx = entry->ecx = entry->edx = 0;
		break;
	case 0x80000021:
		entry->ebx = entry->ecx = entry->edx = 0;
		cpuid_entry_override(entry, CPUID_8000_0021_EAX);
		break;
	/* AMD Extended Performance Monitoring and Debug */
	case 0x80000022: {
		union cpuid_0x80000022_ebx ebx;

		entry->ecx = entry->edx = 0;
		if (!enable_pmu || !kvm_cpu_cap_has(X86_FEATURE_PERFMON_V2)) {
			entry->eax = entry->ebx;
			break;
		}

		cpuid_entry_override(entry, CPUID_8000_0022_EAX);

		if (kvm_cpu_cap_has(X86_FEATURE_PERFMON_V2))
			ebx.split.num_core_pmc = kvm_pmu_cap.num_counters_gp;
		else if (kvm_cpu_cap_has(X86_FEATURE_PERFCTR_CORE))
			ebx.split.num_core_pmc = AMD64_NUM_COUNTERS_CORE;
		else
			ebx.split.num_core_pmc = AMD64_NUM_COUNTERS;

		entry->ebx = ebx.full;
		break;
	}
	/*Add support for Centaur's CPUID instruction*/
	case 0xC0000000:
		/*Just support up to 0xC0000004 now*/
		entry->eax = min(entry->eax, 0xC0000004);
		break;
	case 0xC0000001:
		cpuid_entry_override(entry, CPUID_C000_0001_EDX);
		break;
	case 3: /* Processor serial number */
	case 5: /* MONITOR/MWAIT */
	case 0xC0000002:
	case 0xC0000003:
	case 0xC0000004:
	default:
		entry->eax = entry->ebx = entry->ecx = entry->edx = 0;
		break;
	}

	r = 0;

out:
	put_cpu();

	return r;
}

static int do_cpuid_func(struct kvm_cpuid_array *array, u32 func,
			 unsigned int type)
{
	if (type == KVM_GET_EMULATED_CPUID)
		return __do_cpuid_func_emulated(array, func);

	return __do_cpuid_func(array, func);
}

#define CENTAUR_CPUID_SIGNATURE 0xC0000000

static int get_cpuid_func(struct kvm_cpuid_array *array, u32 func,
			  unsigned int type)
{
	u32 limit;
	int r;

	if (func == CENTAUR_CPUID_SIGNATURE &&
	    boot_cpu_data.x86_vendor != X86_VENDOR_CENTAUR)
		return 0;

	r = do_cpuid_func(array, func, type);
	if (r)
		return r;

	limit = array->entries[array->nent - 1].eax;
	for (func = func + 1; func <= limit; ++func) {
		r = do_cpuid_func(array, func, type);
		if (r)
			break;
	}

	return r;
}

static bool sanity_check_entries(struct kvm_cpuid_entry2 __user *entries,
				 __u32 num_entries, unsigned int ioctl_type)
{
	int i;
	__u32 pad[3];

	if (ioctl_type != KVM_GET_EMULATED_CPUID)
		return false;

	/*
	 * We want to make sure that ->padding is being passed clean from
	 * userspace in case we want to use it for something in the future.
	 *
	 * Sadly, this wasn't enforced for KVM_GET_SUPPORTED_CPUID and so we
	 * have to give ourselves satisfied only with the emulated side. /me
	 * sheds a tear.
	 */
	for (i = 0; i < num_entries; i++) {
		if (copy_from_user(pad, entries[i].padding, sizeof(pad)))
			return true;

		if (pad[0] || pad[1] || pad[2])
			return true;
	}
	return false;
}

int kvm_dev_ioctl_get_cpuid(struct kvm_cpuid2 *cpuid,
			    struct kvm_cpuid_entry2 __user *entries,
			    unsigned int type)
{
	static const u32 funcs[] = {
		0, 0x80000000, CENTAUR_CPUID_SIGNATURE, KVM_CPUID_SIGNATURE,
	};

	struct kvm_cpuid_array array = {
		.nent = 0,
	};
	int r, i;

	if (cpuid->nent < 1)
		return -E2BIG;
	if (cpuid->nent > KVM_MAX_CPUID_ENTRIES)
		cpuid->nent = KVM_MAX_CPUID_ENTRIES;

	if (sanity_check_entries(entries, cpuid->nent, type))
		return -EINVAL;

	array.entries = kvcalloc(cpuid->nent, sizeof(struct kvm_cpuid_entry2), GFP_KERNEL);
	if (!array.entries)
		return -ENOMEM;

	array.maxnent = cpuid->nent;

	for (i = 0; i < ARRAY_SIZE(funcs); i++) {
		r = get_cpuid_func(&array, funcs[i], type);
		if (r)
			goto out_free;
	}
	cpuid->nent = array.nent;

	if (copy_to_user(entries, array.entries,
			 array.nent * sizeof(struct kvm_cpuid_entry2)))
		r = -EFAULT;

out_free:
	kvfree(array.entries);
	return r;
}

/*
 * Intel CPUID semantics treats any query for an out-of-range leaf as if the
 * highest basic leaf (i.e. CPUID.0H:EAX) were requested.  AMD CPUID semantics
 * returns all zeroes for any undefined leaf, whether or not the leaf is in
 * range.  Centaur/VIA follows Intel semantics.
 *
 * A leaf is considered out-of-range if its function is higher than the maximum
 * supported leaf of its associated class or if its associated class does not
 * exist.
 *
 * There are three primary classes to be considered, with their respective
 * ranges described as "<base> - <top>[,<base2> - <top2>] inclusive.  A primary
 * class exists if a guest CPUID entry for its <base> leaf exists.  For a given
 * class, CPUID.<base>.EAX contains the max supported leaf for the class.
 *
 *  - Basic:      0x00000000 - 0x3fffffff, 0x50000000 - 0x7fffffff
 *  - Hypervisor: 0x40000000 - 0x4fffffff
 *  - Extended:   0x80000000 - 0xbfffffff
 *  - Centaur:    0xc0000000 - 0xcfffffff
 *
 * The Hypervisor class is further subdivided into sub-classes that each act as
 * their own independent class associated with a 0x100 byte range.  E.g. if Qemu
 * is advertising support for both HyperV and KVM, the resulting Hypervisor
 * CPUID sub-classes are:
 *
 *  - HyperV:     0x40000000 - 0x400000ff
 *  - KVM:        0x40000100 - 0x400001ff
 */
static struct kvm_cpuid_entry2 *
get_out_of_range_cpuid_entry(struct kvm_vcpu *vcpu, u32 *fn_ptr, u32 index)
{
	struct kvm_cpuid_entry2 *basic, *class;
	u32 function = *fn_ptr;

	basic = kvm_find_cpuid_entry(vcpu, 0);
	if (!basic)
		return NULL;

	if (is_guest_vendor_amd(basic->ebx, basic->ecx, basic->edx) ||
	    is_guest_vendor_hygon(basic->ebx, basic->ecx, basic->edx))
		return NULL;

	if (function >= 0x40000000 && function <= 0x4fffffff)
		class = kvm_find_cpuid_entry(vcpu, function & 0xffffff00);
	else if (function >= 0xc0000000)
		class = kvm_find_cpuid_entry(vcpu, 0xc0000000);
	else
		class = kvm_find_cpuid_entry(vcpu, function & 0x80000000);

	if (class && function <= class->eax)
		return NULL;

	/*
	 * Leaf specific adjustments are also applied when redirecting to the
	 * max basic entry, e.g. if the max basic leaf is 0xb but there is no
	 * entry for CPUID.0xb.index (see below), then the output value for EDX
	 * needs to be pulled from CPUID.0xb.1.
	 */
	*fn_ptr = basic->eax;

	/*
	 * The class does not exist or the requested function is out of range;
	 * the effective CPUID entry is the max basic leaf.  Note, the index of
	 * the original requested leaf is observed!
	 */
	return kvm_find_cpuid_entry_index(vcpu, basic->eax, index);
}

bool kvm_cpuid(struct kvm_vcpu *vcpu, u32 *eax, u32 *ebx,
	       u32 *ecx, u32 *edx, bool exact_only)
{
	u32 orig_function = *eax, function = *eax, index = *ecx;
	struct kvm_cpuid_entry2 *entry;
	bool exact, used_max_basic = false;

	entry = kvm_find_cpuid_entry_index(vcpu, function, index);
	exact = !!entry;

	if (!entry && !exact_only) {
		entry = get_out_of_range_cpuid_entry(vcpu, &function, index);
		used_max_basic = !!entry;
	}

	if (entry) {
		*eax = entry->eax;
		*ebx = entry->ebx;
		*ecx = entry->ecx;
		*edx = entry->edx;
		if (function == 7 && index == 0) {
			u64 data;
		        if (!__kvm_get_msr(vcpu, MSR_IA32_TSX_CTRL, &data, true) &&
			    (data & TSX_CTRL_CPUID_CLEAR))
				*ebx &= ~(feature_bit(RTM) | feature_bit(HLE));
		} else if (function == 0x80000007) {
			if (kvm_hv_invtsc_suppressed(vcpu))
				*edx &= ~feature_bit(CONSTANT_TSC);
		}
	} else {
		*eax = *ebx = *ecx = *edx = 0;
		/*
		 * When leaf 0BH or 1FH is defined, CL is pass-through
		 * and EDX is always the x2APIC ID, even for undefined
		 * subleaves. Index 1 will exist iff the leaf is
		 * implemented, so we pass through CL iff leaf 1
		 * exists. EDX can be copied from any existing index.
		 */
		if (function == 0xb || function == 0x1f) {
			entry = kvm_find_cpuid_entry_index(vcpu, function, 1);
			if (entry) {
				*ecx = index & 0xff;
				*edx = entry->edx;
			}
		}
	}
	trace_kvm_cpuid(orig_function, index, *eax, *ebx, *ecx, *edx, exact,
			used_max_basic);
	return exact;
}
EXPORT_SYMBOL_GPL(kvm_cpuid);

int kvm_emulate_cpuid(struct kvm_vcpu *vcpu)
{
	u32 eax, ebx, ecx, edx;

	if (cpuid_fault_enabled(vcpu) && !kvm_require_cpl(vcpu, 0))
		return 1;

	eax = kvm_rax_read(vcpu);
	ecx = kvm_rcx_read(vcpu);
	kvm_cpuid(vcpu, &eax, &ebx, &ecx, &edx, false);
	kvm_rax_write(vcpu, eax);
	kvm_rbx_write(vcpu, ebx);
	kvm_rcx_write(vcpu, ecx);
	kvm_rdx_write(vcpu, edx);
	return kvm_skip_emulated_instruction(vcpu);
}
EXPORT_SYMBOL_GPL(kvm_emulate_cpuid);<|MERGE_RESOLUTION|>--- conflicted
+++ resolved
@@ -1150,19 +1150,12 @@
 		VENDOR_F(SVME_ADDR_CHK),
 	);
 
-<<<<<<< HEAD
-	kvm_cpu_cap_mask(CPUID_8000_0021_EAX,
-		F(NO_NESTED_DATA_BP) | F(LFENCE_RDTSC) | 0 /* SmmPgCfgLock */ |
-		F(NULL_SEL_CLR_BASE) | F(AUTOIBRS) | 0 /* PrefetchCtlMsr */ |
-		F(WRMSR_XX_BASE_NS) | F(SRSO_USER_KERNEL_NO)
-=======
 	kvm_cpu_cap_init(CPUID_8000_001F_EAX,
 		VENDOR_F(SME),
 		VENDOR_F(SEV),
 		/* VM_PAGE_FLUSH */
 		VENDOR_F(SEV_ES),
 		F(SME_COHERENT),
->>>>>>> 931656b9
 	);
 
 	kvm_cpu_cap_init(CPUID_8000_0021_EAX,
@@ -1187,6 +1180,7 @@
 		SYNTHESIZED_F(SBPB),
 		SYNTHESIZED_F(IBPB_BRTYPE),
 		SYNTHESIZED_F(SRSO_NO),
+		SYNTHESIZED_F(SRSO_USER_KERNEL_NO),
 	);
 
 	kvm_cpu_cap_init(CPUID_8000_0022_EAX,
