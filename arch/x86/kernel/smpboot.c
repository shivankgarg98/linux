// SPDX-License-Identifier: GPL-2.0-or-later
 /*
 *	x86 SMP booting functions
 *
 *	(c) 1995 Alan Cox, Building #3 <alan@lxorguk.ukuu.org.uk>
 *	(c) 1998, 1999, 2000, 2009 Ingo Molnar <mingo@redhat.com>
 *	Copyright 2001 Andi Kleen, SuSE Labs.
 *
 *	Much of the core SMP work is based on previous work by Thomas Radke, to
 *	whom a great many thanks are extended.
 *
 *	Thanks to Intel for making available several different Pentium,
 *	Pentium Pro and Pentium-II/Xeon MP machines.
 *	Original development of Linux SMP code supported by Caldera.
 *
 *	Fixes
 *		Felix Koop	:	NR_CPUS used properly
 *		Jose Renau	:	Handle single CPU case.
 *		Alan Cox	:	By repeated request 8) - Total BogoMIPS report.
 *		Greg Wright	:	Fix for kernel stacks panic.
 *		Erich Boleyn	:	MP v1.4 and additional changes.
 *	Matthias Sattler	:	Changes for 2.1 kernel map.
 *	Michel Lespinasse	:	Changes for 2.1 kernel map.
 *	Michael Chastain	:	Change trampoline.S to gnu as.
 *		Alan Cox	:	Dumb bug: 'B' step PPro's are fine
 *		Ingo Molnar	:	Added APIC timers, based on code
 *					from Jose Renau
 *		Ingo Molnar	:	various cleanups and rewrites
 *		Tigran Aivazian	:	fixed "0.00 in /proc/uptime on SMP" bug.
 *	Maciej W. Rozycki	:	Bits for genuine 82489DX APICs
 *	Andi Kleen		:	Changed for SMP boot into long mode.
 *		Martin J. Bligh	: 	Added support for multi-quad systems
 *		Dave Jones	:	Report invalid combinations of Athlon CPUs.
 *		Rusty Russell	:	Hacked into shape for new "hotplug" boot process.
 *      Andi Kleen              :       Converted to new state machine.
 *	Ashok Raj		: 	CPU hotplug support
 *	Glauber Costa		:	i386 and x86_64 integration
 */

#define pr_fmt(fmt) KBUILD_MODNAME ": " fmt

#include <linux/init.h>
#include <linux/smp.h>
#include <linux/export.h>
#include <linux/sched.h>
#include <linux/sched/topology.h>
#include <linux/sched/hotplug.h>
#include <linux/sched/task_stack.h>
#include <linux/percpu.h>
#include <linux/memblock.h>
#include <linux/err.h>
#include <linux/nmi.h>
#include <linux/tboot.h>
#include <linux/gfp.h>
#include <linux/cpuidle.h>
#include <linux/kexec.h>
#include <linux/numa.h>
#include <linux/pgtable.h>
#include <linux/overflow.h>
#include <linux/stackprotector.h>
#include <linux/cpuhotplug.h>
#include <linux/mc146818rtc.h>

#include <asm/acpi.h>
#include <asm/cacheinfo.h>
#include <asm/desc.h>
#include <asm/nmi.h>
#include <asm/irq.h>
#include <asm/realmode.h>
#include <asm/cpu.h>
#include <asm/numa.h>
#include <asm/tlbflush.h>
#include <asm/mtrr.h>
#include <asm/mwait.h>
#include <asm/apic.h>
#include <asm/io_apic.h>
#include <asm/fpu/api.h>
#include <asm/setup.h>
#include <asm/uv/uv.h>
#include <asm/microcode.h>
#include <asm/i8259.h>
#include <asm/misc.h>
#include <asm/qspinlock.h>
#include <asm/intel-family.h>
#include <asm/cpu_device_id.h>
#include <asm/spec-ctrl.h>
#include <asm/hw_irq.h>
#include <asm/stackprotector.h>
#include <asm/sev.h>
#include <asm/spec-ctrl.h>

/* representing HT siblings of each logical CPU */
DEFINE_PER_CPU_READ_MOSTLY(cpumask_var_t, cpu_sibling_map);
EXPORT_PER_CPU_SYMBOL(cpu_sibling_map);

/* representing HT and core siblings of each logical CPU */
DEFINE_PER_CPU_READ_MOSTLY(cpumask_var_t, cpu_core_map);
EXPORT_PER_CPU_SYMBOL(cpu_core_map);

/* representing HT, core, and die siblings of each logical CPU */
DEFINE_PER_CPU_READ_MOSTLY(cpumask_var_t, cpu_die_map);
EXPORT_PER_CPU_SYMBOL(cpu_die_map);

/* CPUs which are the primary SMT threads */
struct cpumask __cpu_primary_thread_mask __read_mostly;

/* Representing CPUs for which sibling maps can be computed */
static cpumask_var_t cpu_sibling_setup_mask;

struct mwait_cpu_dead {
	unsigned int	control;
	unsigned int	status;
};

#define CPUDEAD_MWAIT_WAIT	0xDEADBEEF
#define CPUDEAD_MWAIT_KEXEC_HLT	0x4A17DEAD

/*
 * Cache line aligned data for mwait_play_dead(). Separate on purpose so
 * that it's unlikely to be touched by other CPUs.
 */
static DEFINE_PER_CPU_ALIGNED(struct mwait_cpu_dead, mwait_cpu_dead);

/* Maximum number of SMT threads on any online core */
int __read_mostly __max_smt_threads = 1;

/* Flag to indicate if a complete sched domain rebuild is required */
bool x86_topology_update;

int arch_update_cpu_topology(void)
{
	int retval = x86_topology_update;

	x86_topology_update = false;
	return retval;
}

static unsigned int smpboot_warm_reset_vector_count;

static inline void smpboot_setup_warm_reset_vector(unsigned long start_eip)
{
	unsigned long flags;

	spin_lock_irqsave(&rtc_lock, flags);
	if (!smpboot_warm_reset_vector_count++) {
		CMOS_WRITE(0xa, 0xf);
		*((volatile unsigned short *)phys_to_virt(TRAMPOLINE_PHYS_HIGH)) = start_eip >> 4;
		*((volatile unsigned short *)phys_to_virt(TRAMPOLINE_PHYS_LOW)) = start_eip & 0xf;
	}
	spin_unlock_irqrestore(&rtc_lock, flags);
}

static inline void smpboot_restore_warm_reset_vector(void)
{
	unsigned long flags;

	/*
	 * Paranoid:  Set warm reset code and vector here back
	 * to default values.
	 */
	spin_lock_irqsave(&rtc_lock, flags);
	if (!--smpboot_warm_reset_vector_count) {
		CMOS_WRITE(0, 0xf);
		*((volatile u32 *)phys_to_virt(TRAMPOLINE_PHYS_LOW)) = 0;
	}
	spin_unlock_irqrestore(&rtc_lock, flags);

}

/* Run the next set of setup steps for the upcoming CPU */
static void ap_starting(void)
{
	int cpuid = smp_processor_id();

	/* Mop up eventual mwait_play_dead() wreckage */
	this_cpu_write(mwait_cpu_dead.status, 0);
	this_cpu_write(mwait_cpu_dead.control, 0);

	/*
	 * If woken up by an INIT in an 82489DX configuration the alive
	 * synchronization guarantees that the CPU does not reach this
	 * point before an INIT_deassert IPI reaches the local APIC, so it
	 * is now safe to touch the local APIC.
	 *
	 * Set up this CPU, first the APIC, which is probably redundant on
	 * most boards.
	 */
	apic_ap_setup();

	/* Save the processor parameters. */
	smp_store_cpu_info(cpuid);

	/*
	 * The topology information must be up to date before
	 * notify_cpu_starting().
	 */
	set_cpu_sibling_map(cpuid);

	ap_init_aperfmperf();

	pr_debug("Stack at about %p\n", &cpuid);

	wmb();

	/*
	 * This runs the AP through all the cpuhp states to its target
	 * state CPUHP_ONLINE.
	 */
	notify_cpu_starting(cpuid);
}

static void ap_calibrate_delay(void)
{
	/*
	 * Calibrate the delay loop and update loops_per_jiffy in cpu_data.
	 * smp_store_cpu_info() stored a value that is close but not as
	 * accurate as the value just calculated.
	 *
	 * As this is invoked after the TSC synchronization check,
	 * calibrate_delay_is_known() will skip the calibration routine
	 * when TSC is synchronized across sockets.
	 */
	calibrate_delay();
	cpu_data(smp_processor_id()).loops_per_jiffy = loops_per_jiffy;
}

/*
 * Activate a secondary processor.
 */
static void notrace start_secondary(void *unused)
{
	/*
	 * Don't put *anything* except direct CPU state initialization
	 * before cpu_init(), SMP booting is too fragile that we want to
	 * limit the things done here to the most necessary things.
	 */
	cr4_init();

	/*
	 * 32-bit specific. 64-bit reaches this code with the correct page
	 * table established. Yet another historical divergence.
	 */
	if (IS_ENABLED(CONFIG_X86_32)) {
		/* switch away from the initial page table */
		load_cr3(swapper_pg_dir);
		__flush_tlb_all();
	}

	cpu_init_exception_handling();

	/*
	 * Load the microcode before reaching the AP alive synchronization
	 * point below so it is not part of the full per CPU serialized
	 * bringup part when "parallel" bringup is enabled.
	 *
	 * That's even safe when hyperthreading is enabled in the CPU as
	 * the core code starts the primary threads first and leaves the
	 * secondary threads waiting for SIPI. Loading microcode on
	 * physical cores concurrently is a safe operation.
	 *
	 * This covers both the Intel specific issue that concurrent
	 * microcode loading on SMT siblings must be prohibited and the
	 * vendor independent issue`that microcode loading which changes
	 * CPUID, MSRs etc. must be strictly serialized to maintain
	 * software state correctness.
	 */
	load_ucode_ap();

	/*
	 * Synchronization point with the hotplug core. Sets this CPUs
	 * synchronization state to ALIVE and spin-waits for the control CPU to
	 * release this CPU for further bringup.
	 */
	cpuhp_ap_sync_alive();

	cpu_init();
	fpu__init_cpu();
	rcutree_report_cpu_starting(raw_smp_processor_id());
	x86_cpuinit.early_percpu_clock_init();

	ap_starting();

	/* Check TSC synchronization with the control CPU. */
	check_tsc_sync_target();

	/*
	 * Calibrate the delay loop after the TSC synchronization check.
	 * This allows to skip the calibration when TSC is synchronized
	 * across sockets.
	 */
	ap_calibrate_delay();

	speculative_store_bypass_ht_init();

	/*
	 * Lock vector_lock, set CPU online and bring the vector
	 * allocator online. Online must be set with vector_lock held
	 * to prevent a concurrent irq setup/teardown from seeing a
	 * half valid vector space.
	 */
	lock_vector_lock();
	set_cpu_online(smp_processor_id(), true);
	lapic_online();
	unlock_vector_lock();
	x86_platform.nmi_init();

	/* enable local interrupts */
	local_irq_enable();

	x86_cpuinit.setup_percpu_clockev();

	wmb();
	cpu_startup_entry(CPUHP_AP_ONLINE_IDLE);
}

/*
 * The bootstrap kernel entry code has set these up. Save them for
 * a given CPU
 */
void smp_store_cpu_info(int id)
{
	struct cpuinfo_x86 *c = &cpu_data(id);

	/* Copy boot_cpu_data only on the first bringup */
	if (!c->initialized)
		*c = boot_cpu_data;
	c->cpu_index = id;
	/*
	 * During boot time, CPU0 has this setup already. Save the info when
	 * bringing up an AP.
	 */
	identify_secondary_cpu(c);
	c->initialized = true;
}

static bool
topology_same_node(struct cpuinfo_x86 *c, struct cpuinfo_x86 *o)
{
	int cpu1 = c->cpu_index, cpu2 = o->cpu_index;

	return (cpu_to_node(cpu1) == cpu_to_node(cpu2));
}

static bool
topology_sane(struct cpuinfo_x86 *c, struct cpuinfo_x86 *o, const char *name)
{
	int cpu1 = c->cpu_index, cpu2 = o->cpu_index;

	return !WARN_ONCE(!topology_same_node(c, o),
		"sched: CPU #%d's %s-sibling CPU #%d is not on the same node! "
		"[node: %d != %d]. Ignoring dependency.\n",
		cpu1, name, cpu2, cpu_to_node(cpu1), cpu_to_node(cpu2));
}

#define link_mask(mfunc, c1, c2)					\
do {									\
	cpumask_set_cpu((c1), mfunc(c2));				\
	cpumask_set_cpu((c2), mfunc(c1));				\
} while (0)

static bool match_smt(struct cpuinfo_x86 *c, struct cpuinfo_x86 *o)
{
	if (boot_cpu_has(X86_FEATURE_TOPOEXT)) {
		int cpu1 = c->cpu_index, cpu2 = o->cpu_index;

		if (c->topo.pkg_id == o->topo.pkg_id &&
		    c->topo.die_id == o->topo.die_id &&
		    c->topo.amd_node_id == o->topo.amd_node_id &&
		    per_cpu_llc_id(cpu1) == per_cpu_llc_id(cpu2)) {
			if (c->topo.core_id == o->topo.core_id)
				return topology_sane(c, o, "smt");

			if ((c->topo.cu_id != 0xff) &&
			    (o->topo.cu_id != 0xff) &&
			    (c->topo.cu_id == o->topo.cu_id))
				return topology_sane(c, o, "smt");
		}

	} else if (c->topo.pkg_id == o->topo.pkg_id &&
		   c->topo.die_id == o->topo.die_id &&
		   c->topo.core_id == o->topo.core_id) {
		return topology_sane(c, o, "smt");
	}

	return false;
}

static bool match_die(struct cpuinfo_x86 *c, struct cpuinfo_x86 *o)
{
	if (c->topo.pkg_id != o->topo.pkg_id || c->topo.die_id != o->topo.die_id)
		return false;

	if (cpu_feature_enabled(X86_FEATURE_TOPOEXT) && topology_amd_nodes_per_pkg() > 1)
		return c->topo.amd_node_id == o->topo.amd_node_id;

	return true;
}

static bool match_l2c(struct cpuinfo_x86 *c, struct cpuinfo_x86 *o)
{
	int cpu1 = c->cpu_index, cpu2 = o->cpu_index;

	/* If the arch didn't set up l2c_id, fall back to SMT */
	if (per_cpu_l2c_id(cpu1) == BAD_APICID)
		return match_smt(c, o);

	/* Do not match if L2 cache id does not match: */
	if (per_cpu_l2c_id(cpu1) != per_cpu_l2c_id(cpu2))
		return false;

	return topology_sane(c, o, "l2c");
}

/*
 * Unlike the other levels, we do not enforce keeping a
 * multicore group inside a NUMA node.  If this happens, we will
 * discard the MC level of the topology later.
 */
static bool match_pkg(struct cpuinfo_x86 *c, struct cpuinfo_x86 *o)
{
	if (c->topo.pkg_id == o->topo.pkg_id)
		return true;
	return false;
}

/*
 * Define intel_cod_cpu[] for Intel COD (Cluster-on-Die) CPUs.
 *
 * Any Intel CPU that has multiple nodes per package and does not
 * match intel_cod_cpu[] has the SNC (Sub-NUMA Cluster) topology.
 *
 * When in SNC mode, these CPUs enumerate an LLC that is shared
 * by multiple NUMA nodes. The LLC is shared for off-package data
 * access but private to the NUMA node (half of the package) for
 * on-package access. CPUID (the source of the information about
 * the LLC) can only enumerate the cache as shared or unshared,
 * but not this particular configuration.
 */

static const struct x86_cpu_id intel_cod_cpu[] = {
	X86_MATCH_VFM(INTEL_HASWELL_X,	 0),	/* COD */
	X86_MATCH_VFM(INTEL_BROADWELL_X, 0),	/* COD */
	X86_MATCH_VFM(INTEL_ANY,	 1),	/* SNC */
	{}
};

static bool match_llc(struct cpuinfo_x86 *c, struct cpuinfo_x86 *o)
{
	const struct x86_cpu_id *id = x86_match_cpu(intel_cod_cpu);
	int cpu1 = c->cpu_index, cpu2 = o->cpu_index;
	bool intel_snc = id && id->driver_data;

	/* Do not match if we do not have a valid APICID for cpu: */
	if (per_cpu_llc_id(cpu1) == BAD_APICID)
		return false;

	/* Do not match if LLC id does not match: */
	if (per_cpu_llc_id(cpu1) != per_cpu_llc_id(cpu2))
		return false;

	/*
	 * Allow the SNC topology without warning. Return of false
	 * means 'c' does not share the LLC of 'o'. This will be
	 * reflected to userspace.
	 */
	if (match_pkg(c, o) && !topology_same_node(c, o) && intel_snc)
		return false;

	return topology_sane(c, o, "llc");
}


static inline int x86_sched_itmt_flags(void)
{
	return sysctl_sched_itmt_enabled ? SD_ASYM_PACKING : 0;
}

#ifdef CONFIG_SCHED_MC
static int x86_core_flags(void)
{
	return cpu_core_flags() | x86_sched_itmt_flags();
}
#endif
#ifdef CONFIG_SCHED_SMT
static int x86_smt_flags(void)
{
	return cpu_smt_flags();
}
#endif
#ifdef CONFIG_SCHED_CLUSTER
static int x86_cluster_flags(void)
{
	return cpu_cluster_flags() | x86_sched_itmt_flags();
}
#endif

static int x86_die_flags(void)
{
	if (cpu_feature_enabled(X86_FEATURE_HYBRID_CPU))
	       return x86_sched_itmt_flags();

	return 0;
}

/*
 * Set if a package/die has multiple NUMA nodes inside.
 * AMD Magny-Cours, Intel Cluster-on-Die, and Intel
 * Sub-NUMA Clustering have this.
 */
static bool x86_has_numa_in_package;

static struct sched_domain_topology_level x86_topology[6];

static void __init build_sched_topology(void)
{
	int i = 0;

#ifdef CONFIG_SCHED_SMT
	x86_topology[i++] = (struct sched_domain_topology_level){
		cpu_smt_mask, x86_smt_flags, SD_INIT_NAME(SMT)
	};
#endif
#ifdef CONFIG_SCHED_CLUSTER
	x86_topology[i++] = (struct sched_domain_topology_level){
		cpu_clustergroup_mask, x86_cluster_flags, SD_INIT_NAME(CLS)
	};
#endif
#ifdef CONFIG_SCHED_MC
	x86_topology[i++] = (struct sched_domain_topology_level){
		cpu_coregroup_mask, x86_core_flags, SD_INIT_NAME(MC)
	};
#endif
	/*
	 * When there is NUMA topology inside the package skip the PKG domain
	 * since the NUMA domains will auto-magically create the right spanning
	 * domains based on the SLIT.
	 */
	if (!x86_has_numa_in_package) {
		x86_topology[i++] = (struct sched_domain_topology_level){
			cpu_cpu_mask, x86_die_flags, SD_INIT_NAME(PKG)
		};
	}

	/*
	 * There must be one trailing NULL entry left.
	 */
	BUG_ON(i >= ARRAY_SIZE(x86_topology)-1);

	set_sched_topology(x86_topology);
}

void set_cpu_sibling_map(int cpu)
{
	bool has_smt = __max_threads_per_core > 1;
	bool has_mp = has_smt || topology_num_cores_per_package() > 1;
	struct cpuinfo_x86 *c = &cpu_data(cpu);
	struct cpuinfo_x86 *o;
	int i, threads;

	cpumask_set_cpu(cpu, cpu_sibling_setup_mask);

	if (!has_mp) {
		cpumask_set_cpu(cpu, topology_sibling_cpumask(cpu));
		cpumask_set_cpu(cpu, cpu_llc_shared_mask(cpu));
		cpumask_set_cpu(cpu, cpu_l2c_shared_mask(cpu));
		cpumask_set_cpu(cpu, topology_core_cpumask(cpu));
		cpumask_set_cpu(cpu, topology_die_cpumask(cpu));
		c->booted_cores = 1;
		return;
	}

	for_each_cpu(i, cpu_sibling_setup_mask) {
		o = &cpu_data(i);

		if (match_pkg(c, o) && !topology_same_node(c, o))
			x86_has_numa_in_package = true;

		if ((i == cpu) || (has_smt && match_smt(c, o)))
			link_mask(topology_sibling_cpumask, cpu, i);

		if ((i == cpu) || (has_mp && match_llc(c, o)))
			link_mask(cpu_llc_shared_mask, cpu, i);

		if ((i == cpu) || (has_mp && match_l2c(c, o)))
			link_mask(cpu_l2c_shared_mask, cpu, i);

		if ((i == cpu) || (has_mp && match_die(c, o)))
			link_mask(topology_die_cpumask, cpu, i);
	}

	threads = cpumask_weight(topology_sibling_cpumask(cpu));
	if (threads > __max_smt_threads)
		__max_smt_threads = threads;

	for_each_cpu(i, topology_sibling_cpumask(cpu))
		cpu_data(i).smt_active = threads > 1;

	/*
	 * This needs a separate iteration over the cpus because we rely on all
	 * topology_sibling_cpumask links to be set-up.
	 */
	for_each_cpu(i, cpu_sibling_setup_mask) {
		o = &cpu_data(i);

		if ((i == cpu) || (has_mp && match_pkg(c, o))) {
			link_mask(topology_core_cpumask, cpu, i);

			/*
			 *  Does this new cpu bringup a new core?
			 */
			if (threads == 1) {
				/*
				 * for each core in package, increment
				 * the booted_cores for this new cpu
				 */
				if (cpumask_first(
				    topology_sibling_cpumask(i)) == i)
					c->booted_cores++;
				/*
				 * increment the core count for all
				 * the other cpus in this package
				 */
				if (i != cpu)
					cpu_data(i).booted_cores++;
			} else if (i != cpu && !c->booted_cores)
				c->booted_cores = cpu_data(i).booted_cores;
		}
	}
}

/* maps the cpu to the sched domain representing multi-core */
const struct cpumask *cpu_coregroup_mask(int cpu)
{
	return cpu_llc_shared_mask(cpu);
}

const struct cpumask *cpu_clustergroup_mask(int cpu)
{
	return cpu_l2c_shared_mask(cpu);
}
EXPORT_SYMBOL_GPL(cpu_clustergroup_mask);

static void impress_friends(void)
{
	int cpu;
	unsigned long bogosum = 0;
	/*
	 * Allow the user to impress friends.
	 */
	pr_debug("Before bogomips\n");
	for_each_online_cpu(cpu)
		bogosum += cpu_data(cpu).loops_per_jiffy;

	pr_info("Total of %d processors activated (%lu.%02lu BogoMIPS)\n",
		num_online_cpus(),
		bogosum/(500000/HZ),
		(bogosum/(5000/HZ))%100);

	pr_debug("Before bogocount - setting activated=1\n");
}

/*
 * The Multiprocessor Specification 1.4 (1997) example code suggests
 * that there should be a 10ms delay between the BSP asserting INIT
 * and de-asserting INIT, when starting a remote processor.
 * But that slows boot and resume on modern processors, which include
 * many cores and don't require that delay.
 *
 * Cmdline "init_cpu_udelay=" is available to over-ride this delay.
 * Modern processor families are quirked to remove the delay entirely.
 */
#define UDELAY_10MS_DEFAULT 10000

static unsigned int init_udelay = UINT_MAX;

static int __init cpu_init_udelay(char *str)
{
	get_option(&str, &init_udelay);

	return 0;
}
early_param("cpu_init_udelay", cpu_init_udelay);

static void __init smp_quirk_init_udelay(void)
{
	/* if cmdline changed it from default, leave it alone */
	if (init_udelay != UINT_MAX)
		return;

	/* if modern processor, use no delay */
	if (((boot_cpu_data.x86_vendor == X86_VENDOR_INTEL) && (boot_cpu_data.x86 == 6)) ||
	    ((boot_cpu_data.x86_vendor == X86_VENDOR_HYGON) && (boot_cpu_data.x86 >= 0x18)) ||
	    ((boot_cpu_data.x86_vendor == X86_VENDOR_AMD) && (boot_cpu_data.x86 >= 0xF))) {
		init_udelay = 0;
		return;
	}
	/* else, use legacy delay */
	init_udelay = UDELAY_10MS_DEFAULT;
}

/*
 * Wake up AP by INIT, INIT, STARTUP sequence.
 */
static void send_init_sequence(u32 phys_apicid)
{
	int maxlvt = lapic_get_maxlvt();

	/* Be paranoid about clearing APIC errors. */
	if (APIC_INTEGRATED(boot_cpu_apic_version)) {
		/* Due to the Pentium erratum 3AP.  */
		if (maxlvt > 3)
			apic_write(APIC_ESR, 0);
		apic_read(APIC_ESR);
	}

	/* Assert INIT on the target CPU */
	apic_icr_write(APIC_INT_LEVELTRIG | APIC_INT_ASSERT | APIC_DM_INIT, phys_apicid);
	safe_apic_wait_icr_idle();

	udelay(init_udelay);

	/* Deassert INIT on the target CPU */
	apic_icr_write(APIC_INT_LEVELTRIG | APIC_DM_INIT, phys_apicid);
	safe_apic_wait_icr_idle();
}

/*
 * Wake up AP by INIT, INIT, STARTUP sequence.
 */
static int wakeup_secondary_cpu_via_init(u32 phys_apicid, unsigned long start_eip)
{
	unsigned long send_status = 0, accept_status = 0;
	int num_starts, j, maxlvt;

	preempt_disable();
	maxlvt = lapic_get_maxlvt();
	send_init_sequence(phys_apicid);

	mb();

	/*
	 * Should we send STARTUP IPIs ?
	 *
	 * Determine this based on the APIC version.
	 * If we don't have an integrated APIC, don't send the STARTUP IPIs.
	 */
	if (APIC_INTEGRATED(boot_cpu_apic_version))
		num_starts = 2;
	else
		num_starts = 0;

	/*
	 * Run STARTUP IPI loop.
	 */
	pr_debug("#startup loops: %d\n", num_starts);

	for (j = 1; j <= num_starts; j++) {
		pr_debug("Sending STARTUP #%d\n", j);
		if (maxlvt > 3)		/* Due to the Pentium erratum 3AP.  */
			apic_write(APIC_ESR, 0);
		apic_read(APIC_ESR);
		pr_debug("After apic_write\n");

		/*
		 * STARTUP IPI
		 */

		/* Target chip */
		/* Boot on the stack */
		/* Kick the second */
		apic_icr_write(APIC_DM_STARTUP | (start_eip >> 12),
			       phys_apicid);

		/*
		 * Give the other CPU some time to accept the IPI.
		 */
		if (init_udelay == 0)
			udelay(10);
		else
			udelay(300);

		pr_debug("Startup point 1\n");

		pr_debug("Waiting for send to finish...\n");
		send_status = safe_apic_wait_icr_idle();

		/*
		 * Give the other CPU some time to accept the IPI.
		 */
		if (init_udelay == 0)
			udelay(10);
		else
			udelay(200);

		if (maxlvt > 3)		/* Due to the Pentium erratum 3AP.  */
			apic_write(APIC_ESR, 0);
		accept_status = (apic_read(APIC_ESR) & 0xEF);
		if (send_status || accept_status)
			break;
	}
	pr_debug("After Startup\n");

	if (send_status)
		pr_err("APIC never delivered???\n");
	if (accept_status)
		pr_err("APIC delivery error (%lx)\n", accept_status);

	preempt_enable();
	return (send_status | accept_status);
}

/* reduce the number of lines printed when booting a large cpu count system */
static void announce_cpu(int cpu, int apicid)
{
	static int width, node_width, first = 1;
	static int current_node = NUMA_NO_NODE;
	int node = early_cpu_to_node(cpu);

	if (!width)
		width = num_digits(num_possible_cpus()) + 1; /* + '#' sign */

	if (!node_width)
		node_width = num_digits(num_possible_nodes()) + 1; /* + '#' */

	if (system_state < SYSTEM_RUNNING) {
		if (first)
			pr_info("x86: Booting SMP configuration:\n");

		if (node != current_node) {
			if (current_node > (-1))
				pr_cont("\n");
			current_node = node;

			printk(KERN_INFO ".... node %*s#%d, CPUs:  ",
			       node_width - num_digits(node), " ", node);
		}

		/* Add padding for the BSP */
		if (first)
			pr_cont("%*s", width + 1, " ");
		first = 0;

		pr_cont("%*s#%d", width - num_digits(cpu), " ", cpu);
	} else
		pr_info("Booting Node %d Processor %d APIC 0x%x\n",
			node, cpu, apicid);
}

int common_cpu_up(unsigned int cpu, struct task_struct *idle)
{
	int ret;

	/* Just in case we booted with a single CPU. */
	alternatives_enable_smp();

	per_cpu(pcpu_hot.current_task, cpu) = idle;
	cpu_init_stack_canary(cpu, idle);

	/* Initialize the interrupt stack(s) */
	ret = irq_init_percpu_irqstack(cpu);
	if (ret)
		return ret;

#ifdef CONFIG_X86_32
	/* Stack for startup_32 can be just as for start_secondary onwards */
	per_cpu(pcpu_hot.top_of_stack, cpu) = task_top_of_stack(idle);
#endif
	return 0;
}

/*
 * NOTE - on most systems this is a PHYSICAL apic ID, but on multiquad
 * (ie clustered apic addressing mode), this is a LOGICAL apic ID.
 * Returns zero if startup was successfully sent, else error code from
 * ->wakeup_secondary_cpu.
 */
static int do_boot_cpu(u32 apicid, int cpu, struct task_struct *idle)
{
	unsigned long start_ip = real_mode_header->trampoline_start;
	int ret;

#ifdef CONFIG_X86_64
	/* If 64-bit wakeup method exists, use the 64-bit mode trampoline IP */
	if (apic->wakeup_secondary_cpu_64)
		start_ip = real_mode_header->trampoline_start64;
#endif
	idle->thread.sp = (unsigned long)task_pt_regs(idle);
	initial_code = (unsigned long)start_secondary;

	if (IS_ENABLED(CONFIG_X86_32)) {
		early_gdt_descr.address = (unsigned long)get_cpu_gdt_rw(cpu);
		initial_stack  = idle->thread.sp;
	} else if (!(smpboot_control & STARTUP_PARALLEL_MASK)) {
		smpboot_control = cpu;
	}

	/* Enable the espfix hack for this CPU */
	init_espfix_ap(cpu);

	/* So we see what's up */
	announce_cpu(cpu, apicid);

	/*
	 * This grunge runs the startup process for
	 * the targeted processor.
	 */
	if (x86_platform.legacy.warm_reset) {

		pr_debug("Setting warm reset code and vector.\n");

		smpboot_setup_warm_reset_vector(start_ip);
		/*
		 * Be paranoid about clearing APIC errors.
		*/
		if (APIC_INTEGRATED(boot_cpu_apic_version)) {
			apic_write(APIC_ESR, 0);
			apic_read(APIC_ESR);
		}
	}

	smp_mb();

	/*
	 * Wake up a CPU in difference cases:
	 * - Use a method from the APIC driver if one defined, with wakeup
	 *   straight to 64-bit mode preferred over wakeup to RM.
	 * Otherwise,
	 * - Use an INIT boot APIC message
	 */
	if (apic->wakeup_secondary_cpu_64)
		ret = apic->wakeup_secondary_cpu_64(apicid, start_ip);
	else if (apic->wakeup_secondary_cpu)
		ret = apic->wakeup_secondary_cpu(apicid, start_ip);
	else
		ret = wakeup_secondary_cpu_via_init(apicid, start_ip);

	/* If the wakeup mechanism failed, cleanup the warm reset vector */
	if (ret)
		arch_cpuhp_cleanup_kick_cpu(cpu);
	return ret;
}

int native_kick_ap(unsigned int cpu, struct task_struct *tidle)
{
	u32 apicid = apic->cpu_present_to_apicid(cpu);
	int err;

	lockdep_assert_irqs_enabled();

	pr_debug("++++++++++++++++++++=_---CPU UP  %u\n", cpu);

	if (apicid == BAD_APICID || !apic_id_valid(apicid)) {
		pr_err("CPU %u has invalid APIC ID %x. Aborting bringup\n", cpu, apicid);
		return -EINVAL;
	}

	if (!test_bit(apicid, phys_cpu_present_map)) {
		pr_err("CPU %u APIC ID %x is not present. Aborting bringup\n", cpu, apicid);
		return -EINVAL;
	}

	/*
	 * Save current MTRR state in case it was changed since early boot
	 * (e.g. by the ACPI SMI) to initialize new CPUs with MTRRs in sync:
	 */
	mtrr_save_state();

	/* the FPU context is blank, nobody can own it */
	per_cpu(fpu_fpregs_owner_ctx, cpu) = NULL;

	err = common_cpu_up(cpu, tidle);
	if (err)
		return err;

	err = do_boot_cpu(apicid, cpu, tidle);
	if (err)
		pr_err("do_boot_cpu failed(%d) to wakeup CPU#%u\n", err, cpu);

	return err;
}

int arch_cpuhp_kick_ap_alive(unsigned int cpu, struct task_struct *tidle)
{
	return smp_ops.kick_ap_alive(cpu, tidle);
}

void arch_cpuhp_cleanup_kick_cpu(unsigned int cpu)
{
	/* Cleanup possible dangling ends... */
	if (smp_ops.kick_ap_alive == native_kick_ap && x86_platform.legacy.warm_reset)
		smpboot_restore_warm_reset_vector();
}

void arch_cpuhp_cleanup_dead_cpu(unsigned int cpu)
{
	if (smp_ops.cleanup_dead_cpu)
		smp_ops.cleanup_dead_cpu(cpu);

	if (system_state == SYSTEM_RUNNING)
		pr_info("CPU %u is now offline\n", cpu);
}

void arch_cpuhp_sync_state_poll(void)
{
	if (smp_ops.poll_sync_state)
		smp_ops.poll_sync_state();
}

/**
 * arch_disable_smp_support() - Disables SMP support for x86 at boottime
 */
void __init arch_disable_smp_support(void)
{
	disable_ioapic_support();
}

/*
 * Fall back to non SMP mode after errors.
 *
 * RED-PEN audit/test this more. I bet there is more state messed up here.
 */
static __init void disable_smp(void)
{
	pr_info("SMP disabled\n");

	disable_ioapic_support();
	topology_reset_possible_cpus_up();

	cpumask_set_cpu(0, topology_sibling_cpumask(0));
	cpumask_set_cpu(0, topology_core_cpumask(0));
	cpumask_set_cpu(0, topology_die_cpumask(0));
}

void __init smp_prepare_cpus_common(void)
<<<<<<< HEAD
{
	unsigned int i;

	/* Mark all except the boot CPU as hotpluggable */
	for_each_possible_cpu(i) {
		if (i)
			per_cpu(cpu_info.cpu_index, i) = nr_cpu_ids;
	}

	for_each_possible_cpu(i) {
		zalloc_cpumask_var(&per_cpu(cpu_sibling_map, i), GFP_KERNEL);
		zalloc_cpumask_var(&per_cpu(cpu_core_map, i), GFP_KERNEL);
		zalloc_cpumask_var(&per_cpu(cpu_die_map, i), GFP_KERNEL);
		zalloc_cpumask_var(&per_cpu(cpu_llc_shared_map, i), GFP_KERNEL);
		zalloc_cpumask_var(&per_cpu(cpu_l2c_shared_map, i), GFP_KERNEL);
	}

	set_cpu_sibling_map(0);
=======
{
	unsigned int cpu, node;

	/* Mark all except the boot CPU as hotpluggable */
	for_each_possible_cpu(cpu) {
		if (cpu)
			per_cpu(cpu_info.cpu_index, cpu) = nr_cpu_ids;
	}

	for_each_possible_cpu(cpu) {
		node = cpu_to_node(cpu);

		zalloc_cpumask_var_node(&per_cpu(cpu_sibling_map,    cpu), GFP_KERNEL, node);
		zalloc_cpumask_var_node(&per_cpu(cpu_core_map,       cpu), GFP_KERNEL, node);
		zalloc_cpumask_var_node(&per_cpu(cpu_die_map,        cpu), GFP_KERNEL, node);
		zalloc_cpumask_var_node(&per_cpu(cpu_llc_shared_map, cpu), GFP_KERNEL, node);
		zalloc_cpumask_var_node(&per_cpu(cpu_l2c_shared_map, cpu), GFP_KERNEL, node);
	}

	set_cpu_sibling_map(0);
}

void __init smp_prepare_boot_cpu(void)
{
	smp_ops.smp_prepare_boot_cpu();
>>>>>>> 0c383648
}

void __init smp_prepare_boot_cpu(void)
{
	smp_ops.smp_prepare_boot_cpu();
}

#ifdef CONFIG_X86_64
/* Establish whether parallel bringup can be supported. */
bool __init arch_cpuhp_init_parallel_bringup(void)
{
	if (!x86_cpuinit.parallel_bringup) {
		pr_info("Parallel CPU startup disabled by the platform\n");
		return false;
	}

	smpboot_control = STARTUP_READ_APICID;
	pr_debug("Parallel CPU startup enabled: 0x%08x\n", smpboot_control);
	return true;
}
#endif

/*
 * Prepare for SMP bootup.
 * @max_cpus: configured maximum number of CPUs, It is a legacy parameter
 *            for common interface support.
 */
void __init native_smp_prepare_cpus(unsigned int max_cpus)
{
	smp_prepare_cpus_common();

	switch (apic_intr_mode) {
	case APIC_PIC:
	case APIC_VIRTUAL_WIRE_NO_CONFIG:
		disable_smp();
		return;
	case APIC_SYMMETRIC_IO_NO_ROUTING:
		disable_smp();
		/* Setup local timer */
		x86_init.timers.setup_percpu_clockev();
		return;
	case APIC_VIRTUAL_WIRE:
	case APIC_SYMMETRIC_IO:
		break;
	}

	/* Setup local timer */
	x86_init.timers.setup_percpu_clockev();

	pr_info("CPU0: ");
	print_cpu_info(&cpu_data(0));

	uv_system_init();

	smp_quirk_init_udelay();

	speculative_store_bypass_ht_init();

	snp_set_wakeup_secondary_cpu();
}

void arch_thaw_secondary_cpus_begin(void)
{
	set_cache_aps_delayed_init(true);
}

void arch_thaw_secondary_cpus_end(void)
{
	cache_aps_init();
}

/*
 * Early setup to make printk work.
 */
void __init native_smp_prepare_boot_cpu(void)
{
	int me = smp_processor_id();

	/* SMP handles this from setup_per_cpu_areas() */
	if (!IS_ENABLED(CONFIG_SMP))
		switch_gdt_and_percpu_base(me);

	native_pv_lock_init();
}

void __init native_smp_cpus_done(unsigned int max_cpus)
{
	pr_debug("Boot done\n");

	build_sched_topology();
	nmi_selftest();
	impress_friends();
	cache_aps_init();
}

/* correctly size the local cpu masks */
void __init setup_cpu_local_masks(void)
{
	alloc_bootmem_cpumask_var(&cpu_sibling_setup_mask);
}

#ifdef CONFIG_HOTPLUG_CPU

/* Recompute SMT state for all CPUs on offline */
static void recompute_smt_state(void)
{
	int max_threads, cpu;

	max_threads = 0;
	for_each_online_cpu (cpu) {
		int threads = cpumask_weight(topology_sibling_cpumask(cpu));

		if (threads > max_threads)
			max_threads = threads;
	}
	__max_smt_threads = max_threads;
}

static void remove_siblinginfo(int cpu)
{
	int sibling;
	struct cpuinfo_x86 *c = &cpu_data(cpu);

	for_each_cpu(sibling, topology_core_cpumask(cpu)) {
		cpumask_clear_cpu(cpu, topology_core_cpumask(sibling));
		/*/
		 * last thread sibling in this cpu core going down
		 */
		if (cpumask_weight(topology_sibling_cpumask(cpu)) == 1)
			cpu_data(sibling).booted_cores--;
	}

	for_each_cpu(sibling, topology_die_cpumask(cpu))
		cpumask_clear_cpu(cpu, topology_die_cpumask(sibling));

	for_each_cpu(sibling, topology_sibling_cpumask(cpu)) {
		cpumask_clear_cpu(cpu, topology_sibling_cpumask(sibling));
		if (cpumask_weight(topology_sibling_cpumask(sibling)) == 1)
			cpu_data(sibling).smt_active = false;
	}

	for_each_cpu(sibling, cpu_llc_shared_mask(cpu))
		cpumask_clear_cpu(cpu, cpu_llc_shared_mask(sibling));
	for_each_cpu(sibling, cpu_l2c_shared_mask(cpu))
		cpumask_clear_cpu(cpu, cpu_l2c_shared_mask(sibling));
	cpumask_clear(cpu_llc_shared_mask(cpu));
	cpumask_clear(cpu_l2c_shared_mask(cpu));
	cpumask_clear(topology_sibling_cpumask(cpu));
	cpumask_clear(topology_core_cpumask(cpu));
	cpumask_clear(topology_die_cpumask(cpu));
	c->topo.core_id = 0;
	c->booted_cores = 0;
	cpumask_clear_cpu(cpu, cpu_sibling_setup_mask);
	recompute_smt_state();
}

static void remove_cpu_from_maps(int cpu)
{
	set_cpu_online(cpu, false);
	numa_remove_cpu(cpu);
}

void cpu_disable_common(void)
{
	int cpu = smp_processor_id();

	remove_siblinginfo(cpu);

	/* It's now safe to remove this processor from the online map */
	lock_vector_lock();
	remove_cpu_from_maps(cpu);
	unlock_vector_lock();
	fixup_irqs();
	lapic_offline();
}

int native_cpu_disable(void)
{
	int ret;

	ret = lapic_can_unplug_cpu();
	if (ret)
		return ret;

	cpu_disable_common();

        /*
         * Disable the local APIC. Otherwise IPI broadcasts will reach
         * it. It still responds normally to INIT, NMI, SMI, and SIPI
         * messages.
         *
         * Disabling the APIC must happen after cpu_disable_common()
         * which invokes fixup_irqs().
         *
         * Disabling the APIC preserves already set bits in IRR, but
         * an interrupt arriving after disabling the local APIC does not
         * set the corresponding IRR bit.
         *
         * fixup_irqs() scans IRR for set bits so it can raise a not
         * yet handled interrupt on the new destination CPU via an IPI
         * but obviously it can't do so for IRR bits which are not set.
         * IOW, interrupts arriving after disabling the local APIC will
         * be lost.
         */
	apic_soft_disable();

	return 0;
}

void play_dead_common(void)
{
	idle_task_exit();

	cpuhp_ap_report_dead();

	local_irq_disable();
}

/*
 * We need to flush the caches before going to sleep, lest we have
 * dirty data in our caches when we come back up.
 */
static inline void mwait_play_dead(void)
{
	struct mwait_cpu_dead *md = this_cpu_ptr(&mwait_cpu_dead);
	unsigned int eax, ebx, ecx, edx;
	unsigned int highest_cstate = 0;
	unsigned int highest_subcstate = 0;
	int i;

	if (boot_cpu_data.x86_vendor == X86_VENDOR_AMD ||
	    boot_cpu_data.x86_vendor == X86_VENDOR_HYGON)
		return;
	if (!this_cpu_has(X86_FEATURE_MWAIT))
		return;
	if (!this_cpu_has(X86_FEATURE_CLFLUSH))
		return;
	if (__this_cpu_read(cpu_info.cpuid_level) < CPUID_MWAIT_LEAF)
		return;

	eax = CPUID_MWAIT_LEAF;
	ecx = 0;
	native_cpuid(&eax, &ebx, &ecx, &edx);

	/*
	 * eax will be 0 if EDX enumeration is not valid.
	 * Initialized below to cstate, sub_cstate value when EDX is valid.
	 */
	if (!(ecx & CPUID5_ECX_EXTENSIONS_SUPPORTED)) {
		eax = 0;
	} else {
		edx >>= MWAIT_SUBSTATE_SIZE;
		for (i = 0; i < 7 && edx; i++, edx >>= MWAIT_SUBSTATE_SIZE) {
			if (edx & MWAIT_SUBSTATE_MASK) {
				highest_cstate = i;
				highest_subcstate = edx & MWAIT_SUBSTATE_MASK;
			}
		}
		eax = (highest_cstate << MWAIT_SUBSTATE_SIZE) |
			(highest_subcstate - 1);
	}

	/* Set up state for the kexec() hack below */
	md->status = CPUDEAD_MWAIT_WAIT;
	md->control = CPUDEAD_MWAIT_WAIT;

	wbinvd();

	while (1) {
		/*
		 * The CLFLUSH is a workaround for erratum AAI65 for
		 * the Xeon 7400 series.  It's not clear it is actually
		 * needed, but it should be harmless in either case.
		 * The WBINVD is insufficient due to the spurious-wakeup
		 * case where we return around the loop.
		 */
		mb();
		clflush(md);
		mb();
		__monitor(md, 0, 0);
		mb();
		__mwait(eax, 0);

		if (READ_ONCE(md->control) == CPUDEAD_MWAIT_KEXEC_HLT) {
			/*
			 * Kexec is about to happen. Don't go back into mwait() as
			 * the kexec kernel might overwrite text and data including
			 * page tables and stack. So mwait() would resume when the
			 * monitor cache line is written to and then the CPU goes
			 * south due to overwritten text, page tables and stack.
			 *
			 * Note: This does _NOT_ protect against a stray MCE, NMI,
			 * SMI. They will resume execution at the instruction
			 * following the HLT instruction and run into the problem
			 * which this is trying to prevent.
			 */
			WRITE_ONCE(md->status, CPUDEAD_MWAIT_KEXEC_HLT);
			while(1)
				native_halt();
		}
	}
}

/*
 * Kick all "offline" CPUs out of mwait on kexec(). See comment in
 * mwait_play_dead().
 */
void smp_kick_mwait_play_dead(void)
{
	u32 newstate = CPUDEAD_MWAIT_KEXEC_HLT;
	struct mwait_cpu_dead *md;
	unsigned int cpu, i;

	for_each_cpu_andnot(cpu, cpu_present_mask, cpu_online_mask) {
		md = per_cpu_ptr(&mwait_cpu_dead, cpu);

		/* Does it sit in mwait_play_dead() ? */
		if (READ_ONCE(md->status) != CPUDEAD_MWAIT_WAIT)
			continue;

		/* Wait up to 5ms */
		for (i = 0; READ_ONCE(md->status) != newstate && i < 1000; i++) {
			/* Bring it out of mwait */
			WRITE_ONCE(md->control, newstate);
			udelay(5);
		}

		if (READ_ONCE(md->status) != newstate)
			pr_err_once("CPU%u is stuck in mwait_play_dead()\n", cpu);
	}
}

void __noreturn hlt_play_dead(void)
{
	if (__this_cpu_read(cpu_info.x86) >= 4)
		wbinvd();

	while (1)
		native_halt();
}

/*
 * native_play_dead() is essentially a __noreturn function, but it can't
 * be marked as such as the compiler may complain about it.
 */
void native_play_dead(void)
{
	if (cpu_feature_enabled(X86_FEATURE_KERNEL_IBRS))
		__update_spec_ctrl(0);

	play_dead_common();
	tboot_shutdown(TB_SHUTDOWN_WFS);

	mwait_play_dead();
	if (cpuidle_play_dead())
		hlt_play_dead();
}

#else /* ... !CONFIG_HOTPLUG_CPU */
int native_cpu_disable(void)
{
	return -ENOSYS;
}

void native_play_dead(void)
{
	BUG();
}

#endif<|MERGE_RESOLUTION|>--- conflicted
+++ resolved
@@ -1032,26 +1032,6 @@
 }
 
 void __init smp_prepare_cpus_common(void)
-<<<<<<< HEAD
-{
-	unsigned int i;
-
-	/* Mark all except the boot CPU as hotpluggable */
-	for_each_possible_cpu(i) {
-		if (i)
-			per_cpu(cpu_info.cpu_index, i) = nr_cpu_ids;
-	}
-
-	for_each_possible_cpu(i) {
-		zalloc_cpumask_var(&per_cpu(cpu_sibling_map, i), GFP_KERNEL);
-		zalloc_cpumask_var(&per_cpu(cpu_core_map, i), GFP_KERNEL);
-		zalloc_cpumask_var(&per_cpu(cpu_die_map, i), GFP_KERNEL);
-		zalloc_cpumask_var(&per_cpu(cpu_llc_shared_map, i), GFP_KERNEL);
-		zalloc_cpumask_var(&per_cpu(cpu_l2c_shared_map, i), GFP_KERNEL);
-	}
-
-	set_cpu_sibling_map(0);
-=======
 {
 	unsigned int cpu, node;
 
@@ -1072,12 +1052,6 @@
 	}
 
 	set_cpu_sibling_map(0);
-}
-
-void __init smp_prepare_boot_cpu(void)
-{
-	smp_ops.smp_prepare_boot_cpu();
->>>>>>> 0c383648
 }
 
 void __init smp_prepare_boot_cpu(void)
