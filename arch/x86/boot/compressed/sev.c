// SPDX-License-Identifier: GPL-2.0
/*
 * AMD Encrypted Register State Support
 *
 * Author: Joerg Roedel <jroedel@suse.de>
 */

/*
 * misc.h needs to be first because it knows how to include the other kernel
 * headers in the pre-decompression code in a way that does not break
 * compilation.
 */
#include "misc.h"

#include <asm/bootparam.h>
#include <asm/pgtable_types.h>
#include <asm/sev.h>
#include <asm/trapnr.h>
#include <asm/trap_pf.h>
#include <asm/msr-index.h>
#include <asm/fpu/xcr.h>
#include <asm/ptrace.h>
#include <asm/svm.h>
#include <asm/cpuid.h>

#include "error.h"
#include "../msr.h"

static struct ghcb boot_ghcb_page __aligned(PAGE_SIZE);
struct ghcb *boot_ghcb;

/*
 * Copy a version of this function here - insn-eval.c can't be used in
 * pre-decompression code.
 */
static bool insn_has_rep_prefix(struct insn *insn)
{
	insn_byte_t p;
	int i;

	insn_get_prefixes(insn);

	for_each_insn_prefix(insn, i, p) {
		if (p == 0xf2 || p == 0xf3)
			return true;
	}

	return false;
}

/*
 * Only a dummy for insn_get_seg_base() - Early boot-code is 64bit only and
 * doesn't use segments.
 */
static unsigned long insn_get_seg_base(struct pt_regs *regs, int seg_reg_idx)
{
	return 0UL;
}

static inline u64 sev_es_rd_ghcb_msr(void)
{
	struct msr m;

	boot_rdmsr(MSR_AMD64_SEV_ES_GHCB, &m);

	return m.q;
}

static inline void sev_es_wr_ghcb_msr(u64 val)
{
	struct msr m;

	m.q = val;
	boot_wrmsr(MSR_AMD64_SEV_ES_GHCB, &m);
}

static enum es_result vc_decode_insn(struct es_em_ctxt *ctxt)
{
	char buffer[MAX_INSN_SIZE];
	int ret;

	memcpy(buffer, (unsigned char *)ctxt->regs->ip, MAX_INSN_SIZE);

	ret = insn_decode(&ctxt->insn, buffer, MAX_INSN_SIZE, INSN_MODE_64);
	if (ret < 0)
		return ES_DECODE_FAILED;

	return ES_OK;
}

static enum es_result vc_write_mem(struct es_em_ctxt *ctxt,
				   void *dst, char *buf, size_t size)
{
	memcpy(dst, buf, size);

	return ES_OK;
}

static enum es_result vc_read_mem(struct es_em_ctxt *ctxt,
				  void *src, char *buf, size_t size)
{
	memcpy(buf, src, size);

	return ES_OK;
}

static enum es_result vc_ioio_check(struct es_em_ctxt *ctxt, u16 port, size_t size)
{
	return ES_OK;
}

static bool fault_in_kernel_space(unsigned long address)
{
	return false;
}

#undef __init
#define __init

#undef __head
#define __head

#define __BOOT_COMPRESSED

/* Basic instruction decoding support needed */
#include "../../lib/inat.c"
#include "../../lib/insn.c"

/* Include code for early handlers */
#include "../../kernel/sev-shared.c"

bool sev_snp_enabled(void)
{
	return sev_status & MSR_AMD64_SEV_SNP_ENABLED;
}

static void __page_state_change(unsigned long paddr, enum psc_op op)
{
	u64 val;

	if (!sev_snp_enabled())
		return;

	/*
	 * If private -> shared then invalidate the page before requesting the
	 * state change in the RMP table.
	 */
	if (op == SNP_PAGE_STATE_SHARED && pvalidate(paddr, RMP_PG_SIZE_4K, 0))
		sev_es_terminate(SEV_TERM_SET_LINUX, GHCB_TERM_PVALIDATE);

	/* Issue VMGEXIT to change the page state in RMP table. */
	sev_es_wr_ghcb_msr(GHCB_MSR_PSC_REQ_GFN(paddr >> PAGE_SHIFT, op));
	VMGEXIT();

	/* Read the response of the VMGEXIT. */
	val = sev_es_rd_ghcb_msr();
	if ((GHCB_RESP_CODE(val) != GHCB_MSR_PSC_RESP) || GHCB_MSR_PSC_RESP_VAL(val))
		sev_es_terminate(SEV_TERM_SET_LINUX, GHCB_TERM_PSC);

	/*
	 * Now that page state is changed in the RMP table, validate it so that it is
	 * consistent with the RMP entry.
	 */
	if (op == SNP_PAGE_STATE_PRIVATE && pvalidate(paddr, RMP_PG_SIZE_4K, 1))
		sev_es_terminate(SEV_TERM_SET_LINUX, GHCB_TERM_PVALIDATE);
}

void snp_set_page_private(unsigned long paddr)
{
	__page_state_change(paddr, SNP_PAGE_STATE_PRIVATE);
}

void snp_set_page_shared(unsigned long paddr)
{
	__page_state_change(paddr, SNP_PAGE_STATE_SHARED);
}

static bool early_setup_ghcb(void)
{
	if (set_page_decrypted((unsigned long)&boot_ghcb_page))
		return false;

	/* Page is now mapped decrypted, clear it */
	memset(&boot_ghcb_page, 0, sizeof(boot_ghcb_page));

	boot_ghcb = &boot_ghcb_page;

	/* Initialize lookup tables for the instruction decoder */
	inat_init_tables();

	/* SNP guest requires the GHCB GPA must be registered */
	if (sev_snp_enabled())
		snp_register_ghcb_early(__pa(&boot_ghcb_page));

	return true;
}

static phys_addr_t __snp_accept_memory(struct snp_psc_desc *desc,
				       phys_addr_t pa, phys_addr_t pa_end)
{
	struct psc_hdr *hdr;
	struct psc_entry *e;
	unsigned int i;

	hdr = &desc->hdr;
	memset(hdr, 0, sizeof(*hdr));

	e = desc->entries;

	i = 0;
	while (pa < pa_end && i < VMGEXIT_PSC_MAX_ENTRY) {
		hdr->end_entry = i;

		e->gfn = pa >> PAGE_SHIFT;
		e->operation = SNP_PAGE_STATE_PRIVATE;
		if (IS_ALIGNED(pa, PMD_SIZE) && (pa_end - pa) >= PMD_SIZE) {
			e->pagesize = RMP_PG_SIZE_2M;
			pa += PMD_SIZE;
		} else {
			e->pagesize = RMP_PG_SIZE_4K;
			pa += PAGE_SIZE;
		}

		e++;
		i++;
	}

	if (vmgexit_psc(boot_ghcb, desc))
		sev_es_terminate(SEV_TERM_SET_LINUX, GHCB_TERM_PSC);

	pvalidate_pages(desc);

	return pa;
}

void snp_accept_memory(phys_addr_t start, phys_addr_t end)
{
	struct snp_psc_desc desc = {};
	unsigned int i;
	phys_addr_t pa;

	if (!boot_ghcb && !early_setup_ghcb())
		sev_es_terminate(SEV_TERM_SET_LINUX, GHCB_TERM_PSC);

	pa = start;
	while (pa < end)
		pa = __snp_accept_memory(&desc, pa, end);
}

void sev_es_shutdown_ghcb(void)
{
	if (!boot_ghcb)
		return;

	if (!sev_es_check_cpu_features())
		error("SEV-ES CPU Features missing.");

	/*
	 * GHCB Page must be flushed from the cache and mapped encrypted again.
	 * Otherwise the running kernel will see strange cache effects when
	 * trying to use that page.
	 */
	if (set_page_encrypted((unsigned long)&boot_ghcb_page))
		error("Can't map GHCB page encrypted");

	/*
	 * GHCB page is mapped encrypted again and flushed from the cache.
	 * Mark it non-present now to catch bugs when #VC exceptions trigger
	 * after this point.
	 */
	if (set_page_non_present((unsigned long)&boot_ghcb_page))
		error("Can't unmap GHCB page");
}

static void __noreturn sev_es_ghcb_terminate(struct ghcb *ghcb, unsigned int set,
					     unsigned int reason, u64 exit_info_2)
{
	u64 exit_info_1 = SVM_VMGEXIT_TERM_REASON(set, reason);

	vc_ghcb_invalidate(ghcb);
	ghcb_set_sw_exit_code(ghcb, SVM_VMGEXIT_TERM_REQUEST);
	ghcb_set_sw_exit_info_1(ghcb, exit_info_1);
	ghcb_set_sw_exit_info_2(ghcb, exit_info_2);

	sev_es_wr_ghcb_msr(__pa(ghcb));
	VMGEXIT();

	while (true)
		asm volatile("hlt\n" : : : "memory");
}

bool sev_es_check_ghcb_fault(unsigned long address)
{
	/* Check whether the fault was on the GHCB page */
	return ((address & PAGE_MASK) == (unsigned long)&boot_ghcb_page);
}

void do_boot_stage2_vc(struct pt_regs *regs, unsigned long exit_code)
{
	struct es_em_ctxt ctxt;
	enum es_result result;

	if (!boot_ghcb && !early_setup_ghcb())
		sev_es_terminate(SEV_TERM_SET_GEN, GHCB_SEV_ES_GEN_REQ);

	vc_ghcb_invalidate(boot_ghcb);
	result = vc_init_em_ctxt(&ctxt, regs, exit_code);
	if (result != ES_OK)
		goto finish;

	result = vc_check_opcode_bytes(&ctxt, exit_code);
	if (result != ES_OK)
		goto finish;

	switch (exit_code) {
	case SVM_EXIT_RDTSC:
	case SVM_EXIT_RDTSCP:
		result = vc_handle_rdtsc(boot_ghcb, &ctxt, exit_code);
		break;
	case SVM_EXIT_IOIO:
		result = vc_handle_ioio(boot_ghcb, &ctxt);
		break;
	case SVM_EXIT_CPUID:
		result = vc_handle_cpuid(boot_ghcb, &ctxt);
		break;
	default:
		result = ES_UNSUPPORTED;
		break;
	}

finish:
	if (result == ES_OK)
		vc_finish_insn(&ctxt);
	else if (result != ES_RETRY)
		sev_es_terminate(SEV_TERM_SET_GEN, GHCB_SEV_ES_GEN_REQ);
}

/*
 * SNP_FEATURES_IMPL_REQ is the mask of SNP features that will need
 * guest side implementation for proper functioning of the guest. If any
 * of these features are enabled in the hypervisor but are lacking guest
 * side implementation, the behavior of the guest will be undefined. The
 * guest could fail in non-obvious way making it difficult to debug.
 *
 * As the behavior of reserved feature bits is unknown to be on the
 * safe side add them to the required features mask.
 */
#define SNP_FEATURES_IMPL_REQ	(MSR_AMD64_SNP_VTOM |			\
				 MSR_AMD64_SNP_REFLECT_VC |		\
				 MSR_AMD64_SNP_RESTRICTED_INJ |		\
				 MSR_AMD64_SNP_ALT_INJ |		\
				 MSR_AMD64_SNP_DEBUG_SWAP |		\
				 MSR_AMD64_SNP_VMPL_SSS |		\
				 MSR_AMD64_SNP_SECURE_TSC |		\
				 MSR_AMD64_SNP_VMGEXIT_PARAM |		\
				 MSR_AMD64_SNP_VMSA_REG_PROT |		\
				 MSR_AMD64_SNP_RESERVED_BIT13 |		\
				 MSR_AMD64_SNP_RESERVED_BIT15 |		\
				 MSR_AMD64_SNP_RESERVED_MASK)

/*
 * SNP_FEATURES_PRESENT is the mask of SNP features that are implemented
 * by the guest kernel. As and when a new feature is implemented in the
 * guest kernel, a corresponding bit should be added to the mask.
 */
#define SNP_FEATURES_PRESENT	MSR_AMD64_SNP_DEBUG_SWAP

u64 snp_get_unsupported_features(u64 status)
{
	if (!(status & MSR_AMD64_SEV_SNP_ENABLED))
		return 0;

	return status & SNP_FEATURES_IMPL_REQ & ~SNP_FEATURES_PRESENT;
}

void snp_check_features(void)
{
	u64 unsupported;

	/*
	 * Terminate the boot if hypervisor has enabled any feature lacking
	 * guest side implementation. Pass on the unsupported features mask through
	 * EXIT_INFO_2 of the GHCB protocol so that those features can be reported
	 * as part of the guest boot failure.
	 */
	unsupported = snp_get_unsupported_features(sev_status);
	if (unsupported) {
		if (ghcb_version < 2 || (!boot_ghcb && !early_setup_ghcb()))
			sev_es_terminate(SEV_TERM_SET_GEN, GHCB_SNP_UNSUPPORTED);

		sev_es_ghcb_terminate(boot_ghcb, SEV_TERM_SET_GEN,
				      GHCB_SNP_UNSUPPORTED, unsupported);
	}
}

<<<<<<< HEAD
/*
 * sev_check_cpu_support - Check for SEV support in the CPU capabilities
 *
 * Returns < 0 if SEV is not supported, otherwise the position of the
 * encryption bit in the page table descriptors.
 */
static int sev_check_cpu_support(void)
{
	unsigned int eax, ebx, ecx, edx;

	/* Check for the SME/SEV support leaf */
	eax = 0x80000000;
	ecx = 0;
	native_cpuid(&eax, &ebx, &ecx, &edx);
	if (eax < 0x8000001f)
		return -ENODEV;

	/*
	 * Check for the SME/SEV feature:
	 *   CPUID Fn8000_001F[EAX]
	 *   - Bit 0 - Secure Memory Encryption support
	 *   - Bit 1 - Secure Encrypted Virtualization support
	 *   CPUID Fn8000_001F[EBX]
	 *   - Bits 5:0 - Pagetable bit position used to indicate encryption
	 */
	eax = 0x8000001f;
	ecx = 0;
	native_cpuid(&eax, &ebx, &ecx, &edx);
	/* Check whether SEV is supported */
	if (!(eax & BIT(1)))
		return -ENODEV;

	return ebx & 0x3f;
}

void sev_enable(struct boot_params *bp)
{
	struct msr m;
	int bitpos;
	bool snp;

	/*
	 * bp->cc_blob_address should only be set by boot/compressed kernel.
	 * Initialize it to 0 to ensure that uninitialized values from
	 * buggy bootloaders aren't propagated.
	 */
	if (bp)
		bp->cc_blob_address = 0;

	/*
	 * Do an initial SEV capability check before snp_init() which
	 * loads the CPUID page and the same checks afterwards are done
	 * without the hypervisor and are trustworthy.
	 *
	 * If the HV fakes SEV support, the guest will crash'n'burn
	 * which is good enough.
	 */

	if (sev_check_cpu_support() < 0)
		return;

	/*
	 * Setup/preliminary detection of SNP. This will be sanity-checked
	 * against CPUID/MSR values later.
	 */
	snp = snp_init(bp);

	/* Now repeat the checks with the SNP CPUID table. */

	bitpos = sev_check_cpu_support();
	if (bitpos < 0) {
		if (snp)
			error("SEV-SNP support indicated by CC blob, but not CPUID.");
		return;
	}

	/* Set the SME mask if this is an SEV guest. */
	boot_rdmsr(MSR_AMD64_SEV, &m);
	sev_status = m.q;
	if (!(sev_status & MSR_AMD64_SEV_ENABLED))
		return;

	/* Negotiate the GHCB protocol version. */
	if (sev_status & MSR_AMD64_SEV_ES_ENABLED) {
		if (!sev_es_negotiate_protocol())
			sev_es_terminate(SEV_TERM_SET_GEN, GHCB_SEV_ES_PROT_UNSUPPORTED);
	}

	/*
	 * SNP is supported in v2 of the GHCB spec which mandates support for HV
	 * features.
	 */
	if (sev_status & MSR_AMD64_SEV_SNP_ENABLED) {
		if (!(get_hv_features() & GHCB_HV_FT_SNP))
			sev_es_terminate(SEV_TERM_SET_GEN, GHCB_SNP_UNSUPPORTED);

		enforce_vmpl0();
	}

	if (snp && !(sev_status & MSR_AMD64_SEV_SNP_ENABLED))
		error("SEV-SNP supported indicated by CC blob, but not SEV status MSR.");

	sme_me_mask = BIT_ULL(bitpos);
}

/*
 * sev_get_status - Retrieve the SEV status mask
 *
 * Returns 0 if the CPU is not SEV capable, otherwise the value of the
 * AMD64_SEV MSR.
 */
u64 sev_get_status(void)
{
	struct msr m;

	if (sev_check_cpu_support() < 0)
		return 0;

	boot_rdmsr(MSR_AMD64_SEV, &m);
	return m.q;
}

=======
>>>>>>> 0c383648
/* Search for Confidential Computing blob in the EFI config table. */
static struct cc_blob_sev_info *find_cc_blob_efi(struct boot_params *bp)
{
	unsigned long cfg_table_pa;
	unsigned int cfg_table_len;
	int ret;

	ret = efi_get_conf_table(bp, &cfg_table_pa, &cfg_table_len);
	if (ret)
		return NULL;

	return (struct cc_blob_sev_info *)efi_find_vendor_table(bp, cfg_table_pa,
								cfg_table_len,
								EFI_CC_BLOB_GUID);
}

/*
 * Initial set up of SNP relies on information provided by the
 * Confidential Computing blob, which can be passed to the boot kernel
 * by firmware/bootloader in the following ways:
 *
 * - via an entry in the EFI config table
 * - via a setup_data structure, as defined by the Linux Boot Protocol
 *
 * Scan for the blob in that order.
 */
static struct cc_blob_sev_info *find_cc_blob(struct boot_params *bp)
{
	struct cc_blob_sev_info *cc_info;

	cc_info = find_cc_blob_efi(bp);
	if (cc_info)
		goto found_cc_info;

	cc_info = find_cc_blob_setup_data(bp);
	if (!cc_info)
		return NULL;

found_cc_info:
	if (cc_info->magic != CC_BLOB_SEV_HDR_MAGIC)
		sev_es_terminate(SEV_TERM_SET_GEN, GHCB_SNP_UNSUPPORTED);

	return cc_info;
}

/*
 * Indicate SNP based on presence of SNP-specific CC blob. Subsequent checks
 * will verify the SNP CPUID/MSR bits.
 */
static bool early_snp_init(struct boot_params *bp)
{
	struct cc_blob_sev_info *cc_info;

	if (!bp)
		return false;

	cc_info = find_cc_blob(bp);
	if (!cc_info)
		return false;

	/*
	 * If a SNP-specific Confidential Computing blob is present, then
	 * firmware/bootloader have indicated SNP support. Verifying this
	 * involves CPUID checks which will be more reliable if the SNP
	 * CPUID table is used. See comments over snp_setup_cpuid_table() for
	 * more details.
	 */
	setup_cpuid_table(cc_info);

	/*
	 * Pass run-time kernel a pointer to CC info via boot_params so EFI
	 * config table doesn't need to be searched again during early startup
	 * phase.
	 */
	bp->cc_blob_address = (u32)(unsigned long)cc_info;

	return true;
}

/*
 * sev_check_cpu_support - Check for SEV support in the CPU capabilities
 *
 * Returns < 0 if SEV is not supported, otherwise the position of the
 * encryption bit in the page table descriptors.
 */
static int sev_check_cpu_support(void)
{
	unsigned int eax, ebx, ecx, edx;

	/* Check for the SME/SEV support leaf */
	eax = 0x80000000;
	ecx = 0;
	native_cpuid(&eax, &ebx, &ecx, &edx);
	if (eax < 0x8000001f)
		return -ENODEV;

	/*
	 * Check for the SME/SEV feature:
	 *   CPUID Fn8000_001F[EAX]
	 *   - Bit 0 - Secure Memory Encryption support
	 *   - Bit 1 - Secure Encrypted Virtualization support
	 *   CPUID Fn8000_001F[EBX]
	 *   - Bits 5:0 - Pagetable bit position used to indicate encryption
	 */
	eax = 0x8000001f;
	ecx = 0;
	native_cpuid(&eax, &ebx, &ecx, &edx);
	/* Check whether SEV is supported */
	if (!(eax & BIT(1)))
		return -ENODEV;

	return ebx & 0x3f;
}

void sev_enable(struct boot_params *bp)
{
	struct msr m;
	int bitpos;
	bool snp;

	/*
	 * bp->cc_blob_address should only be set by boot/compressed kernel.
	 * Initialize it to 0 to ensure that uninitialized values from
	 * buggy bootloaders aren't propagated.
	 */
	if (bp)
		bp->cc_blob_address = 0;

	/*
	 * Do an initial SEV capability check before early_snp_init() which
	 * loads the CPUID page and the same checks afterwards are done
	 * without the hypervisor and are trustworthy.
	 *
	 * If the HV fakes SEV support, the guest will crash'n'burn
	 * which is good enough.
	 */

	if (sev_check_cpu_support() < 0)
		return;

	/*
	 * Setup/preliminary detection of SNP. This will be sanity-checked
	 * against CPUID/MSR values later.
	 */
	snp = early_snp_init(bp);

	/* Now repeat the checks with the SNP CPUID table. */

	bitpos = sev_check_cpu_support();
	if (bitpos < 0) {
		if (snp)
			error("SEV-SNP support indicated by CC blob, but not CPUID.");
		return;
	}

	/* Set the SME mask if this is an SEV guest. */
	boot_rdmsr(MSR_AMD64_SEV, &m);
	sev_status = m.q;
	if (!(sev_status & MSR_AMD64_SEV_ENABLED))
		return;

	/* Negotiate the GHCB protocol version. */
	if (sev_status & MSR_AMD64_SEV_ES_ENABLED) {
		if (!sev_es_negotiate_protocol())
			sev_es_terminate(SEV_TERM_SET_GEN, GHCB_SEV_ES_PROT_UNSUPPORTED);
	}

	/*
	 * SNP is supported in v2 of the GHCB spec which mandates support for HV
	 * features.
	 */
	if (sev_status & MSR_AMD64_SEV_SNP_ENABLED) {
		if (!(get_hv_features() & GHCB_HV_FT_SNP))
			sev_es_terminate(SEV_TERM_SET_GEN, GHCB_SNP_UNSUPPORTED);

		/*
		 * Enforce running at VMPL0.
		 *
		 * RMPADJUST modifies RMP permissions of a lesser-privileged (numerically
		 * higher) privilege level. Here, clear the VMPL1 permission mask of the
		 * GHCB page. If the guest is not running at VMPL0, this will fail.
		 *
		 * If the guest is running at VMPL0, it will succeed. Even if that operation
		 * modifies permission bits, it is still ok to do so currently because Linux
		 * SNP guests running at VMPL0 only run at VMPL0, so VMPL1 or higher
		 * permission mask changes are a don't-care.
		 */
		if (rmpadjust((unsigned long)&boot_ghcb_page, RMP_PG_SIZE_4K, 1))
			sev_es_terminate(SEV_TERM_SET_LINUX, GHCB_TERM_NOT_VMPL0);
	}

	if (snp && !(sev_status & MSR_AMD64_SEV_SNP_ENABLED))
		error("SEV-SNP supported indicated by CC blob, but not SEV status MSR.");

	sme_me_mask = BIT_ULL(bitpos);
}

/*
 * sev_get_status - Retrieve the SEV status mask
 *
 * Returns 0 if the CPU is not SEV capable, otherwise the value of the
 * AMD64_SEV MSR.
 */
u64 sev_get_status(void)
{
	struct msr m;

	if (sev_check_cpu_support() < 0)
		return 0;

	boot_rdmsr(MSR_AMD64_SEV, &m);
	return m.q;
}

void sev_prep_identity_maps(unsigned long top_level_pgt)
{
	/*
	 * The Confidential Computing blob is used very early in uncompressed
	 * kernel to find the in-memory CPUID table to handle CPUID
	 * instructions. Make sure an identity-mapping exists so it can be
	 * accessed after switchover.
	 */
	if (sev_snp_enabled()) {
		unsigned long cc_info_pa = boot_params_ptr->cc_blob_address;
		struct cc_blob_sev_info *cc_info;

		kernel_add_identity_map(cc_info_pa, cc_info_pa + sizeof(*cc_info));

		cc_info = (struct cc_blob_sev_info *)cc_info_pa;
		kernel_add_identity_map(cc_info->cpuid_phys, cc_info->cpuid_phys + cc_info->cpuid_len);
	}

	sev_verify_cbit(top_level_pgt);
}<|MERGE_RESOLUTION|>--- conflicted
+++ resolved
@@ -393,131 +393,6 @@
 	}
 }
 
-<<<<<<< HEAD
-/*
- * sev_check_cpu_support - Check for SEV support in the CPU capabilities
- *
- * Returns < 0 if SEV is not supported, otherwise the position of the
- * encryption bit in the page table descriptors.
- */
-static int sev_check_cpu_support(void)
-{
-	unsigned int eax, ebx, ecx, edx;
-
-	/* Check for the SME/SEV support leaf */
-	eax = 0x80000000;
-	ecx = 0;
-	native_cpuid(&eax, &ebx, &ecx, &edx);
-	if (eax < 0x8000001f)
-		return -ENODEV;
-
-	/*
-	 * Check for the SME/SEV feature:
-	 *   CPUID Fn8000_001F[EAX]
-	 *   - Bit 0 - Secure Memory Encryption support
-	 *   - Bit 1 - Secure Encrypted Virtualization support
-	 *   CPUID Fn8000_001F[EBX]
-	 *   - Bits 5:0 - Pagetable bit position used to indicate encryption
-	 */
-	eax = 0x8000001f;
-	ecx = 0;
-	native_cpuid(&eax, &ebx, &ecx, &edx);
-	/* Check whether SEV is supported */
-	if (!(eax & BIT(1)))
-		return -ENODEV;
-
-	return ebx & 0x3f;
-}
-
-void sev_enable(struct boot_params *bp)
-{
-	struct msr m;
-	int bitpos;
-	bool snp;
-
-	/*
-	 * bp->cc_blob_address should only be set by boot/compressed kernel.
-	 * Initialize it to 0 to ensure that uninitialized values from
-	 * buggy bootloaders aren't propagated.
-	 */
-	if (bp)
-		bp->cc_blob_address = 0;
-
-	/*
-	 * Do an initial SEV capability check before snp_init() which
-	 * loads the CPUID page and the same checks afterwards are done
-	 * without the hypervisor and are trustworthy.
-	 *
-	 * If the HV fakes SEV support, the guest will crash'n'burn
-	 * which is good enough.
-	 */
-
-	if (sev_check_cpu_support() < 0)
-		return;
-
-	/*
-	 * Setup/preliminary detection of SNP. This will be sanity-checked
-	 * against CPUID/MSR values later.
-	 */
-	snp = snp_init(bp);
-
-	/* Now repeat the checks with the SNP CPUID table. */
-
-	bitpos = sev_check_cpu_support();
-	if (bitpos < 0) {
-		if (snp)
-			error("SEV-SNP support indicated by CC blob, but not CPUID.");
-		return;
-	}
-
-	/* Set the SME mask if this is an SEV guest. */
-	boot_rdmsr(MSR_AMD64_SEV, &m);
-	sev_status = m.q;
-	if (!(sev_status & MSR_AMD64_SEV_ENABLED))
-		return;
-
-	/* Negotiate the GHCB protocol version. */
-	if (sev_status & MSR_AMD64_SEV_ES_ENABLED) {
-		if (!sev_es_negotiate_protocol())
-			sev_es_terminate(SEV_TERM_SET_GEN, GHCB_SEV_ES_PROT_UNSUPPORTED);
-	}
-
-	/*
-	 * SNP is supported in v2 of the GHCB spec which mandates support for HV
-	 * features.
-	 */
-	if (sev_status & MSR_AMD64_SEV_SNP_ENABLED) {
-		if (!(get_hv_features() & GHCB_HV_FT_SNP))
-			sev_es_terminate(SEV_TERM_SET_GEN, GHCB_SNP_UNSUPPORTED);
-
-		enforce_vmpl0();
-	}
-
-	if (snp && !(sev_status & MSR_AMD64_SEV_SNP_ENABLED))
-		error("SEV-SNP supported indicated by CC blob, but not SEV status MSR.");
-
-	sme_me_mask = BIT_ULL(bitpos);
-}
-
-/*
- * sev_get_status - Retrieve the SEV status mask
- *
- * Returns 0 if the CPU is not SEV capable, otherwise the value of the
- * AMD64_SEV MSR.
- */
-u64 sev_get_status(void)
-{
-	struct msr m;
-
-	if (sev_check_cpu_support() < 0)
-		return 0;
-
-	boot_rdmsr(MSR_AMD64_SEV, &m);
-	return m.q;
-}
-
-=======
->>>>>>> 0c383648
 /* Search for Confidential Computing blob in the EFI config table. */
 static struct cc_blob_sev_info *find_cc_blob_efi(struct boot_params *bp)
 {
