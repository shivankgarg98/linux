/*
 * arch/arm/mach-at91/pm.c
 * AT91 Power Management
 *
 * Copyright (C) 2005 David Brownell
 *
 * This program is free software; you can redistribute it and/or modify
 * it under the terms of the GNU General Public License as published by
 * the Free Software Foundation; either version 2 of the License, or
 * (at your option) any later version.
 */

#include <linux/gpio.h>
#include <linux/suspend.h>
#include <linux/sched.h>
#include <linux/proc_fs.h>
#include <linux/interrupt.h>
#include <linux/sysfs.h>
#include <linux/module.h>
#include <linux/platform_device.h>
#include <linux/io.h>

#include <asm/irq.h>
#include <linux/atomic.h>
#include <asm/mach/time.h>
#include <asm/mach/irq.h>

#include <mach/at91_pmc.h>
#include <mach/cpu.h>

#include "generic.h"
#include "pm.h"

/*
 * Show the reason for the previous system reset.
 */

#include <mach/at91_rstc.h>
#include <mach/at91_shdwc.h>

static void __init show_reset_status(void)
{
	static char reset[] __initdata = "reset";

	static char general[] __initdata = "general";
	static char wakeup[] __initdata = "wakeup";
	static char watchdog[] __initdata = "watchdog";
	static char software[] __initdata = "software";
	static char user[] __initdata = "user";
	static char unknown[] __initdata = "unknown";

	static char signal[] __initdata = "signal";
	static char rtc[] __initdata = "rtc";
	static char rtt[] __initdata = "rtt";
	static char restore[] __initdata = "power-restored";

	char *reason, *r2 = reset;
	u32 reset_type, wake_type;

	if (!at91_shdwc_base || !at91_rstc_base)
		return;

	reset_type = at91_rstc_read(AT91_RSTC_SR) & AT91_RSTC_RSTTYP;
	wake_type = at91_shdwc_read(AT91_SHDW_SR);

	switch (reset_type) {
	case AT91_RSTC_RSTTYP_GENERAL:
		reason = general;
		break;
	case AT91_RSTC_RSTTYP_WAKEUP:
		/* board-specific code enabled the wakeup sources */
		reason = wakeup;

		/* "wakeup signal" */
		if (wake_type & AT91_SHDW_WAKEUP0)
			r2 = signal;
		else {
			r2 = reason;
			if (wake_type & AT91_SHDW_RTTWK)	/* rtt wakeup */
				reason = rtt;
			else if (wake_type & AT91_SHDW_RTCWK)	/* rtc wakeup */
				reason = rtc;
			else if (wake_type == 0)	/* power-restored wakeup */
				reason = restore;
			else				/* unknown wakeup */
				reason = unknown;
		}
		break;
	case AT91_RSTC_RSTTYP_WATCHDOG:
		reason = watchdog;
		break;
	case AT91_RSTC_RSTTYP_SOFTWARE:
		reason = software;
		break;
	case AT91_RSTC_RSTTYP_USER:
		reason = user;
		break;
	default:
		reason = unknown;
		break;
	}
	pr_info("AT91: Starting after %s %s\n", reason, r2);
}

static int at91_pm_valid_state(suspend_state_t state)
{
	switch (state) {
		case PM_SUSPEND_ON:
		case PM_SUSPEND_STANDBY:
		case PM_SUSPEND_MEM:
			return 1;

		default:
			return 0;
	}
}


static suspend_state_t target_state;

/*
 * Called after processes are frozen, but before we shutdown devices.
 */
static int at91_pm_begin(suspend_state_t state)
{
	target_state = state;
	return 0;
}

/*
 * Verify that all the clocks are correct before entering
 * slow-clock mode.
 */
static int at91_pm_verify_clocks(void)
{
	unsigned long scsr;
	int i;

	scsr = at91_pmc_read(AT91_PMC_SCSR);

	/* USB must not be using PLLB */
	if (cpu_is_at91rm9200()) {
		if ((scsr & (AT91RM9200_PMC_UHP | AT91RM9200_PMC_UDP)) != 0) {
			pr_err("AT91: PM - Suspend-to-RAM with USB still active\n");
			return 0;
		}
	} else if (cpu_is_at91sam9260() || cpu_is_at91sam9261() || cpu_is_at91sam9263()
			|| cpu_is_at91sam9g20() || cpu_is_at91sam9g10()) {
		if ((scsr & (AT91SAM926x_PMC_UHP | AT91SAM926x_PMC_UDP)) != 0) {
			pr_err("AT91: PM - Suspend-to-RAM with USB still active\n");
			return 0;
		}
	}

#ifdef CONFIG_AT91_PROGRAMMABLE_CLOCKS
	/* PCK0..PCK3 must be disabled, or configured to use clk32k */
	for (i = 0; i < 4; i++) {
		u32 css;

		if ((scsr & (AT91_PMC_PCK0 << i)) == 0)
			continue;

		css = at91_pmc_read(AT91_PMC_PCKR(i)) & AT91_PMC_CSS;
		if (css != AT91_PMC_CSS_SLOW) {
			pr_err("AT91: PM - Suspend-to-RAM with PCK%d src %d\n", i, css);
			return 0;
		}
	}
#endif

	return 1;
}

/*
 * Call this from platform driver suspend() to see how deeply to suspend.
 * For example, some controllers (like OHCI) need one of the PLL clocks
 * in order to act as a wakeup source, and those are not available when
 * going into slow clock mode.
 *
 * REVISIT: generalize as clk_will_be_available(clk)?  Other platforms have
 * the very same problem (but not using at91 main_clk), and it'd be better
 * to add one generic API rather than lots of platform-specific ones.
 */
int at91_suspend_entering_slow_clock(void)
{
	return (target_state == PM_SUSPEND_MEM);
}
EXPORT_SYMBOL(at91_suspend_entering_slow_clock);


static void (*slow_clock)(void __iomem *pmc, void __iomem *ramc0,
			  void __iomem *ramc1, int memctrl);

#ifdef CONFIG_AT91_SLOW_CLOCK
extern void at91_slow_clock(void __iomem *pmc, void __iomem *ramc0,
			    void __iomem *ramc1, int memctrl);
extern u32 at91_slow_clock_sz;
#endif

<<<<<<< HEAD
void __iomem *at91_ramc_base[2];

void __init at91_ioremap_ramc(int id, u32 addr, u32 size)
{
	if (id < 0 || id > 1) {
		pr_emerg("Wrong RAM controller id (%d), cannot continue\n", id);
		BUG();
	}
	at91_ramc_base[id] = ioremap(addr, size);
	if (!at91_ramc_base[id])
		panic("Impossible to ioremap ramc.%d 0x%x\n", id, addr);
}

=======
>>>>>>> 7d1206bc
static int at91_pm_enter(suspend_state_t state)
{
	at91_gpio_suspend();
	at91_irq_suspend();

	pr_debug("AT91: PM - wake mask %08x, pm state %d\n",
			/* remember all the always-wake irqs */
			(at91_pmc_read(AT91_PMC_PCSR)
					| (1 << AT91_ID_FIQ)
					| (1 << AT91_ID_SYS)
					| (at91_extern_irq))
				& at91_aic_read(AT91_AIC_IMR),
			state);

	switch (state) {
		/*
		 * Suspend-to-RAM is like STANDBY plus slow clock mode, so
		 * drivers must suspend more deeply:  only the master clock
		 * controller may be using the main oscillator.
		 */
		case PM_SUSPEND_MEM:
			/*
			 * Ensure that clocks are in a valid state.
			 */
			if (!at91_pm_verify_clocks())
				goto error;

			/*
			 * Enter slow clock mode by switching over to clk32k and
			 * turning off the main oscillator; reverse on wakeup.
			 */
			if (slow_clock) {
				int memctrl = AT91_MEMCTRL_SDRAMC;

				if (cpu_is_at91rm9200())
					memctrl = AT91_MEMCTRL_MC;
				else if (cpu_is_at91sam9g45())
					memctrl = AT91_MEMCTRL_DDRSDR;
#ifdef CONFIG_AT91_SLOW_CLOCK
				/* copy slow_clock handler to SRAM, and call it */
				memcpy(slow_clock, at91_slow_clock, at91_slow_clock_sz);
#endif
				slow_clock(at91_pmc_base, at91_ramc_base[0],
					   at91_ramc_base[1], memctrl);
				break;
			} else {
				pr_info("AT91: PM - no slow clock mode enabled ...\n");
				/* FALLTHROUGH leaving master clock alone */
			}

		/*
		 * STANDBY mode has *all* drivers suspended; ignores irqs not
		 * marked as 'wakeup' event sources; and reduces DRAM power.
		 * But otherwise it's identical to PM_SUSPEND_ON:  cpu idle, and
		 * nothing fancy done with main or cpu clocks.
		 */
		case PM_SUSPEND_STANDBY:
			/*
			 * NOTE: the Wait-for-Interrupt instruction needs to be
			 * in icache so no SDRAM accesses are needed until the
			 * wakeup IRQ occurs and self-refresh is terminated.
			 * For ARM 926 based chips, this requirement is weaker
			 * as at91sam9 can access a RAM in self-refresh mode.
			 */
			at91_standby();
			break;

		case PM_SUSPEND_ON:
			cpu_do_idle();
			break;

		default:
			pr_debug("AT91: PM - bogus suspend state %d\n", state);
			goto error;
	}

	pr_debug("AT91: PM - wakeup %08x\n",
			at91_aic_read(AT91_AIC_IPR) & at91_aic_read(AT91_AIC_IMR));

error:
	target_state = PM_SUSPEND_ON;
	at91_irq_resume();
	at91_gpio_resume();
	return 0;
}

/*
 * Called right prior to thawing processes.
 */
static void at91_pm_end(void)
{
	target_state = PM_SUSPEND_ON;
}


static const struct platform_suspend_ops at91_pm_ops = {
	.valid	= at91_pm_valid_state,
	.begin	= at91_pm_begin,
	.enter	= at91_pm_enter,
	.end	= at91_pm_end,
};

static int __init at91_pm_init(void)
{
#ifdef CONFIG_AT91_SLOW_CLOCK
	slow_clock = (void *) (AT91_IO_VIRT_BASE - at91_slow_clock_sz);
#endif

	pr_info("AT91: Power Management%s\n", (slow_clock ? " (with slow clock mode)" : ""));

#ifdef CONFIG_ARCH_AT91RM9200
	/* AT91RM9200 SDRAM low-power mode cannot be used with self-refresh. */
	at91_ramc_write(0, AT91RM9200_SDRAMC_LPR, 0);
#endif

	suspend_set_ops(&at91_pm_ops);

	show_reset_status();
	return 0;
}
arch_initcall(at91_pm_init);<|MERGE_RESOLUTION|>--- conflicted
+++ resolved
@@ -197,22 +197,6 @@
 extern u32 at91_slow_clock_sz;
 #endif
 
-<<<<<<< HEAD
-void __iomem *at91_ramc_base[2];
-
-void __init at91_ioremap_ramc(int id, u32 addr, u32 size)
-{
-	if (id < 0 || id > 1) {
-		pr_emerg("Wrong RAM controller id (%d), cannot continue\n", id);
-		BUG();
-	}
-	at91_ramc_base[id] = ioremap(addr, size);
-	if (!at91_ramc_base[id])
-		panic("Impossible to ioremap ramc.%d 0x%x\n", id, addr);
-}
-
-=======
->>>>>>> 7d1206bc
 static int at91_pm_enter(suspend_state_t state)
 {
 	at91_gpio_suspend();
