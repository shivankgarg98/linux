--- conflicted
+++ resolved
@@ -2711,11 +2711,7 @@
 
 # generate a sequence of code that will splice in highlighting information
 # using the s// operator.
-<<<<<<< HEAD
-foreach my $k (keys @highlights) {
-=======
 for (my $k = 0; $k < @highlights; $k++) {
->>>>>>> 06a691e6
     my $pattern = $highlights[$k][0];
     my $result = $highlights[$k][1];
 #   print STDERR "scanning pattern:$pattern, highlight:($result)\n";
