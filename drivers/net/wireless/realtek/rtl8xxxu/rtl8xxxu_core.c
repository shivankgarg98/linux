// SPDX-License-Identifier: GPL-2.0-only
/*
 * RTL8XXXU mac80211 USB driver
 *
 * Copyright (c) 2014 - 2017 Jes Sorensen <Jes.Sorensen@gmail.com>
 *
 * Portions, notably calibration code:
 * Copyright(c) 2007 - 2011 Realtek Corporation. All rights reserved.
 *
 * This driver was written as a replacement for the vendor provided
 * rtl8723au driver. As the Realtek 8xxx chips are very similar in
 * their programming interface, I have started adding support for
 * additional 8xxx chips like the 8192cu, 8188cus, etc.
 */

#include <linux/init.h>
#include <linux/kernel.h>
#include <linux/sched.h>
#include <linux/errno.h>
#include <linux/slab.h>
#include <linux/module.h>
#include <linux/spinlock.h>
#include <linux/list.h>
#include <linux/usb.h>
#include <linux/netdevice.h>
#include <linux/etherdevice.h>
#include <linux/ethtool.h>
#include <linux/wireless.h>
#include <linux/firmware.h>
#include <linux/moduleparam.h>
#include <net/mac80211.h>
#include "rtl8xxxu.h"
#include "rtl8xxxu_regs.h"

#define DRIVER_NAME "rtl8xxxu"

int rtl8xxxu_debug;
static bool rtl8xxxu_ht40_2g;
static bool rtl8xxxu_dma_aggregation;
static int rtl8xxxu_dma_agg_timeout = -1;
static int rtl8xxxu_dma_agg_pages = -1;

MODULE_AUTHOR("Jes Sorensen <Jes.Sorensen@gmail.com>");
MODULE_DESCRIPTION("RTL8XXXu USB mac80211 Wireless LAN Driver");
MODULE_LICENSE("GPL");
MODULE_FIRMWARE("rtlwifi/rtl8723aufw_A.bin");
MODULE_FIRMWARE("rtlwifi/rtl8723aufw_B.bin");
MODULE_FIRMWARE("rtlwifi/rtl8723aufw_B_NoBT.bin");
MODULE_FIRMWARE("rtlwifi/rtl8188eufw.bin");
MODULE_FIRMWARE("rtlwifi/rtl8192cufw_A.bin");
MODULE_FIRMWARE("rtlwifi/rtl8192cufw_B.bin");
MODULE_FIRMWARE("rtlwifi/rtl8192cufw_TMSC.bin");
MODULE_FIRMWARE("rtlwifi/rtl8192eu_nic.bin");
MODULE_FIRMWARE("rtlwifi/rtl8723bu_nic.bin");
MODULE_FIRMWARE("rtlwifi/rtl8723bu_bt.bin");
MODULE_FIRMWARE("rtlwifi/rtl8188fufw.bin");
MODULE_FIRMWARE("rtlwifi/rtl8710bufw_SMIC.bin");
MODULE_FIRMWARE("rtlwifi/rtl8710bufw_UMC.bin");
MODULE_FIRMWARE("rtlwifi/rtl8192fufw.bin");

module_param_named(debug, rtl8xxxu_debug, int, 0600);
MODULE_PARM_DESC(debug, "Set debug mask");
module_param_named(ht40_2g, rtl8xxxu_ht40_2g, bool, 0600);
MODULE_PARM_DESC(ht40_2g, "Enable HT40 support on the 2.4GHz band");
module_param_named(dma_aggregation, rtl8xxxu_dma_aggregation, bool, 0600);
MODULE_PARM_DESC(dma_aggregation, "Enable DMA packet aggregation");
module_param_named(dma_agg_timeout, rtl8xxxu_dma_agg_timeout, int, 0600);
MODULE_PARM_DESC(dma_agg_timeout, "Set DMA aggregation timeout (range 1-127)");
module_param_named(dma_agg_pages, rtl8xxxu_dma_agg_pages, int, 0600);
MODULE_PARM_DESC(dma_agg_pages, "Set DMA aggregation pages (range 1-127, 0 to disable)");

#define USB_VENDOR_ID_REALTEK		0x0bda
#define RTL8XXXU_RX_URBS		32
#define RTL8XXXU_RX_URB_PENDING_WATER	8
#define RTL8XXXU_TX_URBS		64
#define RTL8XXXU_TX_URB_LOW_WATER	25
#define RTL8XXXU_TX_URB_HIGH_WATER	32

static int rtl8xxxu_submit_rx_urb(struct rtl8xxxu_priv *priv,
				  struct rtl8xxxu_rx_urb *rx_urb);

static struct ieee80211_rate rtl8xxxu_rates[] = {
	{ .bitrate = 10, .hw_value = DESC_RATE_1M, .flags = 0 },
	{ .bitrate = 20, .hw_value = DESC_RATE_2M, .flags = 0 },
	{ .bitrate = 55, .hw_value = DESC_RATE_5_5M, .flags = 0 },
	{ .bitrate = 110, .hw_value = DESC_RATE_11M, .flags = 0 },
	{ .bitrate = 60, .hw_value = DESC_RATE_6M, .flags = 0 },
	{ .bitrate = 90, .hw_value = DESC_RATE_9M, .flags = 0 },
	{ .bitrate = 120, .hw_value = DESC_RATE_12M, .flags = 0 },
	{ .bitrate = 180, .hw_value = DESC_RATE_18M, .flags = 0 },
	{ .bitrate = 240, .hw_value = DESC_RATE_24M, .flags = 0 },
	{ .bitrate = 360, .hw_value = DESC_RATE_36M, .flags = 0 },
	{ .bitrate = 480, .hw_value = DESC_RATE_48M, .flags = 0 },
	{ .bitrate = 540, .hw_value = DESC_RATE_54M, .flags = 0 },
};

static struct ieee80211_channel rtl8xxxu_channels_2g[] = {
	{ .band = NL80211_BAND_2GHZ, .center_freq = 2412,
	  .hw_value = 1, .max_power = 30 },
	{ .band = NL80211_BAND_2GHZ, .center_freq = 2417,
	  .hw_value = 2, .max_power = 30 },
	{ .band = NL80211_BAND_2GHZ, .center_freq = 2422,
	  .hw_value = 3, .max_power = 30 },
	{ .band = NL80211_BAND_2GHZ, .center_freq = 2427,
	  .hw_value = 4, .max_power = 30 },
	{ .band = NL80211_BAND_2GHZ, .center_freq = 2432,
	  .hw_value = 5, .max_power = 30 },
	{ .band = NL80211_BAND_2GHZ, .center_freq = 2437,
	  .hw_value = 6, .max_power = 30 },
	{ .band = NL80211_BAND_2GHZ, .center_freq = 2442,
	  .hw_value = 7, .max_power = 30 },
	{ .band = NL80211_BAND_2GHZ, .center_freq = 2447,
	  .hw_value = 8, .max_power = 30 },
	{ .band = NL80211_BAND_2GHZ, .center_freq = 2452,
	  .hw_value = 9, .max_power = 30 },
	{ .band = NL80211_BAND_2GHZ, .center_freq = 2457,
	  .hw_value = 10, .max_power = 30 },
	{ .band = NL80211_BAND_2GHZ, .center_freq = 2462,
	  .hw_value = 11, .max_power = 30 },
	{ .band = NL80211_BAND_2GHZ, .center_freq = 2467,
	  .hw_value = 12, .max_power = 30 },
	{ .band = NL80211_BAND_2GHZ, .center_freq = 2472,
	  .hw_value = 13, .max_power = 30 },
	{ .band = NL80211_BAND_2GHZ, .center_freq = 2484,
	  .hw_value = 14, .max_power = 30 }
};

static struct ieee80211_supported_band rtl8xxxu_supported_band = {
	.channels = rtl8xxxu_channels_2g,
	.n_channels = ARRAY_SIZE(rtl8xxxu_channels_2g),
	.bitrates = rtl8xxxu_rates,
	.n_bitrates = ARRAY_SIZE(rtl8xxxu_rates),
};

const struct rtl8xxxu_reg8val rtl8xxxu_gen1_mac_init_table[] = {
	{0x420, 0x80}, {0x423, 0x00}, {0x430, 0x00}, {0x431, 0x00},
	{0x432, 0x00}, {0x433, 0x01}, {0x434, 0x04}, {0x435, 0x05},
	{0x436, 0x06}, {0x437, 0x07}, {0x438, 0x00}, {0x439, 0x00},
	{0x43a, 0x00}, {0x43b, 0x01}, {0x43c, 0x04}, {0x43d, 0x05},
	{0x43e, 0x06}, {0x43f, 0x07}, {0x440, 0x5d}, {0x441, 0x01},
	{0x442, 0x00}, {0x444, 0x15}, {0x445, 0xf0}, {0x446, 0x0f},
	{0x447, 0x00}, {0x458, 0x41}, {0x459, 0xa8}, {0x45a, 0x72},
	{0x45b, 0xb9}, {0x460, 0x66}, {0x461, 0x66}, {0x462, 0x08},
	{0x463, 0x03}, {0x4c8, 0xff}, {0x4c9, 0x08}, {0x4cc, 0xff},
	{0x4cd, 0xff}, {0x4ce, 0x01}, {0x500, 0x26}, {0x501, 0xa2},
	{0x502, 0x2f}, {0x503, 0x00}, {0x504, 0x28}, {0x505, 0xa3},
	{0x506, 0x5e}, {0x507, 0x00}, {0x508, 0x2b}, {0x509, 0xa4},
	{0x50a, 0x5e}, {0x50b, 0x00}, {0x50c, 0x4f}, {0x50d, 0xa4},
	{0x50e, 0x00}, {0x50f, 0x00}, {0x512, 0x1c}, {0x514, 0x0a},
	{0x515, 0x10}, {0x516, 0x0a}, {0x517, 0x10}, {0x51a, 0x16},
	{0x524, 0x0f}, {0x525, 0x4f}, {0x546, 0x40}, {0x547, 0x00},
	{0x550, 0x10}, {0x551, 0x10}, {0x559, 0x02}, {0x55a, 0x02},
	{0x55d, 0xff}, {0x605, 0x30}, {0x608, 0x0e}, {0x609, 0x2a},
	{0x652, 0x20}, {0x63c, 0x0a}, {0x63d, 0x0a}, {0x63e, 0x0e},
	{0x63f, 0x0e}, {0x66e, 0x05}, {0x700, 0x21}, {0x701, 0x43},
	{0x702, 0x65}, {0x703, 0x87}, {0x708, 0x21}, {0x709, 0x43},
	{0x70a, 0x65}, {0x70b, 0x87}, {0xffff, 0xff},
};

static const struct rtl8xxxu_reg32val rtl8723a_phy_1t_init_table[] = {
	{0x800, 0x80040000}, {0x804, 0x00000003},
	{0x808, 0x0000fc00}, {0x80c, 0x0000000a},
	{0x810, 0x10001331}, {0x814, 0x020c3d10},
	{0x818, 0x02200385}, {0x81c, 0x00000000},
	{0x820, 0x01000100}, {0x824, 0x00390004},
	{0x828, 0x00000000}, {0x82c, 0x00000000},
	{0x830, 0x00000000}, {0x834, 0x00000000},
	{0x838, 0x00000000}, {0x83c, 0x00000000},
	{0x840, 0x00010000}, {0x844, 0x00000000},
	{0x848, 0x00000000}, {0x84c, 0x00000000},
	{0x850, 0x00000000}, {0x854, 0x00000000},
	{0x858, 0x569a569a}, {0x85c, 0x001b25a4},
	{0x860, 0x66f60110}, {0x864, 0x061f0130},
	{0x868, 0x00000000}, {0x86c, 0x32323200},
	{0x870, 0x07000760}, {0x874, 0x22004000},
	{0x878, 0x00000808}, {0x87c, 0x00000000},
	{0x880, 0xc0083070}, {0x884, 0x000004d5},
	{0x888, 0x00000000}, {0x88c, 0xccc000c0},
	{0x890, 0x00000800}, {0x894, 0xfffffffe},
	{0x898, 0x40302010}, {0x89c, 0x00706050},
	{0x900, 0x00000000}, {0x904, 0x00000023},
	{0x908, 0x00000000}, {0x90c, 0x81121111},
	{0xa00, 0x00d047c8}, {0xa04, 0x80ff000c},
	{0xa08, 0x8c838300}, {0xa0c, 0x2e68120f},
	{0xa10, 0x9500bb78}, {0xa14, 0x11144028},
	{0xa18, 0x00881117}, {0xa1c, 0x89140f00},
	{0xa20, 0x1a1b0000}, {0xa24, 0x090e1317},
	{0xa28, 0x00000204}, {0xa2c, 0x00d30000},
	{0xa70, 0x101fbf00}, {0xa74, 0x00000007},
	{0xa78, 0x00000900},
	{0xc00, 0x48071d40}, {0xc04, 0x03a05611},
	{0xc08, 0x000000e4}, {0xc0c, 0x6c6c6c6c},
	{0xc10, 0x08800000}, {0xc14, 0x40000100},
	{0xc18, 0x08800000}, {0xc1c, 0x40000100},
	{0xc20, 0x00000000}, {0xc24, 0x00000000},
	{0xc28, 0x00000000}, {0xc2c, 0x00000000},
	{0xc30, 0x69e9ac44}, {0xc34, 0x469652af},
	{0xc38, 0x49795994}, {0xc3c, 0x0a97971c},
	{0xc40, 0x1f7c403f}, {0xc44, 0x000100b7},
	{0xc48, 0xec020107}, {0xc4c, 0x007f037f},
	{0xc50, 0x69543420}, {0xc54, 0x43bc0094},
	{0xc58, 0x69543420}, {0xc5c, 0x433c0094},
	{0xc60, 0x00000000}, {0xc64, 0x7112848b},
	{0xc68, 0x47c00bff}, {0xc6c, 0x00000036},
	{0xc70, 0x2c7f000d}, {0xc74, 0x018610db},
	{0xc78, 0x0000001f}, {0xc7c, 0x00b91612},
	{0xc80, 0x40000100}, {0xc84, 0x20f60000},
	{0xc88, 0x40000100}, {0xc8c, 0x20200000},
	{0xc90, 0x00121820}, {0xc94, 0x00000000},
	{0xc98, 0x00121820}, {0xc9c, 0x00007f7f},
	{0xca0, 0x00000000}, {0xca4, 0x00000080},
	{0xca8, 0x00000000}, {0xcac, 0x00000000},
	{0xcb0, 0x00000000}, {0xcb4, 0x00000000},
	{0xcb8, 0x00000000}, {0xcbc, 0x28000000},
	{0xcc0, 0x00000000}, {0xcc4, 0x00000000},
	{0xcc8, 0x00000000}, {0xccc, 0x00000000},
	{0xcd0, 0x00000000}, {0xcd4, 0x00000000},
	{0xcd8, 0x64b22427}, {0xcdc, 0x00766932},
	{0xce0, 0x00222222}, {0xce4, 0x00000000},
	{0xce8, 0x37644302}, {0xcec, 0x2f97d40c},
	{0xd00, 0x00080740}, {0xd04, 0x00020401},
	{0xd08, 0x0000907f}, {0xd0c, 0x20010201},
	{0xd10, 0xa0633333}, {0xd14, 0x3333bc43},
	{0xd18, 0x7a8f5b6b}, {0xd2c, 0xcc979975},
	{0xd30, 0x00000000}, {0xd34, 0x80608000},
	{0xd38, 0x00000000}, {0xd3c, 0x00027293},
	{0xd40, 0x00000000}, {0xd44, 0x00000000},
	{0xd48, 0x00000000}, {0xd4c, 0x00000000},
	{0xd50, 0x6437140a}, {0xd54, 0x00000000},
	{0xd58, 0x00000000}, {0xd5c, 0x30032064},
	{0xd60, 0x4653de68}, {0xd64, 0x04518a3c},
	{0xd68, 0x00002101}, {0xd6c, 0x2a201c16},
	{0xd70, 0x1812362e}, {0xd74, 0x322c2220},
	{0xd78, 0x000e3c24}, {0xe00, 0x2a2a2a2a},
	{0xe04, 0x2a2a2a2a}, {0xe08, 0x03902a2a},
	{0xe10, 0x2a2a2a2a}, {0xe14, 0x2a2a2a2a},
	{0xe18, 0x2a2a2a2a}, {0xe1c, 0x2a2a2a2a},
	{0xe28, 0x00000000}, {0xe30, 0x1000dc1f},
	{0xe34, 0x10008c1f}, {0xe38, 0x02140102},
	{0xe3c, 0x681604c2}, {0xe40, 0x01007c00},
	{0xe44, 0x01004800}, {0xe48, 0xfb000000},
	{0xe4c, 0x000028d1}, {0xe50, 0x1000dc1f},
	{0xe54, 0x10008c1f}, {0xe58, 0x02140102},
	{0xe5c, 0x28160d05}, {0xe60, 0x00000008},
	{0xe68, 0x001b25a4}, {0xe6c, 0x631b25a0},
	{0xe70, 0x631b25a0}, {0xe74, 0x081b25a0},
	{0xe78, 0x081b25a0}, {0xe7c, 0x081b25a0},
	{0xe80, 0x081b25a0}, {0xe84, 0x631b25a0},
	{0xe88, 0x081b25a0}, {0xe8c, 0x631b25a0},
	{0xed0, 0x631b25a0}, {0xed4, 0x631b25a0},
	{0xed8, 0x631b25a0}, {0xedc, 0x001b25a0},
	{0xee0, 0x001b25a0}, {0xeec, 0x6b1b25a0},
	{0xf14, 0x00000003}, {0xf4c, 0x00000000},
	{0xf00, 0x00000300},
	{0xffff, 0xffffffff},
};

static const struct rtl8xxxu_reg32val rtl8192cu_phy_2t_init_table[] = {
	{0x024, 0x0011800f}, {0x028, 0x00ffdb83},
	{0x800, 0x80040002}, {0x804, 0x00000003},
	{0x808, 0x0000fc00}, {0x80c, 0x0000000a},
	{0x810, 0x10000330}, {0x814, 0x020c3d10},
	{0x818, 0x02200385}, {0x81c, 0x00000000},
	{0x820, 0x01000100}, {0x824, 0x00390004},
	{0x828, 0x01000100}, {0x82c, 0x00390004},
	{0x830, 0x27272727}, {0x834, 0x27272727},
	{0x838, 0x27272727}, {0x83c, 0x27272727},
	{0x840, 0x00010000}, {0x844, 0x00010000},
	{0x848, 0x27272727}, {0x84c, 0x27272727},
	{0x850, 0x00000000}, {0x854, 0x00000000},
	{0x858, 0x569a569a}, {0x85c, 0x0c1b25a4},
	{0x860, 0x66e60230}, {0x864, 0x061f0130},
	{0x868, 0x27272727}, {0x86c, 0x2b2b2b27},
	{0x870, 0x07000700}, {0x874, 0x22184000},
	{0x878, 0x08080808}, {0x87c, 0x00000000},
	{0x880, 0xc0083070}, {0x884, 0x000004d5},
	{0x888, 0x00000000}, {0x88c, 0xcc0000c0},
	{0x890, 0x00000800}, {0x894, 0xfffffffe},
	{0x898, 0x40302010}, {0x89c, 0x00706050},
	{0x900, 0x00000000}, {0x904, 0x00000023},
	{0x908, 0x00000000}, {0x90c, 0x81121313},
	{0xa00, 0x00d047c8}, {0xa04, 0x80ff000c},
	{0xa08, 0x8c838300}, {0xa0c, 0x2e68120f},
	{0xa10, 0x9500bb78}, {0xa14, 0x11144028},
	{0xa18, 0x00881117}, {0xa1c, 0x89140f00},
	{0xa20, 0x1a1b0000}, {0xa24, 0x090e1317},
	{0xa28, 0x00000204}, {0xa2c, 0x00d30000},
	{0xa70, 0x101fbf00}, {0xa74, 0x00000007},
	{0xc00, 0x48071d40}, {0xc04, 0x03a05633},
	{0xc08, 0x000000e4}, {0xc0c, 0x6c6c6c6c},
	{0xc10, 0x08800000}, {0xc14, 0x40000100},
	{0xc18, 0x08800000}, {0xc1c, 0x40000100},
	{0xc20, 0x00000000}, {0xc24, 0x00000000},
	{0xc28, 0x00000000}, {0xc2c, 0x00000000},
	{0xc30, 0x69e9ac44}, {0xc34, 0x469652cf},
	{0xc38, 0x49795994}, {0xc3c, 0x0a97971c},
	{0xc40, 0x1f7c403f}, {0xc44, 0x000100b7},
	{0xc48, 0xec020107}, {0xc4c, 0x007f037f},
	{0xc50, 0x69543420}, {0xc54, 0x43bc0094},
	{0xc58, 0x69543420}, {0xc5c, 0x433c0094},
	{0xc60, 0x00000000}, {0xc64, 0x5116848b},
	{0xc68, 0x47c00bff}, {0xc6c, 0x00000036},
	{0xc70, 0x2c7f000d}, {0xc74, 0x2186115b},
	{0xc78, 0x0000001f}, {0xc7c, 0x00b99612},
	{0xc80, 0x40000100}, {0xc84, 0x20f60000},
	{0xc88, 0x40000100}, {0xc8c, 0xa0e40000},
	{0xc90, 0x00121820}, {0xc94, 0x00000000},
	{0xc98, 0x00121820}, {0xc9c, 0x00007f7f},
	{0xca0, 0x00000000}, {0xca4, 0x00000080},
	{0xca8, 0x00000000}, {0xcac, 0x00000000},
	{0xcb0, 0x00000000}, {0xcb4, 0x00000000},
	{0xcb8, 0x00000000}, {0xcbc, 0x28000000},
	{0xcc0, 0x00000000}, {0xcc4, 0x00000000},
	{0xcc8, 0x00000000}, {0xccc, 0x00000000},
	{0xcd0, 0x00000000}, {0xcd4, 0x00000000},
	{0xcd8, 0x64b22427}, {0xcdc, 0x00766932},
	{0xce0, 0x00222222}, {0xce4, 0x00000000},
	{0xce8, 0x37644302}, {0xcec, 0x2f97d40c},
	{0xd00, 0x00080740}, {0xd04, 0x00020403},
	{0xd08, 0x0000907f}, {0xd0c, 0x20010201},
	{0xd10, 0xa0633333}, {0xd14, 0x3333bc43},
	{0xd18, 0x7a8f5b6b}, {0xd2c, 0xcc979975},
	{0xd30, 0x00000000}, {0xd34, 0x80608000},
	{0xd38, 0x00000000}, {0xd3c, 0x00027293},
	{0xd40, 0x00000000}, {0xd44, 0x00000000},
	{0xd48, 0x00000000}, {0xd4c, 0x00000000},
	{0xd50, 0x6437140a}, {0xd54, 0x00000000},
	{0xd58, 0x00000000}, {0xd5c, 0x30032064},
	{0xd60, 0x4653de68}, {0xd64, 0x04518a3c},
	{0xd68, 0x00002101}, {0xd6c, 0x2a201c16},
	{0xd70, 0x1812362e}, {0xd74, 0x322c2220},
	{0xd78, 0x000e3c24}, {0xe00, 0x2a2a2a2a},
	{0xe04, 0x2a2a2a2a}, {0xe08, 0x03902a2a},
	{0xe10, 0x2a2a2a2a}, {0xe14, 0x2a2a2a2a},
	{0xe18, 0x2a2a2a2a}, {0xe1c, 0x2a2a2a2a},
	{0xe28, 0x00000000}, {0xe30, 0x1000dc1f},
	{0xe34, 0x10008c1f}, {0xe38, 0x02140102},
	{0xe3c, 0x681604c2}, {0xe40, 0x01007c00},
	{0xe44, 0x01004800}, {0xe48, 0xfb000000},
	{0xe4c, 0x000028d1}, {0xe50, 0x1000dc1f},
	{0xe54, 0x10008c1f}, {0xe58, 0x02140102},
	{0xe5c, 0x28160d05}, {0xe60, 0x00000010},
	{0xe68, 0x001b25a4}, {0xe6c, 0x63db25a4},
	{0xe70, 0x63db25a4}, {0xe74, 0x0c1b25a4},
	{0xe78, 0x0c1b25a4}, {0xe7c, 0x0c1b25a4},
	{0xe80, 0x0c1b25a4}, {0xe84, 0x63db25a4},
	{0xe88, 0x0c1b25a4}, {0xe8c, 0x63db25a4},
	{0xed0, 0x63db25a4}, {0xed4, 0x63db25a4},
	{0xed8, 0x63db25a4}, {0xedc, 0x001b25a4},
	{0xee0, 0x001b25a4}, {0xeec, 0x6fdb25a4},
	{0xf14, 0x00000003}, {0xf4c, 0x00000000},
	{0xf00, 0x00000300},
	{0xffff, 0xffffffff},
};

static const struct rtl8xxxu_reg32val rtl8188ru_phy_1t_highpa_table[] = {
	{0x024, 0x0011800f}, {0x028, 0x00ffdb83},
	{0x040, 0x000c0004}, {0x800, 0x80040000},
	{0x804, 0x00000001}, {0x808, 0x0000fc00},
	{0x80c, 0x0000000a}, {0x810, 0x10005388},
	{0x814, 0x020c3d10}, {0x818, 0x02200385},
	{0x81c, 0x00000000}, {0x820, 0x01000100},
	{0x824, 0x00390204}, {0x828, 0x00000000},
	{0x82c, 0x00000000}, {0x830, 0x00000000},
	{0x834, 0x00000000}, {0x838, 0x00000000},
	{0x83c, 0x00000000}, {0x840, 0x00010000},
	{0x844, 0x00000000}, {0x848, 0x00000000},
	{0x84c, 0x00000000}, {0x850, 0x00000000},
	{0x854, 0x00000000}, {0x858, 0x569a569a},
	{0x85c, 0x001b25a4}, {0x860, 0x66e60230},
	{0x864, 0x061f0130}, {0x868, 0x00000000},
	{0x86c, 0x20202000}, {0x870, 0x03000300},
	{0x874, 0x22004000}, {0x878, 0x00000808},
	{0x87c, 0x00ffc3f1}, {0x880, 0xc0083070},
	{0x884, 0x000004d5}, {0x888, 0x00000000},
	{0x88c, 0xccc000c0}, {0x890, 0x00000800},
	{0x894, 0xfffffffe}, {0x898, 0x40302010},
	{0x89c, 0x00706050}, {0x900, 0x00000000},
	{0x904, 0x00000023}, {0x908, 0x00000000},
	{0x90c, 0x81121111}, {0xa00, 0x00d047c8},
	{0xa04, 0x80ff000c}, {0xa08, 0x8c838300},
	{0xa0c, 0x2e68120f}, {0xa10, 0x9500bb78},
	{0xa14, 0x11144028}, {0xa18, 0x00881117},
	{0xa1c, 0x89140f00}, {0xa20, 0x15160000},
	{0xa24, 0x070b0f12}, {0xa28, 0x00000104},
	{0xa2c, 0x00d30000}, {0xa70, 0x101fbf00},
	{0xa74, 0x00000007}, {0xc00, 0x48071d40},
	{0xc04, 0x03a05611}, {0xc08, 0x000000e4},
	{0xc0c, 0x6c6c6c6c}, {0xc10, 0x08800000},
	{0xc14, 0x40000100}, {0xc18, 0x08800000},
	{0xc1c, 0x40000100}, {0xc20, 0x00000000},
	{0xc24, 0x00000000}, {0xc28, 0x00000000},
	{0xc2c, 0x00000000}, {0xc30, 0x69e9ac44},
	{0xc34, 0x469652cf}, {0xc38, 0x49795994},
	{0xc3c, 0x0a97971c}, {0xc40, 0x1f7c403f},
	{0xc44, 0x000100b7}, {0xc48, 0xec020107},
	{0xc4c, 0x007f037f}, {0xc50, 0x6954342e},
	{0xc54, 0x43bc0094}, {0xc58, 0x6954342f},
	{0xc5c, 0x433c0094}, {0xc60, 0x00000000},
	{0xc64, 0x5116848b}, {0xc68, 0x47c00bff},
	{0xc6c, 0x00000036}, {0xc70, 0x2c46000d},
	{0xc74, 0x018610db}, {0xc78, 0x0000001f},
	{0xc7c, 0x00b91612}, {0xc80, 0x24000090},
	{0xc84, 0x20f60000}, {0xc88, 0x24000090},
	{0xc8c, 0x20200000}, {0xc90, 0x00121820},
	{0xc94, 0x00000000}, {0xc98, 0x00121820},
	{0xc9c, 0x00007f7f}, {0xca0, 0x00000000},
	{0xca4, 0x00000080}, {0xca8, 0x00000000},
	{0xcac, 0x00000000}, {0xcb0, 0x00000000},
	{0xcb4, 0x00000000}, {0xcb8, 0x00000000},
	{0xcbc, 0x28000000}, {0xcc0, 0x00000000},
	{0xcc4, 0x00000000}, {0xcc8, 0x00000000},
	{0xccc, 0x00000000}, {0xcd0, 0x00000000},
	{0xcd4, 0x00000000}, {0xcd8, 0x64b22427},
	{0xcdc, 0x00766932}, {0xce0, 0x00222222},
	{0xce4, 0x00000000}, {0xce8, 0x37644302},
	{0xcec, 0x2f97d40c}, {0xd00, 0x00080740},
	{0xd04, 0x00020401}, {0xd08, 0x0000907f},
	{0xd0c, 0x20010201}, {0xd10, 0xa0633333},
	{0xd14, 0x3333bc43}, {0xd18, 0x7a8f5b6b},
	{0xd2c, 0xcc979975}, {0xd30, 0x00000000},
	{0xd34, 0x80608000}, {0xd38, 0x00000000},
	{0xd3c, 0x00027293}, {0xd40, 0x00000000},
	{0xd44, 0x00000000}, {0xd48, 0x00000000},
	{0xd4c, 0x00000000}, {0xd50, 0x6437140a},
	{0xd54, 0x00000000}, {0xd58, 0x00000000},
	{0xd5c, 0x30032064}, {0xd60, 0x4653de68},
	{0xd64, 0x04518a3c}, {0xd68, 0x00002101},
	{0xd6c, 0x2a201c16}, {0xd70, 0x1812362e},
	{0xd74, 0x322c2220}, {0xd78, 0x000e3c24},
	{0xe00, 0x24242424}, {0xe04, 0x24242424},
	{0xe08, 0x03902024}, {0xe10, 0x24242424},
	{0xe14, 0x24242424}, {0xe18, 0x24242424},
	{0xe1c, 0x24242424}, {0xe28, 0x00000000},
	{0xe30, 0x1000dc1f}, {0xe34, 0x10008c1f},
	{0xe38, 0x02140102}, {0xe3c, 0x681604c2},
	{0xe40, 0x01007c00}, {0xe44, 0x01004800},
	{0xe48, 0xfb000000}, {0xe4c, 0x000028d1},
	{0xe50, 0x1000dc1f}, {0xe54, 0x10008c1f},
	{0xe58, 0x02140102}, {0xe5c, 0x28160d05},
	{0xe60, 0x00000008}, {0xe68, 0x001b25a4},
	{0xe6c, 0x631b25a0}, {0xe70, 0x631b25a0},
	{0xe74, 0x081b25a0}, {0xe78, 0x081b25a0},
	{0xe7c, 0x081b25a0}, {0xe80, 0x081b25a0},
	{0xe84, 0x631b25a0}, {0xe88, 0x081b25a0},
	{0xe8c, 0x631b25a0}, {0xed0, 0x631b25a0},
	{0xed4, 0x631b25a0}, {0xed8, 0x631b25a0},
	{0xedc, 0x001b25a0}, {0xee0, 0x001b25a0},
	{0xeec, 0x6b1b25a0}, {0xee8, 0x31555448},
	{0xf14, 0x00000003}, {0xf4c, 0x00000000},
	{0xf00, 0x00000300},
	{0xffff, 0xffffffff},
};

static const struct rtl8xxxu_reg32val rtl8xxx_agc_standard_table[] = {
	{0xc78, 0x7b000001}, {0xc78, 0x7b010001},
	{0xc78, 0x7b020001}, {0xc78, 0x7b030001},
	{0xc78, 0x7b040001}, {0xc78, 0x7b050001},
	{0xc78, 0x7a060001}, {0xc78, 0x79070001},
	{0xc78, 0x78080001}, {0xc78, 0x77090001},
	{0xc78, 0x760a0001}, {0xc78, 0x750b0001},
	{0xc78, 0x740c0001}, {0xc78, 0x730d0001},
	{0xc78, 0x720e0001}, {0xc78, 0x710f0001},
	{0xc78, 0x70100001}, {0xc78, 0x6f110001},
	{0xc78, 0x6e120001}, {0xc78, 0x6d130001},
	{0xc78, 0x6c140001}, {0xc78, 0x6b150001},
	{0xc78, 0x6a160001}, {0xc78, 0x69170001},
	{0xc78, 0x68180001}, {0xc78, 0x67190001},
	{0xc78, 0x661a0001}, {0xc78, 0x651b0001},
	{0xc78, 0x641c0001}, {0xc78, 0x631d0001},
	{0xc78, 0x621e0001}, {0xc78, 0x611f0001},
	{0xc78, 0x60200001}, {0xc78, 0x49210001},
	{0xc78, 0x48220001}, {0xc78, 0x47230001},
	{0xc78, 0x46240001}, {0xc78, 0x45250001},
	{0xc78, 0x44260001}, {0xc78, 0x43270001},
	{0xc78, 0x42280001}, {0xc78, 0x41290001},
	{0xc78, 0x402a0001}, {0xc78, 0x262b0001},
	{0xc78, 0x252c0001}, {0xc78, 0x242d0001},
	{0xc78, 0x232e0001}, {0xc78, 0x222f0001},
	{0xc78, 0x21300001}, {0xc78, 0x20310001},
	{0xc78, 0x06320001}, {0xc78, 0x05330001},
	{0xc78, 0x04340001}, {0xc78, 0x03350001},
	{0xc78, 0x02360001}, {0xc78, 0x01370001},
	{0xc78, 0x00380001}, {0xc78, 0x00390001},
	{0xc78, 0x003a0001}, {0xc78, 0x003b0001},
	{0xc78, 0x003c0001}, {0xc78, 0x003d0001},
	{0xc78, 0x003e0001}, {0xc78, 0x003f0001},
	{0xc78, 0x7b400001}, {0xc78, 0x7b410001},
	{0xc78, 0x7b420001}, {0xc78, 0x7b430001},
	{0xc78, 0x7b440001}, {0xc78, 0x7b450001},
	{0xc78, 0x7a460001}, {0xc78, 0x79470001},
	{0xc78, 0x78480001}, {0xc78, 0x77490001},
	{0xc78, 0x764a0001}, {0xc78, 0x754b0001},
	{0xc78, 0x744c0001}, {0xc78, 0x734d0001},
	{0xc78, 0x724e0001}, {0xc78, 0x714f0001},
	{0xc78, 0x70500001}, {0xc78, 0x6f510001},
	{0xc78, 0x6e520001}, {0xc78, 0x6d530001},
	{0xc78, 0x6c540001}, {0xc78, 0x6b550001},
	{0xc78, 0x6a560001}, {0xc78, 0x69570001},
	{0xc78, 0x68580001}, {0xc78, 0x67590001},
	{0xc78, 0x665a0001}, {0xc78, 0x655b0001},
	{0xc78, 0x645c0001}, {0xc78, 0x635d0001},
	{0xc78, 0x625e0001}, {0xc78, 0x615f0001},
	{0xc78, 0x60600001}, {0xc78, 0x49610001},
	{0xc78, 0x48620001}, {0xc78, 0x47630001},
	{0xc78, 0x46640001}, {0xc78, 0x45650001},
	{0xc78, 0x44660001}, {0xc78, 0x43670001},
	{0xc78, 0x42680001}, {0xc78, 0x41690001},
	{0xc78, 0x406a0001}, {0xc78, 0x266b0001},
	{0xc78, 0x256c0001}, {0xc78, 0x246d0001},
	{0xc78, 0x236e0001}, {0xc78, 0x226f0001},
	{0xc78, 0x21700001}, {0xc78, 0x20710001},
	{0xc78, 0x06720001}, {0xc78, 0x05730001},
	{0xc78, 0x04740001}, {0xc78, 0x03750001},
	{0xc78, 0x02760001}, {0xc78, 0x01770001},
	{0xc78, 0x00780001}, {0xc78, 0x00790001},
	{0xc78, 0x007a0001}, {0xc78, 0x007b0001},
	{0xc78, 0x007c0001}, {0xc78, 0x007d0001},
	{0xc78, 0x007e0001}, {0xc78, 0x007f0001},
	{0xc78, 0x3800001e}, {0xc78, 0x3801001e},
	{0xc78, 0x3802001e}, {0xc78, 0x3803001e},
	{0xc78, 0x3804001e}, {0xc78, 0x3805001e},
	{0xc78, 0x3806001e}, {0xc78, 0x3807001e},
	{0xc78, 0x3808001e}, {0xc78, 0x3c09001e},
	{0xc78, 0x3e0a001e}, {0xc78, 0x400b001e},
	{0xc78, 0x440c001e}, {0xc78, 0x480d001e},
	{0xc78, 0x4c0e001e}, {0xc78, 0x500f001e},
	{0xc78, 0x5210001e}, {0xc78, 0x5611001e},
	{0xc78, 0x5a12001e}, {0xc78, 0x5e13001e},
	{0xc78, 0x6014001e}, {0xc78, 0x6015001e},
	{0xc78, 0x6016001e}, {0xc78, 0x6217001e},
	{0xc78, 0x6218001e}, {0xc78, 0x6219001e},
	{0xc78, 0x621a001e}, {0xc78, 0x621b001e},
	{0xc78, 0x621c001e}, {0xc78, 0x621d001e},
	{0xc78, 0x621e001e}, {0xc78, 0x621f001e},
	{0xffff, 0xffffffff}
};

static const struct rtl8xxxu_reg32val rtl8xxx_agc_highpa_table[] = {
	{0xc78, 0x7b000001}, {0xc78, 0x7b010001},
	{0xc78, 0x7b020001}, {0xc78, 0x7b030001},
	{0xc78, 0x7b040001}, {0xc78, 0x7b050001},
	{0xc78, 0x7b060001}, {0xc78, 0x7b070001},
	{0xc78, 0x7b080001}, {0xc78, 0x7a090001},
	{0xc78, 0x790a0001}, {0xc78, 0x780b0001},
	{0xc78, 0x770c0001}, {0xc78, 0x760d0001},
	{0xc78, 0x750e0001}, {0xc78, 0x740f0001},
	{0xc78, 0x73100001}, {0xc78, 0x72110001},
	{0xc78, 0x71120001}, {0xc78, 0x70130001},
	{0xc78, 0x6f140001}, {0xc78, 0x6e150001},
	{0xc78, 0x6d160001}, {0xc78, 0x6c170001},
	{0xc78, 0x6b180001}, {0xc78, 0x6a190001},
	{0xc78, 0x691a0001}, {0xc78, 0x681b0001},
	{0xc78, 0x671c0001}, {0xc78, 0x661d0001},
	{0xc78, 0x651e0001}, {0xc78, 0x641f0001},
	{0xc78, 0x63200001}, {0xc78, 0x62210001},
	{0xc78, 0x61220001}, {0xc78, 0x60230001},
	{0xc78, 0x46240001}, {0xc78, 0x45250001},
	{0xc78, 0x44260001}, {0xc78, 0x43270001},
	{0xc78, 0x42280001}, {0xc78, 0x41290001},
	{0xc78, 0x402a0001}, {0xc78, 0x262b0001},
	{0xc78, 0x252c0001}, {0xc78, 0x242d0001},
	{0xc78, 0x232e0001}, {0xc78, 0x222f0001},
	{0xc78, 0x21300001}, {0xc78, 0x20310001},
	{0xc78, 0x06320001}, {0xc78, 0x05330001},
	{0xc78, 0x04340001}, {0xc78, 0x03350001},
	{0xc78, 0x02360001}, {0xc78, 0x01370001},
	{0xc78, 0x00380001}, {0xc78, 0x00390001},
	{0xc78, 0x003a0001}, {0xc78, 0x003b0001},
	{0xc78, 0x003c0001}, {0xc78, 0x003d0001},
	{0xc78, 0x003e0001}, {0xc78, 0x003f0001},
	{0xc78, 0x7b400001}, {0xc78, 0x7b410001},
	{0xc78, 0x7b420001}, {0xc78, 0x7b430001},
	{0xc78, 0x7b440001}, {0xc78, 0x7b450001},
	{0xc78, 0x7b460001}, {0xc78, 0x7b470001},
	{0xc78, 0x7b480001}, {0xc78, 0x7a490001},
	{0xc78, 0x794a0001}, {0xc78, 0x784b0001},
	{0xc78, 0x774c0001}, {0xc78, 0x764d0001},
	{0xc78, 0x754e0001}, {0xc78, 0x744f0001},
	{0xc78, 0x73500001}, {0xc78, 0x72510001},
	{0xc78, 0x71520001}, {0xc78, 0x70530001},
	{0xc78, 0x6f540001}, {0xc78, 0x6e550001},
	{0xc78, 0x6d560001}, {0xc78, 0x6c570001},
	{0xc78, 0x6b580001}, {0xc78, 0x6a590001},
	{0xc78, 0x695a0001}, {0xc78, 0x685b0001},
	{0xc78, 0x675c0001}, {0xc78, 0x665d0001},
	{0xc78, 0x655e0001}, {0xc78, 0x645f0001},
	{0xc78, 0x63600001}, {0xc78, 0x62610001},
	{0xc78, 0x61620001}, {0xc78, 0x60630001},
	{0xc78, 0x46640001}, {0xc78, 0x45650001},
	{0xc78, 0x44660001}, {0xc78, 0x43670001},
	{0xc78, 0x42680001}, {0xc78, 0x41690001},
	{0xc78, 0x406a0001}, {0xc78, 0x266b0001},
	{0xc78, 0x256c0001}, {0xc78, 0x246d0001},
	{0xc78, 0x236e0001}, {0xc78, 0x226f0001},
	{0xc78, 0x21700001}, {0xc78, 0x20710001},
	{0xc78, 0x06720001}, {0xc78, 0x05730001},
	{0xc78, 0x04740001}, {0xc78, 0x03750001},
	{0xc78, 0x02760001}, {0xc78, 0x01770001},
	{0xc78, 0x00780001}, {0xc78, 0x00790001},
	{0xc78, 0x007a0001}, {0xc78, 0x007b0001},
	{0xc78, 0x007c0001}, {0xc78, 0x007d0001},
	{0xc78, 0x007e0001}, {0xc78, 0x007f0001},
	{0xc78, 0x3800001e}, {0xc78, 0x3801001e},
	{0xc78, 0x3802001e}, {0xc78, 0x3803001e},
	{0xc78, 0x3804001e}, {0xc78, 0x3805001e},
	{0xc78, 0x3806001e}, {0xc78, 0x3807001e},
	{0xc78, 0x3808001e}, {0xc78, 0x3c09001e},
	{0xc78, 0x3e0a001e}, {0xc78, 0x400b001e},
	{0xc78, 0x440c001e}, {0xc78, 0x480d001e},
	{0xc78, 0x4c0e001e}, {0xc78, 0x500f001e},
	{0xc78, 0x5210001e}, {0xc78, 0x5611001e},
	{0xc78, 0x5a12001e}, {0xc78, 0x5e13001e},
	{0xc78, 0x6014001e}, {0xc78, 0x6015001e},
	{0xc78, 0x6016001e}, {0xc78, 0x6217001e},
	{0xc78, 0x6218001e}, {0xc78, 0x6219001e},
	{0xc78, 0x621a001e}, {0xc78, 0x621b001e},
	{0xc78, 0x621c001e}, {0xc78, 0x621d001e},
	{0xc78, 0x621e001e}, {0xc78, 0x621f001e},
	{0xffff, 0xffffffff}
};

static const struct rtl8xxxu_rfregs rtl8xxxu_rfregs[] = {
	{	/* RF_A */
		.hssiparm1 = REG_FPGA0_XA_HSSI_PARM1,
		.hssiparm2 = REG_FPGA0_XA_HSSI_PARM2,
		.lssiparm = REG_FPGA0_XA_LSSI_PARM,
		.hspiread = REG_HSPI_XA_READBACK,
		.lssiread = REG_FPGA0_XA_LSSI_READBACK,
		.rf_sw_ctrl = REG_FPGA0_XA_RF_SW_CTRL,
	},
	{	/* RF_B */
		.hssiparm1 = REG_FPGA0_XB_HSSI_PARM1,
		.hssiparm2 = REG_FPGA0_XB_HSSI_PARM2,
		.lssiparm = REG_FPGA0_XB_LSSI_PARM,
		.hspiread = REG_HSPI_XB_READBACK,
		.lssiread = REG_FPGA0_XB_LSSI_READBACK,
		.rf_sw_ctrl = REG_FPGA0_XB_RF_SW_CTRL,
	},
};

const u32 rtl8xxxu_iqk_phy_iq_bb_reg[RTL8XXXU_BB_REGS] = {
	REG_OFDM0_XA_RX_IQ_IMBALANCE,
	REG_OFDM0_XB_RX_IQ_IMBALANCE,
	REG_OFDM0_ENERGY_CCA_THRES,
	REG_OFDM0_AGC_RSSI_TABLE,
	REG_OFDM0_XA_TX_IQ_IMBALANCE,
	REG_OFDM0_XB_TX_IQ_IMBALANCE,
	REG_OFDM0_XC_TX_AFE,
	REG_OFDM0_XD_TX_AFE,
	REG_OFDM0_RX_IQ_EXT_ANTA
};

u8 rtl8xxxu_read8(struct rtl8xxxu_priv *priv, u16 addr)
{
	struct usb_device *udev = priv->udev;
	int len;
	u8 data;

	if (priv->rtl_chip == RTL8710B && addr <= 0xff)
		addr |= 0x8000;

	mutex_lock(&priv->usb_buf_mutex);
	len = usb_control_msg(udev, usb_rcvctrlpipe(udev, 0),
			      REALTEK_USB_CMD_REQ, REALTEK_USB_READ,
			      addr, 0, &priv->usb_buf.val8, sizeof(u8),
			      RTW_USB_CONTROL_MSG_TIMEOUT);
	data = priv->usb_buf.val8;
	mutex_unlock(&priv->usb_buf_mutex);

	if (rtl8xxxu_debug & RTL8XXXU_DEBUG_REG_READ)
		dev_info(&udev->dev, "%s(%04x)   = 0x%02x, len %i\n",
			 __func__, addr, data, len);
	return data;
}

u16 rtl8xxxu_read16(struct rtl8xxxu_priv *priv, u16 addr)
{
	struct usb_device *udev = priv->udev;
	int len;
	u16 data;

	if (priv->rtl_chip == RTL8710B && addr <= 0xff)
		addr |= 0x8000;

	mutex_lock(&priv->usb_buf_mutex);
	len = usb_control_msg(udev, usb_rcvctrlpipe(udev, 0),
			      REALTEK_USB_CMD_REQ, REALTEK_USB_READ,
			      addr, 0, &priv->usb_buf.val16, sizeof(u16),
			      RTW_USB_CONTROL_MSG_TIMEOUT);
	data = le16_to_cpu(priv->usb_buf.val16);
	mutex_unlock(&priv->usb_buf_mutex);

	if (rtl8xxxu_debug & RTL8XXXU_DEBUG_REG_READ)
		dev_info(&udev->dev, "%s(%04x)  = 0x%04x, len %i\n",
			 __func__, addr, data, len);
	return data;
}

u32 rtl8xxxu_read32(struct rtl8xxxu_priv *priv, u16 addr)
{
	struct usb_device *udev = priv->udev;
	int len;
	u32 data;

	if (priv->rtl_chip == RTL8710B && addr <= 0xff)
		addr |= 0x8000;

	mutex_lock(&priv->usb_buf_mutex);
	len = usb_control_msg(udev, usb_rcvctrlpipe(udev, 0),
			      REALTEK_USB_CMD_REQ, REALTEK_USB_READ,
			      addr, 0, &priv->usb_buf.val32, sizeof(u32),
			      RTW_USB_CONTROL_MSG_TIMEOUT);
	data = le32_to_cpu(priv->usb_buf.val32);
	mutex_unlock(&priv->usb_buf_mutex);

	if (rtl8xxxu_debug & RTL8XXXU_DEBUG_REG_READ)
		dev_info(&udev->dev, "%s(%04x)  = 0x%08x, len %i\n",
			 __func__, addr, data, len);
	return data;
}

int rtl8xxxu_write8(struct rtl8xxxu_priv *priv, u16 addr, u8 val)
{
	struct usb_device *udev = priv->udev;
	int ret;

	if (priv->rtl_chip == RTL8710B && addr <= 0xff)
		addr |= 0x8000;

	mutex_lock(&priv->usb_buf_mutex);
	priv->usb_buf.val8 = val;
	ret = usb_control_msg(udev, usb_sndctrlpipe(udev, 0),
			      REALTEK_USB_CMD_REQ, REALTEK_USB_WRITE,
			      addr, 0, &priv->usb_buf.val8, sizeof(u8),
			      RTW_USB_CONTROL_MSG_TIMEOUT);

	mutex_unlock(&priv->usb_buf_mutex);

	if (rtl8xxxu_debug & RTL8XXXU_DEBUG_REG_WRITE)
		dev_info(&udev->dev, "%s(%04x) = 0x%02x\n",
			 __func__, addr, val);
	return ret;
}

int rtl8xxxu_write16(struct rtl8xxxu_priv *priv, u16 addr, u16 val)
{
	struct usb_device *udev = priv->udev;
	int ret;

	if (priv->rtl_chip == RTL8710B && addr <= 0xff)
		addr |= 0x8000;

	mutex_lock(&priv->usb_buf_mutex);
	priv->usb_buf.val16 = cpu_to_le16(val);
	ret = usb_control_msg(udev, usb_sndctrlpipe(udev, 0),
			      REALTEK_USB_CMD_REQ, REALTEK_USB_WRITE,
			      addr, 0, &priv->usb_buf.val16, sizeof(u16),
			      RTW_USB_CONTROL_MSG_TIMEOUT);
	mutex_unlock(&priv->usb_buf_mutex);

	if (rtl8xxxu_debug & RTL8XXXU_DEBUG_REG_WRITE)
		dev_info(&udev->dev, "%s(%04x) = 0x%04x\n",
			 __func__, addr, val);
	return ret;
}

int rtl8xxxu_write32(struct rtl8xxxu_priv *priv, u16 addr, u32 val)
{
	struct usb_device *udev = priv->udev;
	int ret;

	if (priv->rtl_chip == RTL8710B && addr <= 0xff)
		addr |= 0x8000;

	mutex_lock(&priv->usb_buf_mutex);
	priv->usb_buf.val32 = cpu_to_le32(val);
	ret = usb_control_msg(udev, usb_sndctrlpipe(udev, 0),
			      REALTEK_USB_CMD_REQ, REALTEK_USB_WRITE,
			      addr, 0, &priv->usb_buf.val32, sizeof(u32),
			      RTW_USB_CONTROL_MSG_TIMEOUT);
	mutex_unlock(&priv->usb_buf_mutex);

	if (rtl8xxxu_debug & RTL8XXXU_DEBUG_REG_WRITE)
		dev_info(&udev->dev, "%s(%04x) = 0x%08x\n",
			 __func__, addr, val);
	return ret;
}

int rtl8xxxu_write8_set(struct rtl8xxxu_priv *priv, u16 addr, u8 bits)
{
	u8 val8;

	val8 = rtl8xxxu_read8(priv, addr);
	val8 |= bits;
	return rtl8xxxu_write8(priv, addr, val8);
}

int rtl8xxxu_write8_clear(struct rtl8xxxu_priv *priv, u16 addr, u8 bits)
{
	u8 val8;

	val8 = rtl8xxxu_read8(priv, addr);
	val8 &= ~bits;
	return rtl8xxxu_write8(priv, addr, val8);
}

int rtl8xxxu_write16_set(struct rtl8xxxu_priv *priv, u16 addr, u16 bits)
{
	u16 val16;

	val16 = rtl8xxxu_read16(priv, addr);
	val16 |= bits;
	return rtl8xxxu_write16(priv, addr, val16);
}

int rtl8xxxu_write16_clear(struct rtl8xxxu_priv *priv, u16 addr, u16 bits)
{
	u16 val16;

	val16 = rtl8xxxu_read16(priv, addr);
	val16 &= ~bits;
	return rtl8xxxu_write16(priv, addr, val16);
}

int rtl8xxxu_write32_set(struct rtl8xxxu_priv *priv, u16 addr, u32 bits)
{
	u32 val32;

	val32 = rtl8xxxu_read32(priv, addr);
	val32 |= bits;
	return rtl8xxxu_write32(priv, addr, val32);
}

int rtl8xxxu_write32_clear(struct rtl8xxxu_priv *priv, u16 addr, u32 bits)
{
	u32 val32;

	val32 = rtl8xxxu_read32(priv, addr);
	val32 &= ~bits;
	return rtl8xxxu_write32(priv, addr, val32);
}

int rtl8xxxu_write32_mask(struct rtl8xxxu_priv *priv, u16 addr,
			  u32 mask, u32 val)
{
	u32 orig, new, shift;

	shift = __ffs(mask);

	orig = rtl8xxxu_read32(priv, addr);
	new = (orig & ~mask) | ((val << shift) & mask);
	return rtl8xxxu_write32(priv, addr, new);
}

int rtl8xxxu_write_rfreg_mask(struct rtl8xxxu_priv *priv,
			      enum rtl8xxxu_rfpath path, u8 reg,
			      u32 mask, u32 val)
{
	u32 orig, new, shift;

	shift = __ffs(mask);

	orig = rtl8xxxu_read_rfreg(priv, path, reg);
	new = (orig & ~mask) | ((val << shift) & mask);
	return rtl8xxxu_write_rfreg(priv, path, reg, new);
}

static int
rtl8xxxu_writeN(struct rtl8xxxu_priv *priv, u16 addr, u8 *buf, u16 len)
{
	struct usb_device *udev = priv->udev;
	int blocksize = priv->fops->writeN_block_size;
	int ret, i, count, remainder;

	count = len / blocksize;
	remainder = len % blocksize;

	for (i = 0; i < count; i++) {
		ret = usb_control_msg(udev, usb_sndctrlpipe(udev, 0),
				      REALTEK_USB_CMD_REQ, REALTEK_USB_WRITE,
				      addr, 0, buf, blocksize,
				      RTW_USB_CONTROL_MSG_TIMEOUT);
		if (ret != blocksize)
			goto write_error;

		addr += blocksize;
		buf += blocksize;
	}

	if (remainder) {
		ret = usb_control_msg(udev, usb_sndctrlpipe(udev, 0),
				      REALTEK_USB_CMD_REQ, REALTEK_USB_WRITE,
				      addr, 0, buf, remainder,
				      RTW_USB_CONTROL_MSG_TIMEOUT);
		if (ret != remainder)
			goto write_error;
	}

	return len;

write_error:
	dev_info(&udev->dev,
		 "%s: Failed to write block at addr: %04x size: %04x\n",
		 __func__, addr, blocksize);
	return -EAGAIN;
}

u32 rtl8xxxu_read_rfreg(struct rtl8xxxu_priv *priv,
			enum rtl8xxxu_rfpath path, u8 reg)
{
	u32 hssia, val32, retval;

	hssia = rtl8xxxu_read32(priv, REG_FPGA0_XA_HSSI_PARM2);
	if (path != RF_A)
		val32 = rtl8xxxu_read32(priv, rtl8xxxu_rfregs[path].hssiparm2);
	else
		val32 = hssia;

	val32 &= ~FPGA0_HSSI_PARM2_ADDR_MASK;
	val32 |= (reg << FPGA0_HSSI_PARM2_ADDR_SHIFT);
	val32 |= FPGA0_HSSI_PARM2_EDGE_READ;
	hssia &= ~FPGA0_HSSI_PARM2_EDGE_READ;
	rtl8xxxu_write32(priv, REG_FPGA0_XA_HSSI_PARM2, hssia);

	udelay(10);

	rtl8xxxu_write32(priv, rtl8xxxu_rfregs[path].hssiparm2, val32);
	udelay(100);

	hssia |= FPGA0_HSSI_PARM2_EDGE_READ;
	rtl8xxxu_write32(priv, REG_FPGA0_XA_HSSI_PARM2, hssia);
	udelay(10);

	val32 = rtl8xxxu_read32(priv, rtl8xxxu_rfregs[path].hssiparm1);
	if (val32 & FPGA0_HSSI_PARM1_PI)
		retval = rtl8xxxu_read32(priv, rtl8xxxu_rfregs[path].hspiread);
	else
		retval = rtl8xxxu_read32(priv, rtl8xxxu_rfregs[path].lssiread);

	retval &= 0xfffff;

	if (rtl8xxxu_debug & RTL8XXXU_DEBUG_RFREG_READ)
		dev_info(&priv->udev->dev, "%s(%02x) = 0x%06x\n",
			 __func__, reg, retval);
	return retval;
}

/*
 * The RTL8723BU driver indicates that registers 0xb2 and 0xb6 can
 * have write issues in high temperature conditions. We may have to
 * retry writing them.
 */
int rtl8xxxu_write_rfreg(struct rtl8xxxu_priv *priv,
			 enum rtl8xxxu_rfpath path, u8 reg, u32 data)
{
	int ret, retval;
	u32 dataaddr, val32;

	if (rtl8xxxu_debug & RTL8XXXU_DEBUG_RFREG_WRITE)
		dev_info(&priv->udev->dev, "%s(%02x) = 0x%06x\n",
			 __func__, reg, data);

	data &= FPGA0_LSSI_PARM_DATA_MASK;
	dataaddr = (reg << FPGA0_LSSI_PARM_ADDR_SHIFT) | data;

	if (priv->rtl_chip == RTL8192E) {
		val32 = rtl8xxxu_read32(priv, REG_FPGA0_POWER_SAVE);
		val32 &= ~0x20000;
		rtl8xxxu_write32(priv, REG_FPGA0_POWER_SAVE, val32);
	}

	/* Use XB for path B */
	ret = rtl8xxxu_write32(priv, rtl8xxxu_rfregs[path].lssiparm, dataaddr);
	if (ret != sizeof(dataaddr))
		retval = -EIO;
	else
		retval = 0;

	udelay(1);

	if (priv->rtl_chip == RTL8192E) {
		val32 = rtl8xxxu_read32(priv, REG_FPGA0_POWER_SAVE);
		val32 |= 0x20000;
		rtl8xxxu_write32(priv, REG_FPGA0_POWER_SAVE, val32);
	}

	return retval;
}

static int
rtl8xxxu_gen1_h2c_cmd(struct rtl8xxxu_priv *priv, struct h2c_cmd *h2c, int len)
{
	struct device *dev = &priv->udev->dev;
	int mbox_nr, retry, retval = 0;
	int mbox_reg, mbox_ext_reg;
	u8 val8;

	mutex_lock(&priv->h2c_mutex);

	mbox_nr = priv->next_mbox;
	mbox_reg = REG_HMBOX_0 + (mbox_nr * 4);
	mbox_ext_reg = REG_HMBOX_EXT_0 + (mbox_nr * 2);

	/*
	 * MBOX ready?
	 */
	retry = 100;
	do {
		val8 = rtl8xxxu_read8(priv, REG_HMTFR);
		if (!(val8 & BIT(mbox_nr)))
			break;
	} while (retry--);

	if (!retry) {
		dev_info(dev, "%s: Mailbox busy\n", __func__);
		retval = -EBUSY;
		goto error;
	}

	/*
	 * Need to swap as it's being swapped again by rtl8xxxu_write16/32()
	 */
	if (len > sizeof(u32)) {
		rtl8xxxu_write16(priv, mbox_ext_reg, le16_to_cpu(h2c->raw.ext));
		if (rtl8xxxu_debug & RTL8XXXU_DEBUG_H2C)
			dev_info(dev, "H2C_EXT %04x\n",
				 le16_to_cpu(h2c->raw.ext));
	}
	rtl8xxxu_write32(priv, mbox_reg, le32_to_cpu(h2c->raw.data));
	if (rtl8xxxu_debug & RTL8XXXU_DEBUG_H2C)
		dev_info(dev, "H2C %08x\n", le32_to_cpu(h2c->raw.data));

	priv->next_mbox = (mbox_nr + 1) % H2C_MAX_MBOX;

error:
	mutex_unlock(&priv->h2c_mutex);
	return retval;
}

int
rtl8xxxu_gen2_h2c_cmd(struct rtl8xxxu_priv *priv, struct h2c_cmd *h2c, int len)
{
	struct device *dev = &priv->udev->dev;
	int mbox_nr, retry, retval = 0;
	int mbox_reg, mbox_ext_reg;
	u8 val8;

	mutex_lock(&priv->h2c_mutex);

	mbox_nr = priv->next_mbox;
	mbox_reg = REG_HMBOX_0 + (mbox_nr * 4);
	mbox_ext_reg = REG_HMBOX_EXT0_8723B + (mbox_nr * 4);

	/*
	 * MBOX ready?
	 */
	retry = 100;
	do {
		val8 = rtl8xxxu_read8(priv, REG_HMTFR);
		if (!(val8 & BIT(mbox_nr)))
			break;
	} while (retry--);

	if (!retry) {
		dev_info(dev, "%s: Mailbox busy\n", __func__);
		retval = -EBUSY;
		goto error;
	}

	/*
	 * Need to swap as it's being swapped again by rtl8xxxu_write16/32()
	 */
	if (len > sizeof(u32)) {
		rtl8xxxu_write32(priv, mbox_ext_reg,
				 le32_to_cpu(h2c->raw_wide.ext));
		if (rtl8xxxu_debug & RTL8XXXU_DEBUG_H2C)
			dev_info(dev, "H2C_EXT %08x\n",
				 le32_to_cpu(h2c->raw_wide.ext));
	}
	rtl8xxxu_write32(priv, mbox_reg, le32_to_cpu(h2c->raw.data));
	if (rtl8xxxu_debug & RTL8XXXU_DEBUG_H2C)
		dev_info(dev, "H2C %08x\n", le32_to_cpu(h2c->raw.data));

	priv->next_mbox = (mbox_nr + 1) % H2C_MAX_MBOX;

error:
	mutex_unlock(&priv->h2c_mutex);
	return retval;
}

void rtl8xxxu_gen1_enable_rf(struct rtl8xxxu_priv *priv)
{
	u8 val8;
	u32 val32;

	val8 = rtl8xxxu_read8(priv, REG_SPS0_CTRL);
	val8 |= BIT(0) | BIT(3);
	rtl8xxxu_write8(priv, REG_SPS0_CTRL, val8);

	val32 = rtl8xxxu_read32(priv, REG_FPGA0_XAB_RF_PARM);
	val32 &= ~(BIT(4) | BIT(5));
	val32 |= BIT(3);
	if (priv->rf_paths == 2) {
		val32 &= ~(BIT(20) | BIT(21));
		val32 |= BIT(19);
	}
	rtl8xxxu_write32(priv, REG_FPGA0_XAB_RF_PARM, val32);

	val32 = rtl8xxxu_read32(priv, REG_OFDM0_TRX_PATH_ENABLE);
	val32 &= ~OFDM_RF_PATH_TX_MASK;
	if (priv->tx_paths == 2)
		val32 |= OFDM_RF_PATH_TX_A | OFDM_RF_PATH_TX_B;
	else if (priv->rtl_chip == RTL8192C || priv->rtl_chip == RTL8191C)
		val32 |= OFDM_RF_PATH_TX_B;
	else
		val32 |= OFDM_RF_PATH_TX_A;
	rtl8xxxu_write32(priv, REG_OFDM0_TRX_PATH_ENABLE, val32);

	val32 = rtl8xxxu_read32(priv, REG_FPGA0_RF_MODE);
	val32 &= ~FPGA_RF_MODE_JAPAN;
	rtl8xxxu_write32(priv, REG_FPGA0_RF_MODE, val32);

	if (priv->rf_paths == 2)
		rtl8xxxu_write32(priv, REG_RX_WAIT_CCA, 0x63db25a0);
	else
		rtl8xxxu_write32(priv, REG_RX_WAIT_CCA, 0x631b25a0);

	rtl8xxxu_write_rfreg(priv, RF_A, RF6052_REG_AC, 0x32d95);
	if (priv->rf_paths == 2)
		rtl8xxxu_write_rfreg(priv, RF_B, RF6052_REG_AC, 0x32d95);

	rtl8xxxu_write8(priv, REG_TXPAUSE, 0x00);
}

void rtl8xxxu_gen1_disable_rf(struct rtl8xxxu_priv *priv)
{
	u8 sps0;
	u32 val32;

	sps0 = rtl8xxxu_read8(priv, REG_SPS0_CTRL);

	/* RF RX code for preamble power saving */
	val32 = rtl8xxxu_read32(priv, REG_FPGA0_XAB_RF_PARM);
	val32 &= ~(BIT(3) | BIT(4) | BIT(5));
	if (priv->rf_paths == 2)
		val32 &= ~(BIT(19) | BIT(20) | BIT(21));
	rtl8xxxu_write32(priv, REG_FPGA0_XAB_RF_PARM, val32);

	/* Disable TX for four paths */
	val32 = rtl8xxxu_read32(priv, REG_OFDM0_TRX_PATH_ENABLE);
	val32 &= ~OFDM_RF_PATH_TX_MASK;
	rtl8xxxu_write32(priv, REG_OFDM0_TRX_PATH_ENABLE, val32);

	/* Enable power saving */
	val32 = rtl8xxxu_read32(priv, REG_FPGA0_RF_MODE);
	val32 |= FPGA_RF_MODE_JAPAN;
	rtl8xxxu_write32(priv, REG_FPGA0_RF_MODE, val32);

	/* AFE control register to power down bits [30:22] */
	if (priv->rf_paths == 2)
		rtl8xxxu_write32(priv, REG_RX_WAIT_CCA, 0x00db25a0);
	else
		rtl8xxxu_write32(priv, REG_RX_WAIT_CCA, 0x001b25a0);

	/* Power down RF module */
	rtl8xxxu_write_rfreg(priv, RF_A, RF6052_REG_AC, 0);
	if (priv->rf_paths == 2)
		rtl8xxxu_write_rfreg(priv, RF_B, RF6052_REG_AC, 0);

	sps0 &= ~(BIT(0) | BIT(3));
	rtl8xxxu_write8(priv, REG_SPS0_CTRL, sps0);
}

static void rtl8xxxu_stop_tx_beacon(struct rtl8xxxu_priv *priv)
{
	u8 val8;

	val8 = rtl8xxxu_read8(priv, REG_FWHW_TXQ_CTRL + 2);
	val8 &= ~BIT(6);
	rtl8xxxu_write8(priv, REG_FWHW_TXQ_CTRL + 2, val8);

	rtl8xxxu_write8(priv, REG_TBTT_PROHIBIT + 1, 0x64);
	val8 = rtl8xxxu_read8(priv, REG_TBTT_PROHIBIT + 2);
	val8 &= ~BIT(0);
	rtl8xxxu_write8(priv, REG_TBTT_PROHIBIT + 2, val8);
}

static void rtl8xxxu_start_tx_beacon(struct rtl8xxxu_priv *priv)
{
	u8 val8;

	val8 = rtl8xxxu_read8(priv, REG_FWHW_TXQ_CTRL + 2);
	val8 |= EN_BCNQ_DL >> 16;
	rtl8xxxu_write8(priv, REG_FWHW_TXQ_CTRL + 2, val8);

	rtl8xxxu_write8(priv, REG_TBTT_PROHIBIT + 1, 0x80);
	val8 = rtl8xxxu_read8(priv, REG_TBTT_PROHIBIT + 2);
	val8 &= 0xF0;
	rtl8xxxu_write8(priv, REG_TBTT_PROHIBIT + 2, val8);
}


/*
 * The rtl8723a has 3 channel groups for it's efuse settings. It only
 * supports the 2.4GHz band, so channels 1 - 14:
 *  group 0: channels 1 - 3
 *  group 1: channels 4 - 9
 *  group 2: channels 10 - 14
 *
 * Note: We index from 0 in the code
 */
static int rtl8xxxu_gen1_channel_to_group(int channel)
{
	int group;

	if (channel < 4)
		group = 0;
	else if (channel < 10)
		group = 1;
	else
		group = 2;

	return group;
}

/*
 * Valid for rtl8723bu and rtl8192eu
 */
int rtl8xxxu_gen2_channel_to_group(int channel)
{
	int group;

	if (channel < 3)
		group = 0;
	else if (channel < 6)
		group = 1;
	else if (channel < 9)
		group = 2;
	else if (channel < 12)
		group = 3;
	else
		group = 4;

	return group;
}

void rtl8xxxu_gen1_config_channel(struct ieee80211_hw *hw)
{
	struct rtl8xxxu_priv *priv = hw->priv;
	u32 val32, rsr;
	u8 val8, opmode;
	bool ht = true;
	int sec_ch_above, channel;
	int i;

	opmode = rtl8xxxu_read8(priv, REG_BW_OPMODE);
	rsr = rtl8xxxu_read32(priv, REG_RESPONSE_RATE_SET);
	channel = hw->conf.chandef.chan->hw_value;

	switch (hw->conf.chandef.width) {
	case NL80211_CHAN_WIDTH_20_NOHT:
		ht = false;
		fallthrough;
	case NL80211_CHAN_WIDTH_20:
		opmode |= BW_OPMODE_20MHZ;
		rtl8xxxu_write8(priv, REG_BW_OPMODE, opmode);

		val32 = rtl8xxxu_read32(priv, REG_FPGA0_RF_MODE);
		val32 &= ~FPGA_RF_MODE;
		rtl8xxxu_write32(priv, REG_FPGA0_RF_MODE, val32);

		val32 = rtl8xxxu_read32(priv, REG_FPGA1_RF_MODE);
		val32 &= ~FPGA_RF_MODE;
		rtl8xxxu_write32(priv, REG_FPGA1_RF_MODE, val32);

		val32 = rtl8xxxu_read32(priv, REG_FPGA0_ANALOG2);
		val32 |= FPGA0_ANALOG2_20MHZ;
		rtl8xxxu_write32(priv, REG_FPGA0_ANALOG2, val32);
		break;
	case NL80211_CHAN_WIDTH_40:
		if (hw->conf.chandef.center_freq1 >
		    hw->conf.chandef.chan->center_freq) {
			sec_ch_above = 1;
			channel += 2;
		} else {
			sec_ch_above = 0;
			channel -= 2;
		}

		opmode &= ~BW_OPMODE_20MHZ;
		rtl8xxxu_write8(priv, REG_BW_OPMODE, opmode);
		rsr &= ~RSR_RSC_BANDWIDTH_40M;
		if (sec_ch_above)
			rsr |= RSR_RSC_UPPER_SUB_CHANNEL;
		else
			rsr |= RSR_RSC_LOWER_SUB_CHANNEL;
		rtl8xxxu_write32(priv, REG_RESPONSE_RATE_SET, rsr);

		val32 = rtl8xxxu_read32(priv, REG_FPGA0_RF_MODE);
		val32 |= FPGA_RF_MODE;
		rtl8xxxu_write32(priv, REG_FPGA0_RF_MODE, val32);

		val32 = rtl8xxxu_read32(priv, REG_FPGA1_RF_MODE);
		val32 |= FPGA_RF_MODE;
		rtl8xxxu_write32(priv, REG_FPGA1_RF_MODE, val32);

		/*
		 * Set Control channel to upper or lower. These settings
		 * are required only for 40MHz
		 */
		val32 = rtl8xxxu_read32(priv, REG_CCK0_SYSTEM);
		val32 &= ~CCK0_SIDEBAND;
		if (!sec_ch_above)
			val32 |= CCK0_SIDEBAND;
		rtl8xxxu_write32(priv, REG_CCK0_SYSTEM, val32);

		val32 = rtl8xxxu_read32(priv, REG_OFDM1_LSTF);
		val32 &= ~OFDM_LSTF_PRIME_CH_MASK; /* 0xc00 */
		if (sec_ch_above)
			val32 |= OFDM_LSTF_PRIME_CH_LOW;
		else
			val32 |= OFDM_LSTF_PRIME_CH_HIGH;
		rtl8xxxu_write32(priv, REG_OFDM1_LSTF, val32);

		val32 = rtl8xxxu_read32(priv, REG_FPGA0_ANALOG2);
		val32 &= ~FPGA0_ANALOG2_20MHZ;
		rtl8xxxu_write32(priv, REG_FPGA0_ANALOG2, val32);

		val32 = rtl8xxxu_read32(priv, REG_FPGA0_POWER_SAVE);
		val32 &= ~(FPGA0_PS_LOWER_CHANNEL | FPGA0_PS_UPPER_CHANNEL);
		if (sec_ch_above)
			val32 |= FPGA0_PS_UPPER_CHANNEL;
		else
			val32 |= FPGA0_PS_LOWER_CHANNEL;
		rtl8xxxu_write32(priv, REG_FPGA0_POWER_SAVE, val32);
		break;

	default:
		break;
	}

	for (i = RF_A; i < priv->rf_paths; i++) {
		val32 = rtl8xxxu_read_rfreg(priv, i, RF6052_REG_MODE_AG);
		val32 &= ~MODE_AG_CHANNEL_MASK;
		val32 |= channel;
		rtl8xxxu_write_rfreg(priv, i, RF6052_REG_MODE_AG, val32);
	}

	if (ht)
		val8 = 0x0e;
	else
		val8 = 0x0a;

	rtl8xxxu_write8(priv, REG_SIFS_CCK + 1, val8);
	rtl8xxxu_write8(priv, REG_SIFS_OFDM + 1, val8);

	rtl8xxxu_write16(priv, REG_R2T_SIFS, 0x0808);
	rtl8xxxu_write16(priv, REG_T2T_SIFS, 0x0a0a);

	for (i = RF_A; i < priv->rf_paths; i++) {
		val32 = rtl8xxxu_read_rfreg(priv, i, RF6052_REG_MODE_AG);
		if (hw->conf.chandef.width == NL80211_CHAN_WIDTH_40)
			val32 &= ~MODE_AG_CHANNEL_20MHZ;
		else
			val32 |= MODE_AG_CHANNEL_20MHZ;
		rtl8xxxu_write_rfreg(priv, i, RF6052_REG_MODE_AG, val32);
	}
}

void rtl8xxxu_gen2_config_channel(struct ieee80211_hw *hw)
{
	struct rtl8xxxu_priv *priv = hw->priv;
	u32 val32;
	u8 val8, subchannel;
	u16 rf_mode_bw;
	bool ht = true;
	int sec_ch_above, channel;
	int i;

	rf_mode_bw = rtl8xxxu_read16(priv, REG_WMAC_TRXPTCL_CTL);
	rf_mode_bw &= ~WMAC_TRXPTCL_CTL_BW_MASK;
	channel = hw->conf.chandef.chan->hw_value;

/* Hack */
	subchannel = 0;

	switch (hw->conf.chandef.width) {
	case NL80211_CHAN_WIDTH_20_NOHT:
		ht = false;
		fallthrough;
	case NL80211_CHAN_WIDTH_20:
		rf_mode_bw |= WMAC_TRXPTCL_CTL_BW_20;
		subchannel = 0;

		val32 = rtl8xxxu_read32(priv, REG_FPGA0_RF_MODE);
		val32 &= ~FPGA_RF_MODE;
		rtl8xxxu_write32(priv, REG_FPGA0_RF_MODE, val32);

		val32 = rtl8xxxu_read32(priv, REG_FPGA1_RF_MODE);
		val32 &= ~FPGA_RF_MODE;
		rtl8xxxu_write32(priv, REG_FPGA1_RF_MODE, val32);

		val32 = rtl8xxxu_read32(priv, REG_OFDM0_TX_PSDO_NOISE_WEIGHT);
		val32 &= ~(BIT(30) | BIT(31));
		rtl8xxxu_write32(priv, REG_OFDM0_TX_PSDO_NOISE_WEIGHT, val32);

		break;
	case NL80211_CHAN_WIDTH_40:
		rf_mode_bw |= WMAC_TRXPTCL_CTL_BW_40;

		if (hw->conf.chandef.center_freq1 >
		    hw->conf.chandef.chan->center_freq) {
			sec_ch_above = 1;
			channel += 2;
		} else {
			sec_ch_above = 0;
			channel -= 2;
		}

		val32 = rtl8xxxu_read32(priv, REG_FPGA0_RF_MODE);
		val32 |= FPGA_RF_MODE;
		rtl8xxxu_write32(priv, REG_FPGA0_RF_MODE, val32);

		val32 = rtl8xxxu_read32(priv, REG_FPGA1_RF_MODE);
		val32 |= FPGA_RF_MODE;
		rtl8xxxu_write32(priv, REG_FPGA1_RF_MODE, val32);

		/*
		 * Set Control channel to upper or lower. These settings
		 * are required only for 40MHz
		 */
		val32 = rtl8xxxu_read32(priv, REG_CCK0_SYSTEM);
		val32 &= ~CCK0_SIDEBAND;
		if (!sec_ch_above)
			val32 |= CCK0_SIDEBAND;
		rtl8xxxu_write32(priv, REG_CCK0_SYSTEM, val32);

		val32 = rtl8xxxu_read32(priv, REG_OFDM1_LSTF);
		val32 &= ~OFDM_LSTF_PRIME_CH_MASK; /* 0xc00 */
		if (sec_ch_above)
			val32 |= OFDM_LSTF_PRIME_CH_LOW;
		else
			val32 |= OFDM_LSTF_PRIME_CH_HIGH;
		rtl8xxxu_write32(priv, REG_OFDM1_LSTF, val32);

		val32 = rtl8xxxu_read32(priv, REG_FPGA0_POWER_SAVE);
		val32 &= ~(FPGA0_PS_LOWER_CHANNEL | FPGA0_PS_UPPER_CHANNEL);
		if (sec_ch_above)
			val32 |= FPGA0_PS_UPPER_CHANNEL;
		else
			val32 |= FPGA0_PS_LOWER_CHANNEL;
		rtl8xxxu_write32(priv, REG_FPGA0_POWER_SAVE, val32);
		break;
	case NL80211_CHAN_WIDTH_80:
		rf_mode_bw |= WMAC_TRXPTCL_CTL_BW_80;
		break;
	default:
		break;
	}

	for (i = RF_A; i < priv->rf_paths; i++) {
		val32 = rtl8xxxu_read_rfreg(priv, i, RF6052_REG_MODE_AG);
		val32 &= ~MODE_AG_CHANNEL_MASK;
		val32 |= channel;
		rtl8xxxu_write_rfreg(priv, i, RF6052_REG_MODE_AG, val32);
	}

	rtl8xxxu_write16(priv, REG_WMAC_TRXPTCL_CTL, rf_mode_bw);
	rtl8xxxu_write8(priv, REG_DATA_SUBCHANNEL, subchannel);

	if (ht)
		val8 = 0x0e;
	else
		val8 = 0x0a;

	rtl8xxxu_write8(priv, REG_SIFS_CCK + 1, val8);
	rtl8xxxu_write8(priv, REG_SIFS_OFDM + 1, val8);

	rtl8xxxu_write16(priv, REG_R2T_SIFS, 0x0808);
	rtl8xxxu_write16(priv, REG_T2T_SIFS, 0x0a0a);

	for (i = RF_A; i < priv->rf_paths; i++) {
		val32 = rtl8xxxu_read_rfreg(priv, i, RF6052_REG_MODE_AG);
		val32 &= ~MODE_AG_BW_MASK;
		switch(hw->conf.chandef.width) {
		case NL80211_CHAN_WIDTH_80:
			val32 |= MODE_AG_BW_80MHZ_8723B;
			break;
		case NL80211_CHAN_WIDTH_40:
			val32 |= MODE_AG_BW_40MHZ_8723B;
			break;
		default:
			val32 |= MODE_AG_BW_20MHZ_8723B;
			break;
		}
		rtl8xxxu_write_rfreg(priv, i, RF6052_REG_MODE_AG, val32);
	}
}

void
rtl8xxxu_gen1_set_tx_power(struct rtl8xxxu_priv *priv, int channel, bool ht40)
{
	struct rtl8xxxu_power_base *power_base = priv->power_base;
	u8 cck[RTL8723A_MAX_RF_PATHS], ofdm[RTL8723A_MAX_RF_PATHS];
	u8 ofdmbase[RTL8723A_MAX_RF_PATHS], mcsbase[RTL8723A_MAX_RF_PATHS];
	u32 val32, ofdm_a, ofdm_b, mcs_a, mcs_b;
	u8 val8;
	int group, i;

	group = rtl8xxxu_gen1_channel_to_group(channel);

	cck[0] = priv->cck_tx_power_index_A[group] - 1;
	cck[1] = priv->cck_tx_power_index_B[group] - 1;

	if (priv->hi_pa) {
		if (cck[0] > 0x20)
			cck[0] = 0x20;
		if (cck[1] > 0x20)
			cck[1] = 0x20;
	}

	ofdm[0] = priv->ht40_1s_tx_power_index_A[group];
	ofdm[1] = priv->ht40_1s_tx_power_index_B[group];
	if (ofdm[0])
		ofdm[0] -= 1;
	if (ofdm[1])
		ofdm[1] -= 1;

	ofdmbase[0] = ofdm[0] +	priv->ofdm_tx_power_index_diff[group].a;
	ofdmbase[1] = ofdm[1] +	priv->ofdm_tx_power_index_diff[group].b;

	mcsbase[0] = ofdm[0];
	mcsbase[1] = ofdm[1];
	if (!ht40) {
		mcsbase[0] += priv->ht20_tx_power_index_diff[group].a;
		mcsbase[1] += priv->ht20_tx_power_index_diff[group].b;
	}

	if (priv->tx_paths > 1) {
		if (ofdm[0] > priv->ht40_2s_tx_power_index_diff[group].a)
			ofdm[0] -=  priv->ht40_2s_tx_power_index_diff[group].a;
		if (ofdm[1] > priv->ht40_2s_tx_power_index_diff[group].b)
			ofdm[1] -=  priv->ht40_2s_tx_power_index_diff[group].b;
	}

	if (rtl8xxxu_debug & RTL8XXXU_DEBUG_CHANNEL)
		dev_info(&priv->udev->dev,
			 "%s: Setting TX power CCK A: %02x, "
			 "CCK B: %02x, OFDM A: %02x, OFDM B: %02x\n",
			 __func__, cck[0], cck[1], ofdm[0], ofdm[1]);

	for (i = 0; i < RTL8723A_MAX_RF_PATHS; i++) {
		if (cck[i] > RF6052_MAX_TX_PWR)
			cck[i] = RF6052_MAX_TX_PWR;
		if (ofdm[i] > RF6052_MAX_TX_PWR)
			ofdm[i] = RF6052_MAX_TX_PWR;
	}

	val32 = rtl8xxxu_read32(priv, REG_TX_AGC_A_CCK1_MCS32);
	val32 &= 0xffff00ff;
	val32 |= (cck[0] << 8);
	rtl8xxxu_write32(priv, REG_TX_AGC_A_CCK1_MCS32, val32);

	val32 = rtl8xxxu_read32(priv, REG_TX_AGC_B_CCK11_A_CCK2_11);
	val32 &= 0xff;
	val32 |= ((cck[0] << 8) | (cck[0] << 16) | (cck[0] << 24));
	rtl8xxxu_write32(priv, REG_TX_AGC_B_CCK11_A_CCK2_11, val32);

	val32 = rtl8xxxu_read32(priv, REG_TX_AGC_B_CCK11_A_CCK2_11);
	val32 &= 0xffffff00;
	val32 |= cck[1];
	rtl8xxxu_write32(priv, REG_TX_AGC_B_CCK11_A_CCK2_11, val32);

	val32 = rtl8xxxu_read32(priv, REG_TX_AGC_B_CCK1_55_MCS32);
	val32 &= 0xff;
	val32 |= ((cck[1] << 8) | (cck[1] << 16) | (cck[1] << 24));
	rtl8xxxu_write32(priv, REG_TX_AGC_B_CCK1_55_MCS32, val32);

	ofdm_a = ofdmbase[0] | ofdmbase[0] << 8 |
		ofdmbase[0] << 16 | ofdmbase[0] << 24;
	ofdm_b = ofdmbase[1] | ofdmbase[1] << 8 |
		ofdmbase[1] << 16 | ofdmbase[1] << 24;

	rtl8xxxu_write32(priv, REG_TX_AGC_A_RATE18_06,
			 ofdm_a + power_base->reg_0e00);
	rtl8xxxu_write32(priv, REG_TX_AGC_B_RATE18_06,
			 ofdm_b + power_base->reg_0830);

	rtl8xxxu_write32(priv, REG_TX_AGC_A_RATE54_24,
			 ofdm_a + power_base->reg_0e04);
	rtl8xxxu_write32(priv, REG_TX_AGC_B_RATE54_24,
			 ofdm_b + power_base->reg_0834);

	mcs_a = mcsbase[0] | mcsbase[0] << 8 |
		mcsbase[0] << 16 | mcsbase[0] << 24;
	mcs_b = mcsbase[1] | mcsbase[1] << 8 |
		mcsbase[1] << 16 | mcsbase[1] << 24;

	rtl8xxxu_write32(priv, REG_TX_AGC_A_MCS03_MCS00,
			 mcs_a + power_base->reg_0e10);
	rtl8xxxu_write32(priv, REG_TX_AGC_B_MCS03_MCS00,
			 mcs_b + power_base->reg_083c);

	rtl8xxxu_write32(priv, REG_TX_AGC_A_MCS07_MCS04,
			 mcs_a + power_base->reg_0e14);
	rtl8xxxu_write32(priv, REG_TX_AGC_B_MCS07_MCS04,
			 mcs_b + power_base->reg_0848);

	rtl8xxxu_write32(priv, REG_TX_AGC_A_MCS11_MCS08,
			 mcs_a + power_base->reg_0e18);
	rtl8xxxu_write32(priv, REG_TX_AGC_B_MCS11_MCS08,
			 mcs_b + power_base->reg_084c);

	rtl8xxxu_write32(priv, REG_TX_AGC_A_MCS15_MCS12,
			 mcs_a + power_base->reg_0e1c);
	for (i = 0; i < 3; i++) {
		if (i != 2)
			val8 = (mcsbase[0] > 8) ? (mcsbase[0] - 8) : 0;
		else
			val8 = (mcsbase[0] > 6) ? (mcsbase[0] - 6) : 0;
		rtl8xxxu_write8(priv, REG_OFDM0_XC_TX_IQ_IMBALANCE + i, val8);
	}
	rtl8xxxu_write32(priv, REG_TX_AGC_B_MCS15_MCS12,
			 mcs_b + power_base->reg_0868);
	for (i = 0; i < 3; i++) {
		if (i != 2)
			val8 = (mcsbase[1] > 8) ? (mcsbase[1] - 8) : 0;
		else
			val8 = (mcsbase[1] > 6) ? (mcsbase[1] - 6) : 0;
		rtl8xxxu_write8(priv, REG_OFDM0_XD_TX_IQ_IMBALANCE + i, val8);
	}
}

static void rtl8xxxu_set_linktype(struct rtl8xxxu_priv *priv,
				  enum nl80211_iftype linktype, int port_num)
{
	u8 val8, type;

	switch (linktype) {
	case NL80211_IFTYPE_UNSPECIFIED:
		type = MSR_LINKTYPE_NONE;
		break;
	case NL80211_IFTYPE_ADHOC:
		type = MSR_LINKTYPE_ADHOC;
		break;
	case NL80211_IFTYPE_STATION:
		type = MSR_LINKTYPE_STATION;
		break;
	case NL80211_IFTYPE_AP:
		type = MSR_LINKTYPE_AP;
		break;
	default:
		return;
	}

	switch (port_num) {
	case 0:
		val8 = rtl8xxxu_read8(priv, REG_MSR) & 0x0c;
		val8 |= type;
		break;
	case 1:
		val8 = rtl8xxxu_read8(priv, REG_MSR) & 0x03;
		val8 |= type << 2;
		break;
	default:
		return;
	}

	rtl8xxxu_write8(priv, REG_MSR, val8);
}

static void
rtl8xxxu_set_retry(struct rtl8xxxu_priv *priv, u16 short_retry, u16 long_retry)
{
	u16 val16;

	val16 = ((short_retry << RETRY_LIMIT_SHORT_SHIFT) &
		 RETRY_LIMIT_SHORT_MASK) |
		((long_retry << RETRY_LIMIT_LONG_SHIFT) &
		 RETRY_LIMIT_LONG_MASK);

	rtl8xxxu_write16(priv, REG_RETRY_LIMIT, val16);
}

static void
rtl8xxxu_set_spec_sifs(struct rtl8xxxu_priv *priv, u16 cck, u16 ofdm)
{
	u16 val16;

	val16 = ((cck << SPEC_SIFS_CCK_SHIFT) & SPEC_SIFS_CCK_MASK) |
		((ofdm << SPEC_SIFS_OFDM_SHIFT) & SPEC_SIFS_OFDM_MASK);

	rtl8xxxu_write16(priv, REG_SPEC_SIFS, val16);
}

static void rtl8xxxu_print_chipinfo(struct rtl8xxxu_priv *priv)
{
	struct device *dev = &priv->udev->dev;
	char cut = 'A' + priv->chip_cut;

	dev_info(dev,
		 "RTL%s rev %c (%s) romver %d, %iT%iR, TX queues %i, WiFi=%i, BT=%i, GPS=%i, HI PA=%i\n",
		 priv->chip_name, cut, priv->chip_vendor, priv->rom_rev,
		 priv->tx_paths, priv->rx_paths, priv->ep_tx_count,
		 priv->has_wifi, priv->has_bluetooth, priv->has_gps,
		 priv->hi_pa);

	dev_info(dev, "RTL%s MAC: %pM\n", priv->chip_name, priv->mac_addr);
}

void rtl8xxxu_identify_vendor_1bit(struct rtl8xxxu_priv *priv, u32 vendor)
{
	if (vendor) {
		strscpy(priv->chip_vendor, "UMC", sizeof(priv->chip_vendor));
		priv->vendor_umc = 1;
	} else {
		strscpy(priv->chip_vendor, "TSMC", sizeof(priv->chip_vendor));
	}
}

void rtl8xxxu_identify_vendor_2bits(struct rtl8xxxu_priv *priv, u32 vendor)
{
	switch (vendor) {
	case SYS_CFG_VENDOR_ID_TSMC:
		strscpy(priv->chip_vendor, "TSMC", sizeof(priv->chip_vendor));
		break;
	case SYS_CFG_VENDOR_ID_SMIC:
		strscpy(priv->chip_vendor, "SMIC", sizeof(priv->chip_vendor));
		priv->vendor_smic = 1;
		break;
	case SYS_CFG_VENDOR_ID_UMC:
		strscpy(priv->chip_vendor, "UMC", sizeof(priv->chip_vendor));
		priv->vendor_umc = 1;
		break;
	default:
		strscpy(priv->chip_vendor, "unknown", sizeof(priv->chip_vendor));
	}
}

void rtl8xxxu_config_endpoints_sie(struct rtl8xxxu_priv *priv)
{
	u16 val16;

	val16 = rtl8xxxu_read16(priv, REG_NORMAL_SIE_EP_TX);

	if (val16 & NORMAL_SIE_EP_TX_HIGH_MASK) {
		priv->ep_tx_high_queue = 1;
		priv->ep_tx_count++;
	}

	if (val16 & NORMAL_SIE_EP_TX_NORMAL_MASK) {
		priv->ep_tx_normal_queue = 1;
		priv->ep_tx_count++;
	}

	if (val16 & NORMAL_SIE_EP_TX_LOW_MASK) {
		priv->ep_tx_low_queue = 1;
		priv->ep_tx_count++;
	}
}

int rtl8xxxu_config_endpoints_no_sie(struct rtl8xxxu_priv *priv)
{
	struct device *dev = &priv->udev->dev;

	switch (priv->nr_out_eps) {
	case 6:
	case 5:
	case 4:
	case 3:
		priv->ep_tx_low_queue = 1;
		priv->ep_tx_count++;
		fallthrough;
	case 2:
		priv->ep_tx_normal_queue = 1;
		priv->ep_tx_count++;
		fallthrough;
	case 1:
		priv->ep_tx_high_queue = 1;
		priv->ep_tx_count++;
		break;
	default:
		dev_info(dev, "Unsupported USB TX end-points\n");
		return -ENOTSUPP;
	}

	return 0;
}

int
rtl8xxxu_read_efuse8(struct rtl8xxxu_priv *priv, u16 offset, u8 *data)
{
	int i;
	u8 val8;
	u32 val32;

	/* Write Address */
	rtl8xxxu_write8(priv, REG_EFUSE_CTRL + 1, offset & 0xff);
	val8 = rtl8xxxu_read8(priv, REG_EFUSE_CTRL + 2);
	val8 &= 0xfc;
	val8 |= (offset >> 8) & 0x03;
	rtl8xxxu_write8(priv, REG_EFUSE_CTRL + 2, val8);

	val8 = rtl8xxxu_read8(priv, REG_EFUSE_CTRL + 3);
	rtl8xxxu_write8(priv, REG_EFUSE_CTRL + 3, val8 & 0x7f);

	/* Poll for data read */
	val32 = rtl8xxxu_read32(priv, REG_EFUSE_CTRL);
	for (i = 0; i < RTL8XXXU_MAX_REG_POLL; i++) {
		val32 = rtl8xxxu_read32(priv, REG_EFUSE_CTRL);
		if (val32 & BIT(31))
			break;
	}

	if (i == RTL8XXXU_MAX_REG_POLL)
		return -EIO;

	udelay(50);
	val32 = rtl8xxxu_read32(priv, REG_EFUSE_CTRL);

	*data = val32 & 0xff;
	return 0;
}

int rtl8xxxu_read_efuse(struct rtl8xxxu_priv *priv)
{
	struct device *dev = &priv->udev->dev;
	int i, ret = 0;
	u8 val8, word_mask, header, extheader;
	u16 val16, efuse_addr, offset;
	u32 val32;

	val16 = rtl8xxxu_read16(priv, REG_9346CR);
	if (val16 & EEPROM_ENABLE)
		priv->has_eeprom = 1;
	if (val16 & EEPROM_BOOT)
		priv->boot_eeprom = 1;

	if (priv->is_multi_func) {
		val32 = rtl8xxxu_read32(priv, REG_EFUSE_TEST);
		val32 = (val32 & ~EFUSE_SELECT_MASK) | EFUSE_WIFI_SELECT;
		rtl8xxxu_write32(priv, REG_EFUSE_TEST, val32);
	}

	dev_dbg(dev, "Booting from %s\n",
		priv->boot_eeprom ? "EEPROM" : "EFUSE");

	rtl8xxxu_write8(priv, REG_EFUSE_ACCESS, EFUSE_ACCESS_ENABLE);

	/*  1.2V Power: From VDDON with Power Cut(0x0000[15]), default valid */
	val16 = rtl8xxxu_read16(priv, REG_SYS_ISO_CTRL);
	if (!(val16 & SYS_ISO_PWC_EV12V)) {
		val16 |= SYS_ISO_PWC_EV12V;
		rtl8xxxu_write16(priv, REG_SYS_ISO_CTRL, val16);
	}
	/*  Reset: 0x0000[28], default valid */
	val16 = rtl8xxxu_read16(priv, REG_SYS_FUNC);
	if (!(val16 & SYS_FUNC_ELDR)) {
		val16 |= SYS_FUNC_ELDR;
		rtl8xxxu_write16(priv, REG_SYS_FUNC, val16);
	}

	/*
	 * Clock: Gated(0x0008[5]) 8M(0x0008[1]) clock from ANA, default valid
	 */
	val16 = rtl8xxxu_read16(priv, REG_SYS_CLKR);
	if (!(val16 & SYS_CLK_LOADER_ENABLE) || !(val16 & SYS_CLK_ANA8M)) {
		val16 |= (SYS_CLK_LOADER_ENABLE | SYS_CLK_ANA8M);
		rtl8xxxu_write16(priv, REG_SYS_CLKR, val16);
	}

	/* Default value is 0xff */
	memset(priv->efuse_wifi.raw, 0xff, EFUSE_MAP_LEN);

	efuse_addr = 0;
	while (efuse_addr < EFUSE_REAL_CONTENT_LEN_8723A) {
		u16 map_addr;

		ret = rtl8xxxu_read_efuse8(priv, efuse_addr++, &header);
		if (ret || header == 0xff)
			goto exit;

		if ((header & 0x1f) == 0x0f) {	/* extended header */
			offset = (header & 0xe0) >> 5;

			ret = rtl8xxxu_read_efuse8(priv, efuse_addr++,
						   &extheader);
			if (ret)
				goto exit;
			/* All words disabled */
			if ((extheader & 0x0f) == 0x0f)
				continue;

			offset |= ((extheader & 0xf0) >> 1);
			word_mask = extheader & 0x0f;
		} else {
			offset = (header >> 4) & 0x0f;
			word_mask = header & 0x0f;
		}

		/* Get word enable value from PG header */

		/* We have 8 bits to indicate validity */
		map_addr = offset * 8;
		for (i = 0; i < EFUSE_MAX_WORD_UNIT; i++) {
			/* Check word enable condition in the section */
			if (word_mask & BIT(i)) {
				map_addr += 2;
				continue;
			}

			ret = rtl8xxxu_read_efuse8(priv, efuse_addr++, &val8);
			if (ret)
				goto exit;
			if (map_addr >= EFUSE_MAP_LEN - 1) {
				dev_warn(dev, "%s: Illegal map_addr (%04x), "
					 "efuse corrupt!\n",
					 __func__, map_addr);
				ret = -EINVAL;
				goto exit;
			}
			priv->efuse_wifi.raw[map_addr++] = val8;

			ret = rtl8xxxu_read_efuse8(priv, efuse_addr++, &val8);
			if (ret)
				goto exit;
			priv->efuse_wifi.raw[map_addr++] = val8;
		}
	}

exit:
	rtl8xxxu_write8(priv, REG_EFUSE_ACCESS, EFUSE_ACCESS_DISABLE);

	return ret;
}

static void rtl8xxxu_dump_efuse(struct rtl8xxxu_priv *priv)
{
	dev_info(&priv->udev->dev,
		 "Dumping efuse for RTL%s (0x%02x bytes):\n",
		 priv->chip_name, EFUSE_MAP_LEN);

	print_hex_dump(KERN_INFO, "", DUMP_PREFIX_OFFSET, 16, 1,
		       priv->efuse_wifi.raw, EFUSE_MAP_LEN, true);
}

void rtl8xxxu_reset_8051(struct rtl8xxxu_priv *priv)
{
	u8 val8;
	u16 sys_func;

	val8 = rtl8xxxu_read8(priv, REG_RSV_CTRL + 1);
	val8 &= ~BIT(0);
	rtl8xxxu_write8(priv, REG_RSV_CTRL + 1, val8);

	sys_func = rtl8xxxu_read16(priv, REG_SYS_FUNC);
	sys_func &= ~SYS_FUNC_CPU_ENABLE;
	rtl8xxxu_write16(priv, REG_SYS_FUNC, sys_func);

	val8 = rtl8xxxu_read8(priv, REG_RSV_CTRL + 1);
	val8 |= BIT(0);
	rtl8xxxu_write8(priv, REG_RSV_CTRL + 1, val8);

	sys_func |= SYS_FUNC_CPU_ENABLE;
	rtl8xxxu_write16(priv, REG_SYS_FUNC, sys_func);
}

static int rtl8xxxu_start_firmware(struct rtl8xxxu_priv *priv)
{
	struct device *dev = &priv->udev->dev;
	u16 reg_mcu_fw_dl;
	int ret = 0, i;
	u32 val32;

	if (priv->rtl_chip == RTL8710B)
		reg_mcu_fw_dl = REG_8051FW_CTRL_V1_8710B;
	else
		reg_mcu_fw_dl = REG_MCU_FW_DL;

	/* Poll checksum report */
	for (i = 0; i < RTL8XXXU_FIRMWARE_POLL_MAX; i++) {
		val32 = rtl8xxxu_read32(priv, reg_mcu_fw_dl);
		if (val32 & MCU_FW_DL_CSUM_REPORT)
			break;
	}

	if (i == RTL8XXXU_FIRMWARE_POLL_MAX) {
		dev_warn(dev, "Firmware checksum poll timed out\n");
		ret = -EAGAIN;
		goto exit;
	}

	val32 = rtl8xxxu_read32(priv, reg_mcu_fw_dl);
	val32 |= MCU_FW_DL_READY;
	val32 &= ~MCU_WINT_INIT_READY;
	rtl8xxxu_write32(priv, reg_mcu_fw_dl, val32);

	/*
	 * Reset the 8051 in order for the firmware to start running,
	 * otherwise it won't come up on the 8192eu
	 */
	priv->fops->reset_8051(priv);

	/* Wait for firmware to become ready */
	for (i = 0; i < RTL8XXXU_FIRMWARE_POLL_MAX; i++) {
		val32 = rtl8xxxu_read32(priv, reg_mcu_fw_dl);
		if (val32 & MCU_WINT_INIT_READY)
			break;

		udelay(100);
	}

	if (i == RTL8XXXU_FIRMWARE_POLL_MAX) {
		dev_warn(dev, "Firmware failed to start\n");
		ret = -EAGAIN;
		goto exit;
	}

	/*
	 * Init H2C command
	 */
	if (priv->fops->init_reg_hmtfr)
		rtl8xxxu_write8(priv, REG_HMTFR, 0x0f);
exit:
	return ret;
}

static int rtl8xxxu_download_firmware(struct rtl8xxxu_priv *priv)
{
	int pages, remainder, i, ret;
	u16 reg_fw_start_address;
	u16 reg_mcu_fw_dl;
	u8 val8;
	u16 val16;
	u32 val32;
	u8 *fwptr;

	if (priv->rtl_chip == RTL8192F)
		reg_fw_start_address = REG_FW_START_ADDRESS_8192F;
	else
		reg_fw_start_address = REG_FW_START_ADDRESS;

	if (priv->rtl_chip == RTL8710B) {
		reg_mcu_fw_dl = REG_8051FW_CTRL_V1_8710B;
	} else {
		reg_mcu_fw_dl = REG_MCU_FW_DL;

		val8 = rtl8xxxu_read8(priv, REG_SYS_FUNC + 1);
		val8 |= 4;
		rtl8xxxu_write8(priv, REG_SYS_FUNC + 1, val8);

		/* 8051 enable */
		val16 = rtl8xxxu_read16(priv, REG_SYS_FUNC);
		val16 |= SYS_FUNC_CPU_ENABLE;
		rtl8xxxu_write16(priv, REG_SYS_FUNC, val16);
	}

	val8 = rtl8xxxu_read8(priv, reg_mcu_fw_dl);
	if (val8 & MCU_FW_RAM_SEL) {
		dev_info(&priv->udev->dev,
			 "Firmware is already running, resetting the MCU.\n");
		rtl8xxxu_write8(priv, reg_mcu_fw_dl, 0x00);
		priv->fops->reset_8051(priv);
	}

	/* MCU firmware download enable */
	val8 = rtl8xxxu_read8(priv, reg_mcu_fw_dl);
	val8 |= MCU_FW_DL_ENABLE;
	rtl8xxxu_write8(priv, reg_mcu_fw_dl, val8);

	/* 8051 reset */
	val32 = rtl8xxxu_read32(priv, reg_mcu_fw_dl);
	val32 &= ~BIT(19);
	rtl8xxxu_write32(priv, reg_mcu_fw_dl, val32);

	if (priv->rtl_chip == RTL8710B) {
		/* We must set 0x8090[8]=1 before download FW. */
		val8 = rtl8xxxu_read8(priv, reg_mcu_fw_dl + 1);
		val8 |= BIT(0);
		rtl8xxxu_write8(priv, reg_mcu_fw_dl + 1, val8);
	}

	/* Reset firmware download checksum */
	val8 = rtl8xxxu_read8(priv, reg_mcu_fw_dl);
	val8 |= MCU_FW_DL_CSUM_REPORT;
	rtl8xxxu_write8(priv, reg_mcu_fw_dl, val8);

	pages = priv->fw_size / RTL_FW_PAGE_SIZE;
	remainder = priv->fw_size % RTL_FW_PAGE_SIZE;

	fwptr = priv->fw_data->data;

	for (i = 0; i < pages; i++) {
		val8 = rtl8xxxu_read8(priv, reg_mcu_fw_dl + 2) & 0xF8;
		val8 |= i;
		rtl8xxxu_write8(priv, reg_mcu_fw_dl + 2, val8);

		ret = rtl8xxxu_writeN(priv, reg_fw_start_address,
				      fwptr, RTL_FW_PAGE_SIZE);
		if (ret != RTL_FW_PAGE_SIZE) {
			ret = -EAGAIN;
			goto fw_abort;
		}

		fwptr += RTL_FW_PAGE_SIZE;
	}

	if (remainder) {
		val8 = rtl8xxxu_read8(priv, reg_mcu_fw_dl + 2) & 0xF8;
		val8 |= i;
		rtl8xxxu_write8(priv, reg_mcu_fw_dl + 2, val8);
		ret = rtl8xxxu_writeN(priv, reg_fw_start_address,
				      fwptr, remainder);
		if (ret != remainder) {
			ret = -EAGAIN;
			goto fw_abort;
		}
	}

	ret = 0;
fw_abort:
	/* MCU firmware download disable */
	val16 = rtl8xxxu_read16(priv, reg_mcu_fw_dl);
	val16 &= ~MCU_FW_DL_ENABLE;
	rtl8xxxu_write16(priv, reg_mcu_fw_dl, val16);

	return ret;
}

int rtl8xxxu_load_firmware(struct rtl8xxxu_priv *priv, const char *fw_name)
{
	struct device *dev = &priv->udev->dev;
	const struct firmware *fw;
	int ret = 0;
	u16 signature;

	dev_info(dev, "%s: Loading firmware %s\n", DRIVER_NAME, fw_name);
	if (request_firmware(&fw, fw_name, &priv->udev->dev)) {
		dev_warn(dev, "request_firmware(%s) failed\n", fw_name);
		ret = -EAGAIN;
		goto exit;
	}
	if (!fw) {
		dev_warn(dev, "Firmware data not available\n");
		ret = -EINVAL;
		goto exit;
	}

	priv->fw_data = kmemdup(fw->data, fw->size, GFP_KERNEL);
	if (!priv->fw_data) {
		ret = -ENOMEM;
		goto exit;
	}
	priv->fw_size = fw->size - sizeof(struct rtl8xxxu_firmware_header);

	signature = le16_to_cpu(priv->fw_data->signature);
	switch (signature & 0xfff0) {
	case 0x92e0:
	case 0x92c0:
	case 0x88e0:
	case 0x88c0:
	case 0x5300:
	case 0x2300:
	case 0x88f0:
	case 0x10b0:
	case 0x92f0:
		break;
	default:
		ret = -EINVAL;
		dev_warn(dev, "%s: Invalid firmware signature: 0x%04x\n",
			 __func__, signature);
	}

	dev_info(dev, "Firmware revision %i.%i (signature 0x%04x)\n",
		 le16_to_cpu(priv->fw_data->major_version),
		 priv->fw_data->minor_version, signature);

exit:
	release_firmware(fw);
	return ret;
}

void rtl8xxxu_firmware_self_reset(struct rtl8xxxu_priv *priv)
{
	u16 val16;
	int i = 100;

	/* Inform 8051 to perform reset */
	rtl8xxxu_write8(priv, REG_HMTFR + 3, 0x20);

	for (i = 100; i > 0; i--) {
		val16 = rtl8xxxu_read16(priv, REG_SYS_FUNC);

		if (!(val16 & SYS_FUNC_CPU_ENABLE)) {
			dev_dbg(&priv->udev->dev,
				"%s: Firmware self reset success!\n", __func__);
			break;
		}
		udelay(50);
	}

	if (!i) {
		/* Force firmware reset */
		val16 = rtl8xxxu_read16(priv, REG_SYS_FUNC);
		val16 &= ~SYS_FUNC_CPU_ENABLE;
		rtl8xxxu_write16(priv, REG_SYS_FUNC, val16);
	}
}

static int
rtl8xxxu_init_mac(struct rtl8xxxu_priv *priv)
{
	const struct rtl8xxxu_reg8val *array = priv->fops->mactable;
	int i, ret;
	u16 reg;
	u8 val;

	for (i = 0; ; i++) {
		reg = array[i].reg;
		val = array[i].val;

		if (reg == 0xffff && val == 0xff)
			break;

		ret = rtl8xxxu_write8(priv, reg, val);
		if (ret != 1) {
			dev_warn(&priv->udev->dev,
				 "Failed to initialize MAC "
				 "(reg: %04x, val %02x)\n", reg, val);
			return -EAGAIN;
		}
	}

	switch (priv->rtl_chip) {
	case RTL8188C:
	case RTL8188R:
	case RTL8191C:
	case RTL8192C:
	case RTL8723A:
		rtl8xxxu_write8(priv, REG_MAX_AGGR_NUM, 0x0a);
		break;
	case RTL8188E:
		rtl8xxxu_write16(priv, REG_MAX_AGGR_NUM, 0x0707);
		break;
	default:
		break;
	}

	return 0;
}

int rtl8xxxu_init_phy_regs(struct rtl8xxxu_priv *priv,
			   const struct rtl8xxxu_reg32val *array)
{
	int i, ret;
	u16 reg;
	u32 val;

	for (i = 0; ; i++) {
		reg = array[i].reg;
		val = array[i].val;

		if (reg == 0xffff && val == 0xffffffff)
			break;

		ret = rtl8xxxu_write32(priv, reg, val);
		if (ret != sizeof(val)) {
			dev_warn(&priv->udev->dev,
				 "Failed to initialize PHY\n");
			return -EAGAIN;
		}
		udelay(1);
	}

	return 0;
}

void rtl8xxxu_gen1_init_phy_bb(struct rtl8xxxu_priv *priv)
{
	u8 val8, ldoa15, ldov12d, lpldo, ldohci12;
	u16 val16;
	u32 val32;

	val8 = rtl8xxxu_read8(priv, REG_AFE_PLL_CTRL);
	udelay(2);
	val8 |= AFE_PLL_320_ENABLE;
	rtl8xxxu_write8(priv, REG_AFE_PLL_CTRL, val8);
	udelay(2);

	rtl8xxxu_write8(priv, REG_AFE_PLL_CTRL + 1, 0xff);
	udelay(2);

	val16 = rtl8xxxu_read16(priv, REG_SYS_FUNC);
	val16 |= SYS_FUNC_BB_GLB_RSTN | SYS_FUNC_BBRSTB;
	rtl8xxxu_write16(priv, REG_SYS_FUNC, val16);

	val32 = rtl8xxxu_read32(priv, REG_AFE_XTAL_CTRL);
	val32 &= ~AFE_XTAL_RF_GATE;
	if (priv->has_bluetooth)
		val32 &= ~AFE_XTAL_BT_GATE;
	rtl8xxxu_write32(priv, REG_AFE_XTAL_CTRL, val32);

	/* 6. 0x1f[7:0] = 0x07 */
	val8 = RF_ENABLE | RF_RSTB | RF_SDMRSTB;
	rtl8xxxu_write8(priv, REG_RF_CTRL, val8);

	if (priv->hi_pa)
		rtl8xxxu_init_phy_regs(priv, rtl8188ru_phy_1t_highpa_table);
	else if (priv->tx_paths == 2)
		rtl8xxxu_init_phy_regs(priv, rtl8192cu_phy_2t_init_table);
	else
		rtl8xxxu_init_phy_regs(priv, rtl8723a_phy_1t_init_table);

	if (priv->rtl_chip == RTL8188R && priv->hi_pa &&
	    priv->vendor_umc && priv->chip_cut == 1)
		rtl8xxxu_write8(priv, REG_OFDM0_AGC_PARM1 + 2, 0x50);

	if (priv->hi_pa)
		rtl8xxxu_init_phy_regs(priv, rtl8xxx_agc_highpa_table);
	else
		rtl8xxxu_init_phy_regs(priv, rtl8xxx_agc_standard_table);

	ldoa15 = LDOA15_ENABLE | LDOA15_OBUF;
	ldov12d = LDOV12D_ENABLE | BIT(2) | (2 << LDOV12D_VADJ_SHIFT);
	ldohci12 = 0x57;
	lpldo = 1;
	val32 = (lpldo << 24) | (ldohci12 << 16) | (ldov12d << 8) | ldoa15;
	rtl8xxxu_write32(priv, REG_LDOA15_CTRL, val32);
}

/*
 * Most of this is black magic retrieved from the old rtl8723au driver
 */
static int rtl8xxxu_init_phy_bb(struct rtl8xxxu_priv *priv)
{
	u32 val32;

	priv->fops->init_phy_bb(priv);

	if (priv->tx_paths == 1 && priv->rx_paths == 2) {
		/*
		 * For 1T2R boards, patch the registers.
		 *
		 * It looks like 8191/2 1T2R boards use path B for TX
		 */
		val32 = rtl8xxxu_read32(priv, REG_FPGA0_TX_INFO);
		val32 &= ~(BIT(0) | BIT(1));
		val32 |= BIT(1);
		rtl8xxxu_write32(priv, REG_FPGA0_TX_INFO, val32);

		val32 = rtl8xxxu_read32(priv, REG_FPGA1_TX_INFO);
		val32 &= ~0x300033;
		val32 |= 0x200022;
		rtl8xxxu_write32(priv, REG_FPGA1_TX_INFO, val32);

		val32 = rtl8xxxu_read32(priv, REG_CCK0_AFE_SETTING);
		val32 &= ~CCK0_AFE_RX_MASK;
		val32 &= 0x00ffffff;
		val32 |= 0x40000000;
		val32 |= CCK0_AFE_RX_ANT_B;
		rtl8xxxu_write32(priv, REG_CCK0_AFE_SETTING, val32);

		val32 = rtl8xxxu_read32(priv, REG_OFDM0_TRX_PATH_ENABLE);
		val32 &= ~(OFDM_RF_PATH_RX_MASK | OFDM_RF_PATH_TX_MASK);
		val32 |= (OFDM_RF_PATH_RX_A | OFDM_RF_PATH_RX_B |
			  OFDM_RF_PATH_TX_B);
		rtl8xxxu_write32(priv, REG_OFDM0_TRX_PATH_ENABLE, val32);

		val32 = rtl8xxxu_read32(priv, REG_OFDM0_AGC_PARM1);
		val32 &= ~(BIT(4) | BIT(5));
		val32 |= BIT(4);
		rtl8xxxu_write32(priv, REG_OFDM0_AGC_PARM1, val32);

		val32 = rtl8xxxu_read32(priv, REG_TX_CCK_RFON);
		val32 &= ~(BIT(27) | BIT(26));
		val32 |= BIT(27);
		rtl8xxxu_write32(priv, REG_TX_CCK_RFON, val32);

		val32 = rtl8xxxu_read32(priv, REG_TX_CCK_BBON);
		val32 &= ~(BIT(27) | BIT(26));
		val32 |= BIT(27);
		rtl8xxxu_write32(priv, REG_TX_CCK_BBON, val32);

		val32 = rtl8xxxu_read32(priv, REG_TX_OFDM_RFON);
		val32 &= ~(BIT(27) | BIT(26));
		val32 |= BIT(27);
		rtl8xxxu_write32(priv, REG_TX_OFDM_RFON, val32);

		val32 = rtl8xxxu_read32(priv, REG_TX_OFDM_BBON);
		val32 &= ~(BIT(27) | BIT(26));
		val32 |= BIT(27);
		rtl8xxxu_write32(priv, REG_TX_OFDM_BBON, val32);

		val32 = rtl8xxxu_read32(priv, REG_TX_TO_TX);
		val32 &= ~(BIT(27) | BIT(26));
		val32 |= BIT(27);
		rtl8xxxu_write32(priv, REG_TX_TO_TX, val32);
	}

	if (priv->fops->set_crystal_cap)
		priv->fops->set_crystal_cap(priv, priv->default_crystal_cap);

	if (priv->rtl_chip == RTL8192E)
		rtl8xxxu_write32(priv, REG_AFE_XTAL_CTRL, 0x000f81fb);

	return 0;
}

static int rtl8xxxu_init_rf_regs(struct rtl8xxxu_priv *priv,
				 const struct rtl8xxxu_rfregval *array,
				 enum rtl8xxxu_rfpath path)
{
	int i, ret;
	u8 reg;
	u32 val;

	for (i = 0; ; i++) {
		reg = array[i].reg;
		val = array[i].val;

		if (reg == 0xff && val == 0xffffffff)
			break;

		switch (reg) {
		case 0xfe:
			msleep(50);
			continue;
		case 0xfd:
			mdelay(5);
			continue;
		case 0xfc:
			mdelay(1);
			continue;
		case 0xfb:
			udelay(50);
			continue;
		case 0xfa:
			udelay(5);
			continue;
		case 0xf9:
			udelay(1);
			continue;
		}

		ret = rtl8xxxu_write_rfreg(priv, path, reg, val);
		if (ret) {
			dev_warn(&priv->udev->dev,
				 "Failed to initialize RF\n");
			return -EAGAIN;
		}
		udelay(1);
	}

	return 0;
}

int rtl8xxxu_init_phy_rf(struct rtl8xxxu_priv *priv,
			 const struct rtl8xxxu_rfregval *table,
			 enum rtl8xxxu_rfpath path)
{
	u32 val32;
	u16 val16, rfsi_rfenv;
	u16 reg_sw_ctrl, reg_int_oe, reg_hssi_parm2;

	switch (path) {
	case RF_A:
		reg_sw_ctrl = REG_FPGA0_XA_RF_SW_CTRL;
		reg_int_oe = REG_FPGA0_XA_RF_INT_OE;
		reg_hssi_parm2 = REG_FPGA0_XA_HSSI_PARM2;
		break;
	case RF_B:
		reg_sw_ctrl = REG_FPGA0_XB_RF_SW_CTRL;
		reg_int_oe = REG_FPGA0_XB_RF_INT_OE;
		reg_hssi_parm2 = REG_FPGA0_XB_HSSI_PARM2;
		break;
	default:
		dev_err(&priv->udev->dev, "%s:Unsupported RF path %c\n",
			__func__, path + 'A');
		return -EINVAL;
	}
	/* For path B, use XB */
	rfsi_rfenv = rtl8xxxu_read16(priv, reg_sw_ctrl);
	rfsi_rfenv &= FPGA0_RF_RFENV;

	/*
	 * These two we might be able to optimize into one
	 */
	val32 = rtl8xxxu_read32(priv, reg_int_oe);
	val32 |= BIT(20);	/* 0x10 << 16 */
	rtl8xxxu_write32(priv, reg_int_oe, val32);
	udelay(1);

	val32 = rtl8xxxu_read32(priv, reg_int_oe);
	val32 |= BIT(4);
	rtl8xxxu_write32(priv, reg_int_oe, val32);
	udelay(1);

	/*
	 * These two we might be able to optimize into one
	 */
	val32 = rtl8xxxu_read32(priv, reg_hssi_parm2);
	val32 &= ~FPGA0_HSSI_3WIRE_ADDR_LEN;
	rtl8xxxu_write32(priv, reg_hssi_parm2, val32);
	udelay(1);

	val32 = rtl8xxxu_read32(priv, reg_hssi_parm2);
	val32 &= ~FPGA0_HSSI_3WIRE_DATA_LEN;
	rtl8xxxu_write32(priv, reg_hssi_parm2, val32);
	udelay(1);

	rtl8xxxu_init_rf_regs(priv, table, path);

	/* For path B, use XB */
	val16 = rtl8xxxu_read16(priv, reg_sw_ctrl);
	val16 &= ~FPGA0_RF_RFENV;
	val16 |= rfsi_rfenv;
	rtl8xxxu_write16(priv, reg_sw_ctrl, val16);

	return 0;
}

static int rtl8xxxu_llt_write(struct rtl8xxxu_priv *priv, u8 address, u8 data)
{
	int ret = -EBUSY;
	int count = 0;
	u32 value;

	value = LLT_OP_WRITE | address << 8 | data;

	rtl8xxxu_write32(priv, REG_LLT_INIT, value);

	do {
		value = rtl8xxxu_read32(priv, REG_LLT_INIT);
		if ((value & LLT_OP_MASK) == LLT_OP_INACTIVE) {
			ret = 0;
			break;
		}
	} while (count++ < 20);

	return ret;
}

int rtl8xxxu_init_llt_table(struct rtl8xxxu_priv *priv)
{
	int ret;
	int i, last_entry;
	u8 last_tx_page;

	last_tx_page = priv->fops->total_page_num;

	if (priv->fops->last_llt_entry)
		last_entry = priv->fops->last_llt_entry;
	else
		last_entry = 255;

	for (i = 0; i < last_tx_page; i++) {
		ret = rtl8xxxu_llt_write(priv, i, i + 1);
		if (ret)
			goto exit;
	}

	ret = rtl8xxxu_llt_write(priv, last_tx_page, 0xff);
	if (ret)
		goto exit;

	/* Mark remaining pages as a ring buffer */
	for (i = last_tx_page + 1; i < last_entry; i++) {
		ret = rtl8xxxu_llt_write(priv, i, (i + 1));
		if (ret)
			goto exit;
	}

	/*  Let last entry point to the start entry of ring buffer */
	ret = rtl8xxxu_llt_write(priv, last_entry, last_tx_page + 1);
	if (ret)
		goto exit;

exit:
	return ret;
}

int rtl8xxxu_auto_llt_table(struct rtl8xxxu_priv *priv)
{
	u32 val32;
	int ret = 0;
	int i;

	val32 = rtl8xxxu_read32(priv, REG_AUTO_LLT);
	val32 |= AUTO_LLT_INIT_LLT;
	rtl8xxxu_write32(priv, REG_AUTO_LLT, val32);

	for (i = 500; i; i--) {
		val32 = rtl8xxxu_read32(priv, REG_AUTO_LLT);
		if (!(val32 & AUTO_LLT_INIT_LLT))
			break;
		usleep_range(2, 4);
	}

	if (!i) {
		ret = -EBUSY;
		dev_warn(&priv->udev->dev, "LLT table init failed\n");
	}

	return ret;
}

static int rtl8xxxu_init_queue_priority(struct rtl8xxxu_priv *priv)
{
	u16 val16, hi, lo;
	u16 hiq, mgq, bkq, beq, viq, voq;
	int hip, mgp, bkp, bep, vip, vop;
	int ret = 0;
	u32 val32;

	switch (priv->ep_tx_count) {
	case 1:
		if (priv->ep_tx_high_queue) {
			hi = TRXDMA_QUEUE_HIGH;
		} else if (priv->ep_tx_low_queue) {
			hi = TRXDMA_QUEUE_LOW;
		} else if (priv->ep_tx_normal_queue) {
			hi = TRXDMA_QUEUE_NORMAL;
		} else {
			hi = 0;
			ret = -EINVAL;
		}

		hiq = hi;
		mgq = hi;
		bkq = hi;
		beq = hi;
		viq = hi;
		voq = hi;

		hip = 0;
		mgp = 0;
		bkp = 0;
		bep = 0;
		vip = 0;
		vop = 0;
		break;
	case 2:
		if (priv->ep_tx_high_queue && priv->ep_tx_low_queue) {
			hi = TRXDMA_QUEUE_HIGH;
			lo = TRXDMA_QUEUE_LOW;
		} else if (priv->ep_tx_normal_queue && priv->ep_tx_low_queue) {
			hi = TRXDMA_QUEUE_NORMAL;
			lo = TRXDMA_QUEUE_LOW;
		} else if (priv->ep_tx_high_queue && priv->ep_tx_normal_queue) {
			hi = TRXDMA_QUEUE_HIGH;
			lo = TRXDMA_QUEUE_NORMAL;
		} else {
			ret = -EINVAL;
			hi = 0;
			lo = 0;
		}

		hiq = hi;
		mgq = hi;
		bkq = lo;
		beq = lo;
		viq = hi;
		voq = hi;

		hip = 0;
		mgp = 0;
		bkp = 1;
		bep = 1;
		vip = 0;
		vop = 0;
		break;
	case 3:
		beq = TRXDMA_QUEUE_LOW;
		bkq = TRXDMA_QUEUE_LOW;
		viq = TRXDMA_QUEUE_NORMAL;
		voq = TRXDMA_QUEUE_HIGH;
		mgq = TRXDMA_QUEUE_HIGH;
		hiq = TRXDMA_QUEUE_HIGH;

		hip = hiq ^ 3;
		mgp = mgq ^ 3;
		bkp = bkq ^ 3;
		bep = beq ^ 3;
		vip = viq ^ 3;
		vop = viq ^ 3;
		break;
	default:
		ret = -EINVAL;
	}

	/*
	 * None of the vendor drivers are configuring the beacon
	 * queue here .... why?
	 */
	if (!ret) {
		/* Only RTL8192F seems to do it like this. */
		if (priv->rtl_chip == RTL8192F) {
			val32 = rtl8xxxu_read32(priv, REG_TRXDMA_CTRL);
			val32 &= 0x7;
			val32 |= (voq << TRXDMA_CTRL_VOQ_SHIFT_8192F) |
				 (viq << TRXDMA_CTRL_VIQ_SHIFT_8192F) |
				 (beq << TRXDMA_CTRL_BEQ_SHIFT_8192F) |
				 (bkq << TRXDMA_CTRL_BKQ_SHIFT_8192F) |
				 (mgq << TRXDMA_CTRL_MGQ_SHIFT_8192F) |
				 (hiq << TRXDMA_CTRL_HIQ_SHIFT_8192F);
			rtl8xxxu_write32(priv, REG_TRXDMA_CTRL, val32);
		} else {
			val16 = rtl8xxxu_read16(priv, REG_TRXDMA_CTRL);
			val16 &= 0x7;
			val16 |= (voq << TRXDMA_CTRL_VOQ_SHIFT) |
				 (viq << TRXDMA_CTRL_VIQ_SHIFT) |
				 (beq << TRXDMA_CTRL_BEQ_SHIFT) |
				 (bkq << TRXDMA_CTRL_BKQ_SHIFT) |
				 (mgq << TRXDMA_CTRL_MGQ_SHIFT) |
				 (hiq << TRXDMA_CTRL_HIQ_SHIFT);
			rtl8xxxu_write16(priv, REG_TRXDMA_CTRL, val16);
		}

		priv->pipe_out[TXDESC_QUEUE_VO] =
			usb_sndbulkpipe(priv->udev, priv->out_ep[vop]);
		priv->pipe_out[TXDESC_QUEUE_VI] =
			usb_sndbulkpipe(priv->udev, priv->out_ep[vip]);
		priv->pipe_out[TXDESC_QUEUE_BE] =
			usb_sndbulkpipe(priv->udev, priv->out_ep[bep]);
		priv->pipe_out[TXDESC_QUEUE_BK] =
			usb_sndbulkpipe(priv->udev, priv->out_ep[bkp]);
		priv->pipe_out[TXDESC_QUEUE_BEACON] =
			usb_sndbulkpipe(priv->udev, priv->out_ep[0]);
		priv->pipe_out[TXDESC_QUEUE_MGNT] =
			usb_sndbulkpipe(priv->udev, priv->out_ep[mgp]);
		priv->pipe_out[TXDESC_QUEUE_HIGH] =
			usb_sndbulkpipe(priv->udev, priv->out_ep[hip]);
		priv->pipe_out[TXDESC_QUEUE_CMD] =
			usb_sndbulkpipe(priv->udev, priv->out_ep[0]);
	}

	return ret;
}

void rtl8xxxu_fill_iqk_matrix_a(struct rtl8xxxu_priv *priv, bool iqk_ok,
				int result[][8], int candidate, bool tx_only)
{
	u32 oldval, x, tx0_a, reg;
	int y, tx0_c;
	u32 val32;

	if (!iqk_ok)
		return;

	val32 = rtl8xxxu_read32(priv, REG_OFDM0_XA_TX_IQ_IMBALANCE);
	oldval = val32 >> 22;

	x = result[candidate][0];
	if ((x & 0x00000200) != 0)
		x = x | 0xfffffc00;
	tx0_a = (x * oldval) >> 8;

	val32 = rtl8xxxu_read32(priv, REG_OFDM0_XA_TX_IQ_IMBALANCE);
	val32 &= ~0x3ff;
	val32 |= tx0_a;
	rtl8xxxu_write32(priv, REG_OFDM0_XA_TX_IQ_IMBALANCE, val32);

	val32 = rtl8xxxu_read32(priv, REG_OFDM0_ENERGY_CCA_THRES);
	val32 &= ~BIT(31);
	if ((x * oldval >> 7) & 0x1)
		val32 |= BIT(31);
	rtl8xxxu_write32(priv, REG_OFDM0_ENERGY_CCA_THRES, val32);

	y = result[candidate][1];
	if ((y & 0x00000200) != 0)
		y = y | 0xfffffc00;
	tx0_c = (y * oldval) >> 8;

	val32 = rtl8xxxu_read32(priv, REG_OFDM0_XC_TX_AFE);
	val32 &= ~0xf0000000;
	val32 |= (((tx0_c & 0x3c0) >> 6) << 28);
	rtl8xxxu_write32(priv, REG_OFDM0_XC_TX_AFE, val32);

	val32 = rtl8xxxu_read32(priv, REG_OFDM0_XA_TX_IQ_IMBALANCE);
	val32 &= ~0x003f0000;
	val32 |= ((tx0_c & 0x3f) << 16);
	rtl8xxxu_write32(priv, REG_OFDM0_XA_TX_IQ_IMBALANCE, val32);

	val32 = rtl8xxxu_read32(priv, REG_OFDM0_ENERGY_CCA_THRES);
	val32 &= ~BIT(29);
	if ((y * oldval >> 7) & 0x1)
		val32 |= BIT(29);
	rtl8xxxu_write32(priv, REG_OFDM0_ENERGY_CCA_THRES, val32);

	if (tx_only) {
		dev_dbg(&priv->udev->dev, "%s: only TX\n", __func__);
		return;
	}

	reg = result[candidate][2];

	val32 = rtl8xxxu_read32(priv, REG_OFDM0_XA_RX_IQ_IMBALANCE);
	val32 &= ~0x3ff;
	val32 |= (reg & 0x3ff);
	rtl8xxxu_write32(priv, REG_OFDM0_XA_RX_IQ_IMBALANCE, val32);

	reg = result[candidate][3] & 0x3F;

	val32 = rtl8xxxu_read32(priv, REG_OFDM0_XA_RX_IQ_IMBALANCE);
	val32 &= ~0xfc00;
	val32 |= ((reg << 10) & 0xfc00);
	rtl8xxxu_write32(priv, REG_OFDM0_XA_RX_IQ_IMBALANCE, val32);

	reg = (result[candidate][3] >> 6) & 0xF;

	val32 = rtl8xxxu_read32(priv, REG_OFDM0_RX_IQ_EXT_ANTA);
	val32 &= ~0xf0000000;
	val32 |= (reg << 28);
	rtl8xxxu_write32(priv, REG_OFDM0_RX_IQ_EXT_ANTA, val32);
}

void rtl8xxxu_fill_iqk_matrix_b(struct rtl8xxxu_priv *priv, bool iqk_ok,
				int result[][8], int candidate, bool tx_only)
{
	u32 oldval, x, tx1_a, reg;
	int y, tx1_c;
	u32 val32;

	if (!iqk_ok)
		return;

	val32 = rtl8xxxu_read32(priv, REG_OFDM0_XB_TX_IQ_IMBALANCE);
	oldval = val32 >> 22;

	x = result[candidate][4];
	if ((x & 0x00000200) != 0)
		x = x | 0xfffffc00;
	tx1_a = (x * oldval) >> 8;

	val32 = rtl8xxxu_read32(priv, REG_OFDM0_XB_TX_IQ_IMBALANCE);
	val32 &= ~0x3ff;
	val32 |= tx1_a;
	rtl8xxxu_write32(priv, REG_OFDM0_XB_TX_IQ_IMBALANCE, val32);

	val32 = rtl8xxxu_read32(priv, REG_OFDM0_ENERGY_CCA_THRES);
	val32 &= ~BIT(27);
	if ((x * oldval >> 7) & 0x1)
		val32 |= BIT(27);
	rtl8xxxu_write32(priv, REG_OFDM0_ENERGY_CCA_THRES, val32);

	y = result[candidate][5];
	if ((y & 0x00000200) != 0)
		y = y | 0xfffffc00;
	tx1_c = (y * oldval) >> 8;

	val32 = rtl8xxxu_read32(priv, REG_OFDM0_XD_TX_AFE);
	val32 &= ~0xf0000000;
	val32 |= (((tx1_c & 0x3c0) >> 6) << 28);
	rtl8xxxu_write32(priv, REG_OFDM0_XD_TX_AFE, val32);

	val32 = rtl8xxxu_read32(priv, REG_OFDM0_XB_TX_IQ_IMBALANCE);
	val32 &= ~0x003f0000;
	val32 |= ((tx1_c & 0x3f) << 16);
	rtl8xxxu_write32(priv, REG_OFDM0_XB_TX_IQ_IMBALANCE, val32);

	val32 = rtl8xxxu_read32(priv, REG_OFDM0_ENERGY_CCA_THRES);
	val32 &= ~BIT(25);
	if ((y * oldval >> 7) & 0x1)
		val32 |= BIT(25);
	rtl8xxxu_write32(priv, REG_OFDM0_ENERGY_CCA_THRES, val32);

	if (tx_only) {
		dev_dbg(&priv->udev->dev, "%s: only TX\n", __func__);
		return;
	}

	reg = result[candidate][6];

	val32 = rtl8xxxu_read32(priv, REG_OFDM0_XB_RX_IQ_IMBALANCE);
	val32 &= ~0x3ff;
	val32 |= (reg & 0x3ff);
	rtl8xxxu_write32(priv, REG_OFDM0_XB_RX_IQ_IMBALANCE, val32);

	reg = result[candidate][7] & 0x3f;

	val32 = rtl8xxxu_read32(priv, REG_OFDM0_XB_RX_IQ_IMBALANCE);
	val32 &= ~0xfc00;
	val32 |= ((reg << 10) & 0xfc00);
	rtl8xxxu_write32(priv, REG_OFDM0_XB_RX_IQ_IMBALANCE, val32);

	reg = (result[candidate][7] >> 6) & 0xf;

	if (priv->rtl_chip == RTL8192F) {
		rtl8xxxu_write32_mask(priv, REG_RXIQB_EXT, 0x000000f0, reg);
	} else {
		val32 = rtl8xxxu_read32(priv, REG_OFDM0_AGC_RSSI_TABLE);
		val32 &= ~0x0000f000;
		val32 |= (reg << 12);
		rtl8xxxu_write32(priv, REG_OFDM0_AGC_RSSI_TABLE, val32);
	}
}

#define MAX_TOLERANCE		5

bool rtl8xxxu_simularity_compare(struct rtl8xxxu_priv *priv,
				 int result[][8], int c1, int c2)
{
	u32 i, j, diff, simubitmap, bound = 0;
	int candidate[2] = {-1, -1};	/* for path A and path B */
	bool retval = true;

	if (priv->tx_paths > 1)
		bound = 8;
	else
		bound = 4;

	simubitmap = 0;

	for (i = 0; i < bound; i++) {
		diff = (result[c1][i] > result[c2][i]) ?
			(result[c1][i] - result[c2][i]) :
			(result[c2][i] - result[c1][i]);
		if (diff > MAX_TOLERANCE) {
			if ((i == 2 || i == 6) && !simubitmap) {
				if (result[c1][i] + result[c1][i + 1] == 0)
					candidate[(i / 4)] = c2;
				else if (result[c2][i] + result[c2][i + 1] == 0)
					candidate[(i / 4)] = c1;
				else
					simubitmap = simubitmap | (1 << i);
			} else {
				simubitmap = simubitmap | (1 << i);
			}
		}
	}

	if (simubitmap == 0) {
		for (i = 0; i < (bound / 4); i++) {
			if (candidate[i] >= 0) {
				for (j = i * 4; j < (i + 1) * 4 - 2; j++)
					result[3][j] = result[candidate[i]][j];
				retval = false;
			}
		}
		return retval;
	} else if (!(simubitmap & 0x0f)) {
		/* path A OK */
		for (i = 0; i < 4; i++)
			result[3][i] = result[c1][i];
	} else if (!(simubitmap & 0xf0) && priv->tx_paths > 1) {
		/* path B OK */
		for (i = 4; i < 8; i++)
			result[3][i] = result[c1][i];
	}

	return false;
}

bool rtl8xxxu_gen2_simularity_compare(struct rtl8xxxu_priv *priv,
				      int result[][8], int c1, int c2)
{
	u32 i, j, diff, simubitmap, bound = 0;
	int candidate[2] = {-1, -1};	/* for path A and path B */
	int tmp1, tmp2;
	bool retval = true;

	if (priv->tx_paths > 1)
		bound = 8;
	else
		bound = 4;

	simubitmap = 0;

	for (i = 0; i < bound; i++) {
		if (i & 1) {
			if ((result[c1][i] & 0x00000200))
				tmp1 = result[c1][i] | 0xfffffc00;
			else
				tmp1 = result[c1][i];

			if ((result[c2][i]& 0x00000200))
				tmp2 = result[c2][i] | 0xfffffc00;
			else
				tmp2 = result[c2][i];
		} else {
			tmp1 = result[c1][i];
			tmp2 = result[c2][i];
		}

		diff = (tmp1 > tmp2) ? (tmp1 - tmp2) : (tmp2 - tmp1);

		if (diff > MAX_TOLERANCE) {
			if ((i == 2 || i == 6) && !simubitmap) {
				if (result[c1][i] + result[c1][i + 1] == 0)
					candidate[(i / 4)] = c2;
				else if (result[c2][i] + result[c2][i + 1] == 0)
					candidate[(i / 4)] = c1;
				else
					simubitmap = simubitmap | (1 << i);
			} else {
				simubitmap = simubitmap | (1 << i);
			}
		}
	}

	if (simubitmap == 0) {
		for (i = 0; i < (bound / 4); i++) {
			if (candidate[i] >= 0) {
				for (j = i * 4; j < (i + 1) * 4 - 2; j++)
					result[3][j] = result[candidate[i]][j];
				retval = false;
			}
		}
		return retval;
	} else {
		if (!(simubitmap & 0x03)) {
			/* path A TX OK */
			for (i = 0; i < 2; i++)
				result[3][i] = result[c1][i];
		}

		if (!(simubitmap & 0x0c)) {
			/* path A RX OK */
			for (i = 2; i < 4; i++)
				result[3][i] = result[c1][i];
		}

		if (!(simubitmap & 0x30) && priv->tx_paths > 1) {
			/* path B TX OK */
			for (i = 4; i < 6; i++)
				result[3][i] = result[c1][i];
		}

		if (!(simubitmap & 0xc0) && priv->tx_paths > 1) {
			/* path B RX OK */
			for (i = 6; i < 8; i++)
				result[3][i] = result[c1][i];
		}
	}

	return false;
}

void
rtl8xxxu_save_mac_regs(struct rtl8xxxu_priv *priv, const u32 *reg, u32 *backup)
{
	int i;

	for (i = 0; i < (RTL8XXXU_MAC_REGS - 1); i++)
		backup[i] = rtl8xxxu_read8(priv, reg[i]);

	backup[i] = rtl8xxxu_read32(priv, reg[i]);
}

void rtl8xxxu_restore_mac_regs(struct rtl8xxxu_priv *priv,
			       const u32 *reg, u32 *backup)
{
	int i;

	for (i = 0; i < (RTL8XXXU_MAC_REGS - 1); i++)
		rtl8xxxu_write8(priv, reg[i], backup[i]);

	rtl8xxxu_write32(priv, reg[i], backup[i]);
}

void rtl8xxxu_save_regs(struct rtl8xxxu_priv *priv, const u32 *regs,
			u32 *backup, int count)
{
	int i;

	for (i = 0; i < count; i++)
		backup[i] = rtl8xxxu_read32(priv, regs[i]);
}

void rtl8xxxu_restore_regs(struct rtl8xxxu_priv *priv, const u32 *regs,
			   u32 *backup, int count)
{
	int i;

	for (i = 0; i < count; i++)
		rtl8xxxu_write32(priv, regs[i], backup[i]);
}


void rtl8xxxu_path_adda_on(struct rtl8xxxu_priv *priv, const u32 *regs,
			   bool path_a_on)
{
	u32 path_on;
	int i;

	if (priv->tx_paths == 1) {
		path_on = priv->fops->adda_1t_path_on;
		rtl8xxxu_write32(priv, regs[0], priv->fops->adda_1t_init);
	} else {
		path_on = path_a_on ? priv->fops->adda_2t_path_on_a :
			priv->fops->adda_2t_path_on_b;

		rtl8xxxu_write32(priv, regs[0], path_on);
	}

	for (i = 1 ; i < RTL8XXXU_ADDA_REGS ; i++)
		rtl8xxxu_write32(priv, regs[i], path_on);
}

void rtl8xxxu_mac_calibration(struct rtl8xxxu_priv *priv,
			      const u32 *regs, u32 *backup)
{
	int i = 0;

	rtl8xxxu_write8(priv, regs[i], 0x3f);

	for (i = 1 ; i < (RTL8XXXU_MAC_REGS - 1); i++)
		rtl8xxxu_write8(priv, regs[i], (u8)(backup[i] & ~BIT(3)));

	rtl8xxxu_write8(priv, regs[i], (u8)(backup[i] & ~BIT(5)));
}

static int rtl8xxxu_iqk_path_a(struct rtl8xxxu_priv *priv)
{
	u32 reg_eac, reg_e94, reg_e9c, reg_ea4, val32;
	int result = 0;

	/* path-A IQK setting */
	rtl8xxxu_write32(priv, REG_TX_IQK_TONE_A, 0x10008c1f);
	rtl8xxxu_write32(priv, REG_RX_IQK_TONE_A, 0x10008c1f);
	rtl8xxxu_write32(priv, REG_TX_IQK_PI_A, 0x82140102);

	val32 = (priv->rf_paths > 1) ? 0x28160202 :
		/*IS_81xxC_VENDOR_UMC_B_CUT(pHalData->VersionID)?0x28160202: */
		0x28160502;
	rtl8xxxu_write32(priv, REG_RX_IQK_PI_A, val32);

	/* path-B IQK setting */
	if (priv->rf_paths > 1) {
		rtl8xxxu_write32(priv, REG_TX_IQK_TONE_B, 0x10008c22);
		rtl8xxxu_write32(priv, REG_RX_IQK_TONE_B, 0x10008c22);
		rtl8xxxu_write32(priv, REG_TX_IQK_PI_B, 0x82140102);
		rtl8xxxu_write32(priv, REG_RX_IQK_PI_B, 0x28160202);
	}

	/* LO calibration setting */
	rtl8xxxu_write32(priv, REG_IQK_AGC_RSP, 0x001028d1);

	/* One shot, path A LOK & IQK */
	rtl8xxxu_write32(priv, REG_IQK_AGC_PTS, 0xf9000000);
	rtl8xxxu_write32(priv, REG_IQK_AGC_PTS, 0xf8000000);

	mdelay(1);

	/* Check failed */
	reg_eac = rtl8xxxu_read32(priv, REG_RX_POWER_AFTER_IQK_A_2);
	reg_e94 = rtl8xxxu_read32(priv, REG_TX_POWER_BEFORE_IQK_A);
	reg_e9c = rtl8xxxu_read32(priv, REG_TX_POWER_AFTER_IQK_A);
	reg_ea4 = rtl8xxxu_read32(priv, REG_RX_POWER_BEFORE_IQK_A_2);

	if (!(reg_eac & BIT(28)) &&
	    ((reg_e94 & 0x03ff0000) != 0x01420000) &&
	    ((reg_e9c & 0x03ff0000) != 0x00420000))
		result |= 0x01;
	else	/* If TX not OK, ignore RX */
		goto out;

	/* If TX is OK, check whether RX is OK */
	if (!(reg_eac & BIT(27)) &&
	    ((reg_ea4 & 0x03ff0000) != 0x01320000) &&
	    ((reg_eac & 0x03ff0000) != 0x00360000))
		result |= 0x02;
	else
		dev_warn(&priv->udev->dev, "%s: Path A RX IQK failed!\n",
			 __func__);
out:
	return result;
}

static int rtl8xxxu_iqk_path_b(struct rtl8xxxu_priv *priv)
{
	u32 reg_eac, reg_eb4, reg_ebc, reg_ec4, reg_ecc;
	int result = 0;

	/* One shot, path B LOK & IQK */
	rtl8xxxu_write32(priv, REG_IQK_AGC_CONT, 0x00000002);
	rtl8xxxu_write32(priv, REG_IQK_AGC_CONT, 0x00000000);

	mdelay(1);

	/* Check failed */
	reg_eac = rtl8xxxu_read32(priv, REG_RX_POWER_AFTER_IQK_A_2);
	reg_eb4 = rtl8xxxu_read32(priv, REG_TX_POWER_BEFORE_IQK_B);
	reg_ebc = rtl8xxxu_read32(priv, REG_TX_POWER_AFTER_IQK_B);
	reg_ec4 = rtl8xxxu_read32(priv, REG_RX_POWER_BEFORE_IQK_B_2);
	reg_ecc = rtl8xxxu_read32(priv, REG_RX_POWER_AFTER_IQK_B_2);

	if (!(reg_eac & BIT(31)) &&
	    ((reg_eb4 & 0x03ff0000) != 0x01420000) &&
	    ((reg_ebc & 0x03ff0000) != 0x00420000))
		result |= 0x01;
	else
		goto out;

	if (!(reg_eac & BIT(30)) &&
	    (((reg_ec4 & 0x03ff0000) >> 16) != 0x132) &&
	    (((reg_ecc & 0x03ff0000) >> 16) != 0x36))
		result |= 0x02;
	else
		dev_warn(&priv->udev->dev, "%s: Path B RX IQK failed!\n",
			 __func__);
out:
	return result;
}

static void rtl8xxxu_phy_iqcalibrate(struct rtl8xxxu_priv *priv,
				     int result[][8], int t)
{
	struct device *dev = &priv->udev->dev;
	u32 i, val32;
	int path_a_ok, path_b_ok;
	int retry = 2;
	static const u32 adda_regs[RTL8XXXU_ADDA_REGS] = {
		REG_FPGA0_XCD_SWITCH_CTRL, REG_BLUETOOTH,
		REG_RX_WAIT_CCA, REG_TX_CCK_RFON,
		REG_TX_CCK_BBON, REG_TX_OFDM_RFON,
		REG_TX_OFDM_BBON, REG_TX_TO_RX,
		REG_TX_TO_TX, REG_RX_CCK,
		REG_RX_OFDM, REG_RX_WAIT_RIFS,
		REG_RX_TO_RX, REG_STANDBY,
		REG_SLEEP, REG_PMPD_ANAEN
	};
	static const u32 iqk_mac_regs[RTL8XXXU_MAC_REGS] = {
		REG_TXPAUSE, REG_BEACON_CTRL,
		REG_BEACON_CTRL_1, REG_GPIO_MUXCFG
	};
	static const u32 iqk_bb_regs[RTL8XXXU_BB_REGS] = {
		REG_OFDM0_TRX_PATH_ENABLE, REG_OFDM0_TR_MUX_PAR,
		REG_FPGA0_XCD_RF_SW_CTRL, REG_CONFIG_ANT_A, REG_CONFIG_ANT_B,
		REG_FPGA0_XAB_RF_SW_CTRL, REG_FPGA0_XA_RF_INT_OE,
		REG_FPGA0_XB_RF_INT_OE, REG_FPGA0_RF_MODE
	};

	/*
	 * Note: IQ calibration must be performed after loading
	 *       PHY_REG.txt , and radio_a, radio_b.txt
	 */

	if (t == 0) {
		/* Save ADDA parameters, turn Path A ADDA on */
		rtl8xxxu_save_regs(priv, adda_regs, priv->adda_backup,
				   RTL8XXXU_ADDA_REGS);
		rtl8xxxu_save_mac_regs(priv, iqk_mac_regs, priv->mac_backup);
		rtl8xxxu_save_regs(priv, iqk_bb_regs,
				   priv->bb_backup, RTL8XXXU_BB_REGS);
	}

	rtl8xxxu_path_adda_on(priv, adda_regs, true);

	if (t == 0) {
		val32 = rtl8xxxu_read32(priv, REG_FPGA0_XA_HSSI_PARM1);
		if (val32 & FPGA0_HSSI_PARM1_PI)
			priv->pi_enabled = 1;
	}

	if (!priv->pi_enabled) {
		/* Switch BB to PI mode to do IQ Calibration. */
		rtl8xxxu_write32(priv, REG_FPGA0_XA_HSSI_PARM1, 0x01000100);
		rtl8xxxu_write32(priv, REG_FPGA0_XB_HSSI_PARM1, 0x01000100);
	}

	val32 = rtl8xxxu_read32(priv, REG_FPGA0_RF_MODE);
	val32 &= ~FPGA_RF_MODE_CCK;
	rtl8xxxu_write32(priv, REG_FPGA0_RF_MODE, val32);

	rtl8xxxu_write32(priv, REG_OFDM0_TRX_PATH_ENABLE, 0x03a05600);
	rtl8xxxu_write32(priv, REG_OFDM0_TR_MUX_PAR, 0x000800e4);
	rtl8xxxu_write32(priv, REG_FPGA0_XCD_RF_SW_CTRL, 0x22204000);

	if (!priv->no_pape) {
		val32 = rtl8xxxu_read32(priv, REG_FPGA0_XAB_RF_SW_CTRL);
		val32 |= (FPGA0_RF_PAPE |
			  (FPGA0_RF_PAPE << FPGA0_RF_BD_CTRL_SHIFT));
		rtl8xxxu_write32(priv, REG_FPGA0_XAB_RF_SW_CTRL, val32);
	}

	val32 = rtl8xxxu_read32(priv, REG_FPGA0_XA_RF_INT_OE);
	val32 &= ~BIT(10);
	rtl8xxxu_write32(priv, REG_FPGA0_XA_RF_INT_OE, val32);
	val32 = rtl8xxxu_read32(priv, REG_FPGA0_XB_RF_INT_OE);
	val32 &= ~BIT(10);
	rtl8xxxu_write32(priv, REG_FPGA0_XB_RF_INT_OE, val32);

	if (priv->tx_paths > 1) {
		rtl8xxxu_write32(priv, REG_FPGA0_XA_LSSI_PARM, 0x00010000);
		rtl8xxxu_write32(priv, REG_FPGA0_XB_LSSI_PARM, 0x00010000);
	}

	/* MAC settings */
	rtl8xxxu_mac_calibration(priv, iqk_mac_regs, priv->mac_backup);

	/* Page B init */
	rtl8xxxu_write32(priv, REG_CONFIG_ANT_A, 0x00080000);

	if (priv->tx_paths > 1)
		rtl8xxxu_write32(priv, REG_CONFIG_ANT_B, 0x00080000);

	/* IQ calibration setting */
	rtl8xxxu_write32(priv, REG_FPGA0_IQK, 0x80800000);
	rtl8xxxu_write32(priv, REG_TX_IQK, 0x01007c00);
	rtl8xxxu_write32(priv, REG_RX_IQK, 0x01004800);

	for (i = 0; i < retry; i++) {
		path_a_ok = rtl8xxxu_iqk_path_a(priv);
		if (path_a_ok == 0x03) {
			val32 = rtl8xxxu_read32(priv,
						REG_TX_POWER_BEFORE_IQK_A);
			result[t][0] = (val32 >> 16) & 0x3ff;
			val32 = rtl8xxxu_read32(priv,
						REG_TX_POWER_AFTER_IQK_A);
			result[t][1] = (val32 >> 16) & 0x3ff;
			val32 = rtl8xxxu_read32(priv,
						REG_RX_POWER_BEFORE_IQK_A_2);
			result[t][2] = (val32 >> 16) & 0x3ff;
			val32 = rtl8xxxu_read32(priv,
						REG_RX_POWER_AFTER_IQK_A_2);
			result[t][3] = (val32 >> 16) & 0x3ff;
			break;
		} else if (i == (retry - 1) && path_a_ok == 0x01) {
			/* TX IQK OK */
			dev_dbg(dev, "%s: Path A IQK Only Tx Success!!\n",
				__func__);

			val32 = rtl8xxxu_read32(priv,
						REG_TX_POWER_BEFORE_IQK_A);
			result[t][0] = (val32 >> 16) & 0x3ff;
			val32 = rtl8xxxu_read32(priv,
						REG_TX_POWER_AFTER_IQK_A);
			result[t][1] = (val32 >> 16) & 0x3ff;
		}
	}

	if (!path_a_ok)
		dev_dbg(dev, "%s: Path A IQK failed!\n", __func__);

	if (priv->tx_paths > 1) {
		/*
		 * Path A into standby
		 */
		rtl8xxxu_write32(priv, REG_FPGA0_IQK, 0x0);
		rtl8xxxu_write32(priv, REG_FPGA0_XA_LSSI_PARM, 0x00010000);
		rtl8xxxu_write32(priv, REG_FPGA0_IQK, 0x80800000);

		/* Turn Path B ADDA on */
		rtl8xxxu_path_adda_on(priv, adda_regs, false);

		for (i = 0; i < retry; i++) {
			path_b_ok = rtl8xxxu_iqk_path_b(priv);
			if (path_b_ok == 0x03) {
				val32 = rtl8xxxu_read32(priv, REG_TX_POWER_BEFORE_IQK_B);
				result[t][4] = (val32 >> 16) & 0x3ff;
				val32 = rtl8xxxu_read32(priv, REG_TX_POWER_AFTER_IQK_B);
				result[t][5] = (val32 >> 16) & 0x3ff;
				val32 = rtl8xxxu_read32(priv, REG_RX_POWER_BEFORE_IQK_B_2);
				result[t][6] = (val32 >> 16) & 0x3ff;
				val32 = rtl8xxxu_read32(priv, REG_RX_POWER_AFTER_IQK_B_2);
				result[t][7] = (val32 >> 16) & 0x3ff;
				break;
			} else if (i == (retry - 1) && path_b_ok == 0x01) {
				/* TX IQK OK */
				val32 = rtl8xxxu_read32(priv, REG_TX_POWER_BEFORE_IQK_B);
				result[t][4] = (val32 >> 16) & 0x3ff;
				val32 = rtl8xxxu_read32(priv, REG_TX_POWER_AFTER_IQK_B);
				result[t][5] = (val32 >> 16) & 0x3ff;
			}
		}

		if (!path_b_ok)
			dev_dbg(dev, "%s: Path B IQK failed!\n", __func__);
	}

	/* Back to BB mode, load original value */
	rtl8xxxu_write32(priv, REG_FPGA0_IQK, 0);

	if (t) {
		if (!priv->pi_enabled) {
			/*
			 * Switch back BB to SI mode after finishing
			 * IQ Calibration
			 */
			val32 = 0x01000000;
			rtl8xxxu_write32(priv, REG_FPGA0_XA_HSSI_PARM1, val32);
			rtl8xxxu_write32(priv, REG_FPGA0_XB_HSSI_PARM1, val32);
		}

		/* Reload ADDA power saving parameters */
		rtl8xxxu_restore_regs(priv, adda_regs, priv->adda_backup,
				      RTL8XXXU_ADDA_REGS);

		/* Reload MAC parameters */
		rtl8xxxu_restore_mac_regs(priv, iqk_mac_regs, priv->mac_backup);

		/* Reload BB parameters */
		rtl8xxxu_restore_regs(priv, iqk_bb_regs,
				      priv->bb_backup, RTL8XXXU_BB_REGS);

		/* Restore RX initial gain */
		rtl8xxxu_write32(priv, REG_FPGA0_XA_LSSI_PARM, 0x00032ed3);

		if (priv->tx_paths > 1) {
			rtl8xxxu_write32(priv, REG_FPGA0_XB_LSSI_PARM,
					 0x00032ed3);
		}

		/* Load 0xe30 IQC default value */
		rtl8xxxu_write32(priv, REG_TX_IQK_TONE_A, 0x01008c00);
		rtl8xxxu_write32(priv, REG_RX_IQK_TONE_A, 0x01008c00);
	}
}

void rtl8xxxu_gen2_prepare_calibrate(struct rtl8xxxu_priv *priv, u8 start)
{
	struct h2c_cmd h2c;

	memset(&h2c, 0, sizeof(struct h2c_cmd));
	h2c.bt_wlan_calibration.cmd = H2C_8723B_BT_WLAN_CALIBRATION;
	h2c.bt_wlan_calibration.data = start;

	rtl8xxxu_gen2_h2c_cmd(priv, &h2c, sizeof(h2c.bt_wlan_calibration));
}

void rtl8xxxu_gen1_phy_iq_calibrate(struct rtl8xxxu_priv *priv)
{
	struct device *dev = &priv->udev->dev;
	int result[4][8];	/* last is final result */
	int i, candidate;
	bool path_a_ok, path_b_ok;
	u32 reg_e94, reg_e9c, reg_ea4, reg_eac;
	u32 reg_eb4, reg_ebc, reg_ec4, reg_ecc;
	s32 reg_tmp = 0;
	bool simu;

	memset(result, 0, sizeof(result));
	candidate = -1;

	path_a_ok = false;
	path_b_ok = false;

	rtl8xxxu_read32(priv, REG_FPGA0_RF_MODE);

	for (i = 0; i < 3; i++) {
		rtl8xxxu_phy_iqcalibrate(priv, result, i);

		if (i == 1) {
			simu = rtl8xxxu_simularity_compare(priv, result, 0, 1);
			if (simu) {
				candidate = 0;
				break;
			}
		}

		if (i == 2) {
			simu = rtl8xxxu_simularity_compare(priv, result, 0, 2);
			if (simu) {
				candidate = 0;
				break;
			}

			simu = rtl8xxxu_simularity_compare(priv, result, 1, 2);
			if (simu) {
				candidate = 1;
			} else {
				for (i = 0; i < 8; i++)
					reg_tmp += result[3][i];

				if (reg_tmp)
					candidate = 3;
				else
					candidate = -1;
			}
		}
	}

	for (i = 0; i < 4; i++) {
		reg_e94 = result[i][0];
		reg_e9c = result[i][1];
		reg_ea4 = result[i][2];
		reg_eac = result[i][3];
		reg_eb4 = result[i][4];
		reg_ebc = result[i][5];
		reg_ec4 = result[i][6];
		reg_ecc = result[i][7];
	}

	if (candidate >= 0) {
		reg_e94 = result[candidate][0];
		priv->rege94 =  reg_e94;
		reg_e9c = result[candidate][1];
		priv->rege9c = reg_e9c;
		reg_ea4 = result[candidate][2];
		reg_eac = result[candidate][3];
		reg_eb4 = result[candidate][4];
		priv->regeb4 = reg_eb4;
		reg_ebc = result[candidate][5];
		priv->regebc = reg_ebc;
		reg_ec4 = result[candidate][6];
		reg_ecc = result[candidate][7];
		dev_dbg(dev, "%s: candidate is %x\n", __func__, candidate);
		dev_dbg(dev,
			"%s: e94 =%x e9c=%x ea4=%x eac=%x eb4=%x ebc=%x ec4=%x ecc=%x\n",
			__func__, reg_e94, reg_e9c,
			reg_ea4, reg_eac, reg_eb4, reg_ebc, reg_ec4, reg_ecc);
		path_a_ok = true;
		path_b_ok = true;
	} else {
		reg_e94 = reg_eb4 = priv->rege94 = priv->regeb4 = 0x100;
		reg_e9c = reg_ebc = priv->rege9c = priv->regebc = 0x0;
	}

	if (reg_e94 && candidate >= 0)
		rtl8xxxu_fill_iqk_matrix_a(priv, path_a_ok, result,
					   candidate, (reg_ea4 == 0));

	if (priv->tx_paths > 1 && reg_eb4)
		rtl8xxxu_fill_iqk_matrix_b(priv, path_b_ok, result,
					   candidate, (reg_ec4 == 0));

	rtl8xxxu_save_regs(priv, rtl8xxxu_iqk_phy_iq_bb_reg,
			   priv->bb_recovery_backup, RTL8XXXU_BB_REGS);
}

void rtl8723a_phy_lc_calibrate(struct rtl8xxxu_priv *priv)
{
	u32 val32;
	u32 rf_amode, rf_bmode = 0, lstf;

	/* Check continuous TX and Packet TX */
	lstf = rtl8xxxu_read32(priv, REG_OFDM1_LSTF);

	if (lstf & OFDM_LSTF_MASK) {
		/* Disable all continuous TX */
		val32 = lstf & ~OFDM_LSTF_MASK;
		rtl8xxxu_write32(priv, REG_OFDM1_LSTF, val32);

		/* Read original RF mode Path A */
		rf_amode = rtl8xxxu_read_rfreg(priv, RF_A, RF6052_REG_AC);

		/* Set RF mode to standby Path A */
		rtl8xxxu_write_rfreg(priv, RF_A, RF6052_REG_AC,
				     (rf_amode & 0x8ffff) | 0x10000);

		/* Path-B */
		if (priv->tx_paths > 1) {
			rf_bmode = rtl8xxxu_read_rfreg(priv, RF_B,
						       RF6052_REG_AC);

			rtl8xxxu_write_rfreg(priv, RF_B, RF6052_REG_AC,
					     (rf_bmode & 0x8ffff) | 0x10000);
		}
	} else {
		/*  Deal with Packet TX case */
		/*  block all queues */
		rtl8xxxu_write8(priv, REG_TXPAUSE, 0xff);
	}

	/* Start LC calibration */
	if (priv->fops->has_s0s1)
		rtl8xxxu_write_rfreg(priv, RF_A, RF6052_REG_S0S1, 0xdfbe0);
	val32 = rtl8xxxu_read_rfreg(priv, RF_A, RF6052_REG_MODE_AG);
	val32 |= 0x08000;
	rtl8xxxu_write_rfreg(priv, RF_A, RF6052_REG_MODE_AG, val32);

	msleep(100);

	if (priv->fops->has_s0s1)
		rtl8xxxu_write_rfreg(priv, RF_A, RF6052_REG_S0S1, 0xdffe0);

	/* Restore original parameters */
	if (lstf & OFDM_LSTF_MASK) {
		/* Path-A */
		rtl8xxxu_write32(priv, REG_OFDM1_LSTF, lstf);
		rtl8xxxu_write_rfreg(priv, RF_A, RF6052_REG_AC, rf_amode);

		/* Path-B */
		if (priv->tx_paths > 1)
			rtl8xxxu_write_rfreg(priv, RF_B, RF6052_REG_AC,
					     rf_bmode);
	} else /*  Deal with Packet TX case */
		rtl8xxxu_write8(priv, REG_TXPAUSE, 0x00);
}

static int rtl8xxxu_set_mac(struct rtl8xxxu_priv *priv, int port_num)
{
	int i;
	u16 reg;

	switch (port_num) {
	case 0:
		reg = REG_MACID;
		break;
	case 1:
		reg = REG_MACID1;
		break;
	default:
<<<<<<< HEAD
		WARN_ONCE("%s: invalid port_num\n", __func__);
=======
		WARN_ONCE(1, "%s: invalid port_num\n", __func__);
>>>>>>> dd66185c
		return -EINVAL;
	}

	for (i = 0; i < ETH_ALEN; i++)
		rtl8xxxu_write8(priv, reg + i, priv->vifs[port_num]->addr[i]);

	return 0;
}

static int rtl8xxxu_set_bssid(struct rtl8xxxu_priv *priv, const u8 *bssid, int port_num)
{
	int i;
	u16 reg;

	dev_dbg(&priv->udev->dev, "%s: (%pM)\n", __func__, bssid);

	switch (port_num) {
	case 0:
		reg = REG_BSSID;
		break;
	case 1:
		reg = REG_BSSID1;
		break;
	default:
<<<<<<< HEAD
		WARN_ONCE("%s: invalid port_num\n", __func__);
=======
		WARN_ONCE(1, "%s: invalid port_num\n", __func__);
>>>>>>> dd66185c
		return -EINVAL;
	}

	for (i = 0; i < ETH_ALEN; i++)
		rtl8xxxu_write8(priv, reg + i, bssid[i]);

	return 0;
}

static void
rtl8xxxu_set_ampdu_factor(struct rtl8xxxu_priv *priv, u8 ampdu_factor)
{
	u8 vals[4] = { 0x41, 0xa8, 0x72, 0xb9 };
	u8 max_agg = 0xf;
	int i;

	ampdu_factor = 1 << (ampdu_factor + 2);
	if (ampdu_factor > max_agg)
		ampdu_factor = max_agg;

	for (i = 0; i < 4; i++) {
		if ((vals[i] & 0xf0) > (ampdu_factor << 4))
			vals[i] = (vals[i] & 0x0f) | (ampdu_factor << 4);

		if ((vals[i] & 0x0f) > ampdu_factor)
			vals[i] = (vals[i] & 0xf0) | ampdu_factor;

		rtl8xxxu_write8(priv, REG_AGGLEN_LMT + i, vals[i]);
	}
}

static void rtl8xxxu_set_ampdu_min_space(struct rtl8xxxu_priv *priv, u8 density)
{
	u8 val8;

	val8 = rtl8xxxu_read8(priv, REG_AMPDU_MIN_SPACE);
	val8 &= 0xf8;
	val8 |= density;
	rtl8xxxu_write8(priv, REG_AMPDU_MIN_SPACE, val8);
}

static int rtl8xxxu_active_to_emu(struct rtl8xxxu_priv *priv)
{
	u8 val8;
	int count, ret = 0;

	/* Start of rtl8723AU_card_enable_flow */
	/* Act to Cardemu sequence*/
	/* Turn off RF */
	rtl8xxxu_write8(priv, REG_RF_CTRL, 0);

	/* 0x004E[7] = 0, switch DPDT_SEL_P output from register 0x0065[2] */
	val8 = rtl8xxxu_read8(priv, REG_LEDCFG2);
	val8 &= ~LEDCFG2_DPDT_SELECT;
	rtl8xxxu_write8(priv, REG_LEDCFG2, val8);

	/* 0x0005[1] = 1 turn off MAC by HW state machine*/
	val8 = rtl8xxxu_read8(priv, REG_APS_FSMCO + 1);
	val8 |= BIT(1);
	rtl8xxxu_write8(priv, REG_APS_FSMCO + 1, val8);

	for (count = RTL8XXXU_MAX_REG_POLL; count; count--) {
		val8 = rtl8xxxu_read8(priv, REG_APS_FSMCO + 1);
		if ((val8 & BIT(1)) == 0)
			break;
		udelay(10);
	}

	if (!count) {
		dev_warn(&priv->udev->dev, "%s: Disabling MAC timed out\n",
			 __func__);
		ret = -EBUSY;
		goto exit;
	}

	/* 0x0000[5] = 1 analog Ips to digital, 1:isolation */
	val8 = rtl8xxxu_read8(priv, REG_SYS_ISO_CTRL);
	val8 |= SYS_ISO_ANALOG_IPS;
	rtl8xxxu_write8(priv, REG_SYS_ISO_CTRL, val8);

	/* 0x0020[0] = 0 disable LDOA12 MACRO block*/
	val8 = rtl8xxxu_read8(priv, REG_LDOA15_CTRL);
	val8 &= ~LDOA15_ENABLE;
	rtl8xxxu_write8(priv, REG_LDOA15_CTRL, val8);

exit:
	return ret;
}

int rtl8xxxu_active_to_lps(struct rtl8xxxu_priv *priv)
{
	u8 val8;
	u8 val32;
	int count, ret = 0;

	rtl8xxxu_write8(priv, REG_TXPAUSE, 0xff);

	/*
	 * Poll - wait for RX packet to complete
	 */
	for (count = RTL8XXXU_MAX_REG_POLL; count; count--) {
		val32 = rtl8xxxu_read32(priv, 0x5f8);
		if (!val32)
			break;
		udelay(10);
	}

	if (!count) {
		dev_warn(&priv->udev->dev,
			 "%s: RX poll timed out (0x05f8)\n", __func__);
		ret = -EBUSY;
		goto exit;
	}

	/* Disable CCK and OFDM, clock gated */
	val8 = rtl8xxxu_read8(priv, REG_SYS_FUNC);
	val8 &= ~SYS_FUNC_BBRSTB;
	rtl8xxxu_write8(priv, REG_SYS_FUNC, val8);

	udelay(2);

	/* Reset baseband */
	val8 = rtl8xxxu_read8(priv, REG_SYS_FUNC);
	val8 &= ~SYS_FUNC_BB_GLB_RSTN;
	rtl8xxxu_write8(priv, REG_SYS_FUNC, val8);

	/* Reset MAC TRX */
	val8 = rtl8xxxu_read8(priv, REG_CR);
	val8 = CR_HCI_TXDMA_ENABLE | CR_HCI_RXDMA_ENABLE;
	rtl8xxxu_write8(priv, REG_CR, val8);

	/* Reset MAC TRX */
	val8 = rtl8xxxu_read8(priv, REG_CR + 1);
	val8 &= ~BIT(1); /* CR_SECURITY_ENABLE */
	rtl8xxxu_write8(priv, REG_CR + 1, val8);

	/* Respond TX OK to scheduler */
	val8 = rtl8xxxu_read8(priv, REG_DUAL_TSF_RST);
	val8 |= DUAL_TSF_TX_OK;
	rtl8xxxu_write8(priv, REG_DUAL_TSF_RST, val8);

exit:
	return ret;
}

void rtl8xxxu_disabled_to_emu(struct rtl8xxxu_priv *priv)
{
	u8 val8;

	/* Clear suspend enable and power down enable*/
	val8 = rtl8xxxu_read8(priv, REG_APS_FSMCO + 1);
	val8 &= ~(BIT(3) | BIT(7));
	rtl8xxxu_write8(priv, REG_APS_FSMCO + 1, val8);

	/* 0x48[16] = 0 to disable GPIO9 as EXT WAKEUP*/
	val8 = rtl8xxxu_read8(priv, REG_GPIO_INTM + 2);
	val8 &= ~BIT(0);
	rtl8xxxu_write8(priv, REG_GPIO_INTM + 2, val8);

	/* 0x04[12:11] = 11 enable WL suspend*/
	val8 = rtl8xxxu_read8(priv, REG_APS_FSMCO + 1);
	val8 &= ~(BIT(3) | BIT(4));
	rtl8xxxu_write8(priv, REG_APS_FSMCO + 1, val8);
}

static int rtl8xxxu_emu_to_disabled(struct rtl8xxxu_priv *priv)
{
	u8 val8;

	/* 0x0007[7:0] = 0x20 SOP option to disable BG/MB */
	rtl8xxxu_write8(priv, REG_APS_FSMCO + 3, 0x20);

	/* 0x04[12:11] = 01 enable WL suspend */
	val8 = rtl8xxxu_read8(priv, REG_APS_FSMCO + 1);
	val8 &= ~BIT(4);
	val8 |= BIT(3);
	rtl8xxxu_write8(priv, REG_APS_FSMCO + 1, val8);

	val8 = rtl8xxxu_read8(priv, REG_APS_FSMCO + 1);
	val8 |= BIT(7);
	rtl8xxxu_write8(priv, REG_APS_FSMCO + 1, val8);

	/* 0x48[16] = 1 to enable GPIO9 as EXT wakeup */
	val8 = rtl8xxxu_read8(priv, REG_GPIO_INTM + 2);
	val8 |= BIT(0);
	rtl8xxxu_write8(priv, REG_GPIO_INTM + 2, val8);

	return 0;
}

int rtl8xxxu_flush_fifo(struct rtl8xxxu_priv *priv)
{
	struct device *dev = &priv->udev->dev;
	u32 val32;
	int retry, retval;

	rtl8xxxu_write8(priv, REG_TXPAUSE, 0xff);

	val32 = rtl8xxxu_read32(priv, REG_RXPKT_NUM);
	val32 |= RXPKT_NUM_RW_RELEASE_EN;
	rtl8xxxu_write32(priv, REG_RXPKT_NUM, val32);

	retry = 100;
	retval = -EBUSY;

	do {
		val32 = rtl8xxxu_read32(priv, REG_RXPKT_NUM);
		if (val32 & RXPKT_NUM_RXDMA_IDLE) {
			retval = 0;
			break;
		}
	} while (retry--);

	rtl8xxxu_write16(priv, REG_RQPN_NPQ, 0);
	rtl8xxxu_write32(priv, REG_RQPN, 0x80000000);
	mdelay(2);

	if (!retry)
		dev_warn(dev, "Failed to flush FIFO\n");

	return retval;
}

void rtl8xxxu_gen1_usb_quirks(struct rtl8xxxu_priv *priv)
{
	/* Fix USB interface interference issue */
	rtl8xxxu_write8(priv, 0xfe40, 0xe0);
	rtl8xxxu_write8(priv, 0xfe41, 0x8d);
	rtl8xxxu_write8(priv, 0xfe42, 0x80);
	/*
	 * This sets TXDMA_OFFSET_DROP_DATA_EN (bit 9) as well as bits
	 * 8 and 5, for which I have found no documentation.
	 */
	rtl8xxxu_write32(priv, REG_TXDMA_OFFSET_CHK, 0xfd0320);

	/*
	 * Solve too many protocol error on USB bus.
	 * Can't do this for 8188/8192 UMC A cut parts
	 */
	if (!(!priv->chip_cut && priv->vendor_umc)) {
		rtl8xxxu_write8(priv, 0xfe40, 0xe6);
		rtl8xxxu_write8(priv, 0xfe41, 0x94);
		rtl8xxxu_write8(priv, 0xfe42, 0x80);

		rtl8xxxu_write8(priv, 0xfe40, 0xe0);
		rtl8xxxu_write8(priv, 0xfe41, 0x19);
		rtl8xxxu_write8(priv, 0xfe42, 0x80);

		rtl8xxxu_write8(priv, 0xfe40, 0xe5);
		rtl8xxxu_write8(priv, 0xfe41, 0x91);
		rtl8xxxu_write8(priv, 0xfe42, 0x80);

		rtl8xxxu_write8(priv, 0xfe40, 0xe2);
		rtl8xxxu_write8(priv, 0xfe41, 0x81);
		rtl8xxxu_write8(priv, 0xfe42, 0x80);
	}
}

void rtl8xxxu_gen2_usb_quirks(struct rtl8xxxu_priv *priv)
{
	u32 val32;

	val32 = rtl8xxxu_read32(priv, REG_TXDMA_OFFSET_CHK);
	val32 |= TXDMA_OFFSET_DROP_DATA_EN;
	rtl8xxxu_write32(priv, REG_TXDMA_OFFSET_CHK, val32);
}

void rtl8xxxu_power_off(struct rtl8xxxu_priv *priv)
{
	u8 val8;
	u16 val16;
	u32 val32;

	/*
	 * Workaround for 8188RU LNA power leakage problem.
	 */
	if (priv->rtl_chip == RTL8188R) {
		val32 = rtl8xxxu_read32(priv, REG_FPGA0_XCD_RF_PARM);
		val32 |= BIT(1);
		rtl8xxxu_write32(priv, REG_FPGA0_XCD_RF_PARM, val32);
	}

	rtl8xxxu_flush_fifo(priv);

	rtl8xxxu_active_to_lps(priv);

	/* Turn off RF */
	rtl8xxxu_write8(priv, REG_RF_CTRL, 0x00);

	/* Reset Firmware if running in RAM */
	if (rtl8xxxu_read8(priv, REG_MCU_FW_DL) & MCU_FW_RAM_SEL)
		rtl8xxxu_firmware_self_reset(priv);

	/* Reset MCU */
	val16 = rtl8xxxu_read16(priv, REG_SYS_FUNC);
	val16 &= ~SYS_FUNC_CPU_ENABLE;
	rtl8xxxu_write16(priv, REG_SYS_FUNC, val16);

	/* Reset MCU ready status */
	rtl8xxxu_write8(priv, REG_MCU_FW_DL, 0x00);

	rtl8xxxu_active_to_emu(priv);
	rtl8xxxu_emu_to_disabled(priv);

	/* Reset MCU IO Wrapper */
	val8 = rtl8xxxu_read8(priv, REG_RSV_CTRL + 1);
	val8 &= ~BIT(0);
	rtl8xxxu_write8(priv, REG_RSV_CTRL + 1, val8);

	val8 = rtl8xxxu_read8(priv, REG_RSV_CTRL + 1);
	val8 |= BIT(0);
	rtl8xxxu_write8(priv, REG_RSV_CTRL + 1, val8);

	/* RSV_CTRL 0x1C[7:0] = 0x0e  lock ISO/CLK/Power control register */
	rtl8xxxu_write8(priv, REG_RSV_CTRL, 0x0e);
}

void rtl8723bu_set_ps_tdma(struct rtl8xxxu_priv *priv,
			   u8 arg1, u8 arg2, u8 arg3, u8 arg4, u8 arg5)
{
	struct h2c_cmd h2c;

	memset(&h2c, 0, sizeof(struct h2c_cmd));
	h2c.b_type_dma.cmd = H2C_8723B_B_TYPE_TDMA;
	h2c.b_type_dma.data1 = arg1;
	h2c.b_type_dma.data2 = arg2;
	h2c.b_type_dma.data3 = arg3;
	h2c.b_type_dma.data4 = arg4;
	h2c.b_type_dma.data5 = arg5;
	rtl8xxxu_gen2_h2c_cmd(priv, &h2c, sizeof(h2c.b_type_dma));
}

void rtl8xxxu_gen2_disable_rf(struct rtl8xxxu_priv *priv)
{
	u32 val32;

	val32 = rtl8xxxu_read32(priv, REG_RX_WAIT_CCA);
	val32 &= ~(BIT(22) | BIT(23));
	rtl8xxxu_write32(priv, REG_RX_WAIT_CCA, val32);
}

static void rtl8xxxu_init_queue_reserved_page(struct rtl8xxxu_priv *priv)
{
	struct rtl8xxxu_fileops *fops = priv->fops;
	u32 hq, lq, nq, eq, pubq;
	u32 val32;

	hq = 0;
	lq = 0;
	nq = 0;
	eq = 0;
	pubq = 0;

	if (priv->ep_tx_high_queue)
		hq = fops->page_num_hi;
	if (priv->ep_tx_low_queue)
		lq = fops->page_num_lo;
	if (priv->ep_tx_normal_queue)
		nq = fops->page_num_norm;

	val32 = (nq << RQPN_NPQ_SHIFT) | (eq << RQPN_EPQ_SHIFT);
	rtl8xxxu_write32(priv, REG_RQPN_NPQ, val32);

	pubq = fops->total_page_num - hq - lq - nq - 1;

	val32 = RQPN_LOAD;
	val32 |= (hq << RQPN_HI_PQ_SHIFT);
	val32 |= (lq << RQPN_LO_PQ_SHIFT);
	val32 |= (pubq << RQPN_PUB_PQ_SHIFT);

	rtl8xxxu_write32(priv, REG_RQPN, val32);
}

void rtl8xxxu_init_burst(struct rtl8xxxu_priv *priv)
{
	u8 val8;

	/*
	 * For USB high speed set 512B packets
	 */
	val8 = rtl8xxxu_read8(priv, REG_RXDMA_PRO_8723B);
	u8p_replace_bits(&val8, 1, RXDMA_PRO_DMA_BURST_SIZE);
	u8p_replace_bits(&val8, 3, RXDMA_PRO_DMA_BURST_CNT);
	val8 |= RXDMA_PRO_DMA_MODE;
	rtl8xxxu_write8(priv, REG_RXDMA_PRO_8723B, val8);

	/*
	 * Enable single packet AMPDU
	 */
	val8 = rtl8xxxu_read8(priv, REG_HT_SINGLE_AMPDU_8723B);
	val8 |= HT_SINGLE_AMPDU_ENABLE;
	rtl8xxxu_write8(priv, REG_HT_SINGLE_AMPDU_8723B, val8);

	rtl8xxxu_write16(priv, REG_MAX_AGGR_NUM, priv->fops->max_aggr_num);
	rtl8xxxu_write8(priv, REG_AMPDU_MAX_TIME_8723B,
			priv->fops->ampdu_max_time);
	rtl8xxxu_write32(priv, REG_AGGLEN_LMT, 0xffffffff);
	rtl8xxxu_write8(priv, REG_RX_PKT_LIMIT, 0x18);
	rtl8xxxu_write8(priv, REG_PIFS, 0x00);
	if (priv->rtl_chip == RTL8188F || priv->rtl_chip == RTL8710B ||
	    priv->rtl_chip == RTL8192F) {
		rtl8xxxu_write8(priv, REG_FWHW_TXQ_CTRL, FWHW_TXQ_CTRL_AMPDU_RETRY);
		rtl8xxxu_write32(priv, REG_FAST_EDCA_CTRL, 0x03086666);
	}
	rtl8xxxu_write8(priv, REG_USTIME_TSF_8723B, priv->fops->ustime_tsf_edca);
	rtl8xxxu_write8(priv, REG_USTIME_EDCA, priv->fops->ustime_tsf_edca);

	/* to prevent mac is reseted by bus. */
	val8 = rtl8xxxu_read8(priv, REG_RSV_CTRL);
	val8 |= RSV_CTRL_WLOCK_1C | RSV_CTRL_DIS_PRST;
	rtl8xxxu_write8(priv, REG_RSV_CTRL, val8);
}

static u8 rtl8xxxu_acquire_macid(struct rtl8xxxu_priv *priv)
{
	u8 macid;

	macid = find_first_zero_bit(priv->mac_id_map, RTL8XXXU_MAX_MAC_ID_NUM);
	if (macid < RTL8XXXU_MAX_MAC_ID_NUM)
		set_bit(macid, priv->mac_id_map);

	return macid;
}

static void rtl8xxxu_release_macid(struct rtl8xxxu_priv *priv, u8 macid)
{
	clear_bit(macid, priv->mac_id_map);
}

static inline u8 rtl8xxxu_get_macid(struct rtl8xxxu_priv *priv,
				    struct ieee80211_sta *sta)
{
	struct rtl8xxxu_sta_info *sta_info;

	if (!sta)
		return 0;

	sta_info = (struct rtl8xxxu_sta_info *)sta->drv_priv;
	if (!sta_info)
		return 0;

	return sta_info->macid;
}

static int rtl8xxxu_init_device(struct ieee80211_hw *hw)
{
	struct rtl8xxxu_priv *priv = hw->priv;
	struct device *dev = &priv->udev->dev;
	struct rtl8xxxu_fileops *fops = priv->fops;
	bool macpower;
	int ret;
	u8 val8;
	u16 val16;
	u32 val32;

	/* Check if MAC is already powered on */
	val8 = rtl8xxxu_read8(priv, REG_CR);
	val16 = rtl8xxxu_read16(priv, REG_SYS_CLKR);

	/*
	 * Fix 92DU-VC S3 hang with the reason is that secondary mac is not
	 * initialized. First MAC returns 0xea, second MAC returns 0x00
	 */
	if (val8 == 0xea || !(val16 & SYS_CLK_MAC_CLK_ENABLE))
		macpower = false;
	else
		macpower = true;

	if (fops->needs_full_init)
		macpower = false;

	ret = fops->power_on(priv);
	if (ret < 0) {
		dev_warn(dev, "%s: Failed power on\n", __func__);
		goto exit;
	}

	if (!macpower)
		rtl8xxxu_init_queue_reserved_page(priv);

	ret = rtl8xxxu_init_queue_priority(priv);
	dev_dbg(dev, "%s: init_queue_priority %i\n", __func__, ret);
	if (ret)
		goto exit;

	/*
	 * Set RX page boundary
	 */
	rtl8xxxu_write16(priv, REG_TRXFF_BNDY + 2, fops->trxff_boundary);

	ret = rtl8xxxu_download_firmware(priv);
	dev_dbg(dev, "%s: download_firmware %i\n", __func__, ret);
	if (ret)
		goto exit;
	ret = rtl8xxxu_start_firmware(priv);
	dev_dbg(dev, "%s: start_firmware %i\n", __func__, ret);
	if (ret)
		goto exit;

	if (fops->phy_init_antenna_selection)
		fops->phy_init_antenna_selection(priv);

	ret = rtl8xxxu_init_mac(priv);

	dev_dbg(dev, "%s: init_mac %i\n", __func__, ret);
	if (ret)
		goto exit;

	ret = rtl8xxxu_init_phy_bb(priv);
	dev_dbg(dev, "%s: init_phy_bb %i\n", __func__, ret);
	if (ret)
		goto exit;

	ret = fops->init_phy_rf(priv);
	if (ret)
		goto exit;

	/* Mac APLL Setting */
	if (priv->rtl_chip == RTL8192F)
		rtl8xxxu_write16_set(priv, REG_AFE_CTRL4, BIT(4) | BIT(15));

	/* RFSW Control - clear bit 14 ?? */
	if (priv->rtl_chip != RTL8723B && priv->rtl_chip != RTL8192E &&
	    priv->rtl_chip != RTL8188E && priv->rtl_chip != RTL8710B &&
	    priv->rtl_chip != RTL8192F)
		rtl8xxxu_write32(priv, REG_FPGA0_TX_INFO, 0x00000003);

	val32 = FPGA0_RF_TRSW | FPGA0_RF_TRSWB | FPGA0_RF_ANTSW |
		FPGA0_RF_ANTSWB |
		((FPGA0_RF_ANTSW | FPGA0_RF_ANTSWB) << FPGA0_RF_BD_CTRL_SHIFT);
	if (!priv->no_pape) {
		val32 |= (FPGA0_RF_PAPE |
			  (FPGA0_RF_PAPE << FPGA0_RF_BD_CTRL_SHIFT));
	}
	rtl8xxxu_write32(priv, REG_FPGA0_XAB_RF_SW_CTRL, val32);

	/* 0x860[6:5]= 00 - why? - this sets antenna B */
	if (priv->rtl_chip != RTL8192E && priv->rtl_chip != RTL8188E &&
	    priv->rtl_chip != RTL8710B && priv->rtl_chip != RTL8192F)
		rtl8xxxu_write32(priv, REG_FPGA0_XA_RF_INT_OE, 0x66f60210);

	if (!macpower) {
		/*
		 * Set TX buffer boundary
		 */
		val8 = fops->total_page_num + 1;

		rtl8xxxu_write8(priv, REG_TXPKTBUF_BCNQ_BDNY, val8);
		rtl8xxxu_write8(priv, REG_TXPKTBUF_MGQ_BDNY, val8);
		rtl8xxxu_write8(priv, REG_TXPKTBUF_WMAC_LBK_BF_HD, val8);
		rtl8xxxu_write8(priv, REG_TRXFF_BNDY, val8);
		rtl8xxxu_write8(priv, REG_TDECTRL + 1, val8);
	}

	/*
	 * The vendor drivers set PBP for all devices, except 8192e.
	 * There is no explanation for this in any of the sources.
	 */
	val8 = (fops->pbp_rx << PBP_PAGE_SIZE_RX_SHIFT) |
		(fops->pbp_tx << PBP_PAGE_SIZE_TX_SHIFT);
	if (priv->rtl_chip != RTL8192E)
		rtl8xxxu_write8(priv, REG_PBP, val8);

	dev_dbg(dev, "%s: macpower %i\n", __func__, macpower);
	if (!macpower) {
		ret = fops->llt_init(priv);
		if (ret) {
			dev_warn(dev, "%s: LLT table init failed\n", __func__);
			goto exit;
		}

		/*
		 * Chip specific quirks
		 */
		fops->usb_quirks(priv);

		/*
		 * Enable TX report and TX report timer for 8723bu/8188eu/...
		 */
		if (fops->has_tx_report) {
			/*
			 * The RTL8188EU has two types of TX reports:
			 * rpt_sel=1:
			 *   One report for one frame. We can use this for frames
			 *   with IEEE80211_TX_CTL_REQ_TX_STATUS.
			 * rpt_sel=2:
			 *   One report for many frames transmitted over a period
			 *   of time. (This is what REG_TX_REPORT_TIME is for.) The
			 *   report includes the number of frames transmitted
			 *   successfully, and the number of unsuccessful
			 *   transmissions. We use this for software rate control.
			 *
			 * Bit 0 of REG_TX_REPORT_CTRL is required for both types.
			 * Bit 1 (TX_REPORT_CTRL_TIMER_ENABLE) is required for
			 * type 2.
			 */
			val8 = rtl8xxxu_read8(priv, REG_TX_REPORT_CTRL);
			if (priv->rtl_chip == RTL8188E)
				val8 |= BIT(0);
			val8 |= TX_REPORT_CTRL_TIMER_ENABLE;
			rtl8xxxu_write8(priv, REG_TX_REPORT_CTRL, val8);
			/* Set MAX RPT MACID */
			rtl8xxxu_write8(priv, REG_TX_REPORT_CTRL + 1, 0x02);
			/* TX report Timer. Unit: 32us */
			rtl8xxxu_write16(priv, REG_TX_REPORT_TIME, 0xcdf0);

			/* tmp ps ? */
			val8 = rtl8xxxu_read8(priv, 0xa3);
			val8 &= 0xf8;
			rtl8xxxu_write8(priv, 0xa3, val8);
		}

		if (priv->rtl_chip == RTL8710B || priv->rtl_chip == RTL8192F)
			rtl8xxxu_write8(priv, REG_EARLY_MODE_CONTROL_8710B, 0);
	}

	/*
	 * Unit in 8 bytes.
	 * Get Rx PHY status in order to report RSSI and others.
	 */
	rtl8xxxu_write8(priv, REG_RX_DRVINFO_SZ, 4);

	if (priv->rtl_chip == RTL8192E) {
		rtl8xxxu_write32(priv, REG_HIMR0, 0x00);
		rtl8xxxu_write32(priv, REG_HIMR1, 0x00);
	} else if (priv->rtl_chip == RTL8188F) {
		rtl8xxxu_write32(priv, REG_HISR0, 0xffffffff);
		rtl8xxxu_write32(priv, REG_HISR1, 0xffffffff);
	} else if (priv->rtl_chip == RTL8188E) {
		rtl8xxxu_write32(priv, REG_HISR0, 0xffffffff);
		val32 = IMR0_PSTIMEOUT | IMR0_TBDER | IMR0_CPWM | IMR0_CPWM2;
		rtl8xxxu_write32(priv, REG_HIMR0, val32);
		val32 = IMR1_TXERR | IMR1_RXERR | IMR1_TXFOVW | IMR1_RXFOVW;
		rtl8xxxu_write32(priv, REG_HIMR1, val32);
		val8 = rtl8xxxu_read8(priv, REG_USB_SPECIAL_OPTION);
		val8 |= USB_SPEC_INT_BULK_SELECT;
		rtl8xxxu_write8(priv, REG_USB_SPECIAL_OPTION, val8);
	} else if (priv->rtl_chip == RTL8710B) {
		rtl8xxxu_write32(priv, REG_HIMR0_8710B, 0);
	} else if (priv->rtl_chip != RTL8192F) {
		/*
		 * Enable all interrupts - not obvious USB needs to do this
		 */
		rtl8xxxu_write32(priv, REG_HISR, 0xffffffff);
		rtl8xxxu_write32(priv, REG_HIMR, 0xffffffff);
	}

	/*
	 * Configure initial WMAC settings
	 */
	val32 = RCR_ACCEPT_PHYS_MATCH | RCR_ACCEPT_MCAST | RCR_ACCEPT_BCAST |
		RCR_ACCEPT_MGMT_FRAME | RCR_HTC_LOC_CTRL |
		RCR_APPEND_PHYSTAT | RCR_APPEND_ICV | RCR_APPEND_MIC;
	rtl8xxxu_write32(priv, REG_RCR, val32);
	priv->regrcr = val32;

	if (fops->init_reg_rxfltmap) {
		/* Accept all data frames */
		rtl8xxxu_write16(priv, REG_RXFLTMAP2, 0xffff);

		/*
		 * Since ADF is removed from RCR, ps-poll will not be indicate to driver,
		 * RxFilterMap should mask ps-poll to gurantee AP mode can rx ps-poll.
		 */
		rtl8xxxu_write16(priv, REG_RXFLTMAP1, 0x400);

		/* Accept all management frames */
		rtl8xxxu_write16(priv, REG_RXFLTMAP0, 0xffff);
	} else {
		/*
		 * Accept all multicast
		 */
		rtl8xxxu_write32(priv, REG_MAR, 0xffffffff);
		rtl8xxxu_write32(priv, REG_MAR + 4, 0xffffffff);
	}

	/*
	 * Init adaptive controls
	 */
	val32 = rtl8xxxu_read32(priv, REG_RESPONSE_RATE_SET);
	val32 &= ~RESPONSE_RATE_BITMAP_ALL;
	val32 |= RESPONSE_RATE_RRSR_CCK_ONLY_1M;
	rtl8xxxu_write32(priv, REG_RESPONSE_RATE_SET, val32);

	/* CCK = 0x0a, OFDM = 0x10 */
	rtl8xxxu_set_spec_sifs(priv, 0x10, 0x10);
	rtl8xxxu_set_retry(priv, 0x30, 0x30);
	rtl8xxxu_set_spec_sifs(priv, 0x0a, 0x10);

	/*
	 * Init EDCA
	 */
	rtl8xxxu_write16(priv, REG_MAC_SPEC_SIFS, 0x100a);

	/* Set CCK SIFS */
	rtl8xxxu_write16(priv, REG_SIFS_CCK, 0x100a);

	/* Set OFDM SIFS */
	rtl8xxxu_write16(priv, REG_SIFS_OFDM, 0x100a);

	/* TXOP */
	rtl8xxxu_write32(priv, REG_EDCA_BE_PARAM, 0x005ea42b);
	rtl8xxxu_write32(priv, REG_EDCA_BK_PARAM, 0x0000a44f);
	rtl8xxxu_write32(priv, REG_EDCA_VI_PARAM, 0x005ea324);
	rtl8xxxu_write32(priv, REG_EDCA_VO_PARAM, 0x002fa226);

	/* Set data auto rate fallback retry count */
	rtl8xxxu_write32(priv, REG_DARFRC, 0x00000000);
	rtl8xxxu_write32(priv, REG_DARFRC + 4, 0x10080404);
	rtl8xxxu_write32(priv, REG_RARFRC, 0x04030201);
	rtl8xxxu_write32(priv, REG_RARFRC + 4, 0x08070605);

	val8 = rtl8xxxu_read8(priv, REG_FWHW_TXQ_CTRL);
	val8 |= FWHW_TXQ_CTRL_AMPDU_RETRY;
	rtl8xxxu_write8(priv, REG_FWHW_TXQ_CTRL, val8);

	/*  Set ACK timeout */
	rtl8xxxu_write8(priv, REG_ACKTO, 0x40);

	/*
	 * Initialize beacon parameters
	 */
	val16 = BEACON_DISABLE_TSF_UPDATE | (BEACON_DISABLE_TSF_UPDATE << 8);
	rtl8xxxu_write16(priv, REG_BEACON_CTRL, val16);
	rtl8xxxu_write16(priv, REG_TBTT_PROHIBIT, 0x6404);
	if (priv->rtl_chip != RTL8188F && priv->rtl_chip != RTL8710B &&
	    priv->rtl_chip != RTL8192F)
		/* Firmware will control REG_DRVERLYINT when power saving is enable, */
		/* so don't set this register on STA mode. */
		rtl8xxxu_write8(priv, REG_DRIVER_EARLY_INT, DRIVER_EARLY_INT_TIME);
	rtl8xxxu_write8(priv, REG_BEACON_DMA_TIME, BEACON_DMA_ATIME_INT_TIME);
	rtl8xxxu_write16(priv, REG_BEACON_TCFG, 0x660F);

	/*
	 * Initialize burst parameters
	 */
	if (priv->fops->init_burst)
		priv->fops->init_burst(priv);

	if (fops->init_aggregation)
		fops->init_aggregation(priv);

	if (fops->init_reg_pkt_life_time) {
		rtl8xxxu_write16(priv, REG_PKT_VO_VI_LIFE_TIME, 0x0400); /* unit: 256us. 256ms */
		rtl8xxxu_write16(priv, REG_PKT_BE_BK_LIFE_TIME, 0x0400); /* unit: 256us. 256ms */
	}

	/*
	 * Enable CCK and OFDM block
	 */
	val32 = rtl8xxxu_read32(priv, REG_FPGA0_RF_MODE);
	val32 |= (FPGA_RF_MODE_CCK | FPGA_RF_MODE_OFDM);
	rtl8xxxu_write32(priv, REG_FPGA0_RF_MODE, val32);

	/*
	 * Invalidate all CAM entries - bit 30 is undocumented
	 */
	rtl8xxxu_write32(priv, REG_CAM_CMD, CAM_CMD_POLLING | BIT(30));

	/*
	 * Start out with default power levels for channel 6, 20MHz
	 */
	fops->set_tx_power(priv, 1, false);

	/* Let the 8051 take control of antenna setting */
	if (priv->rtl_chip != RTL8192E && priv->rtl_chip != RTL8188F &&
	    priv->rtl_chip != RTL8710B) {
		val8 = rtl8xxxu_read8(priv, REG_LEDCFG2);
		val8 |= LEDCFG2_DPDT_SELECT;
		rtl8xxxu_write8(priv, REG_LEDCFG2, val8);
	}

	rtl8xxxu_write8(priv, REG_HWSEQ_CTRL, 0xff);

	/* Disable BAR - not sure if this has any effect on USB */
	rtl8xxxu_write32(priv, REG_BAR_MODE_CTRL, 0x0201ffff);

	if (priv->rtl_chip != RTL8188F && priv->rtl_chip != RTL8188E &&
	    priv->rtl_chip != RTL8710B && priv->rtl_chip != RTL8192F)
		rtl8xxxu_write16(priv, REG_FAST_EDCA_CTRL, 0);

	if (fops->init_statistics)
		fops->init_statistics(priv);

	if (priv->rtl_chip == RTL8192E) {
		/*
		 * 0x4c6[3] 1: RTS BW = Data BW
		 * 0: RTS BW depends on CCA / secondary CCA result.
		 */
		val8 = rtl8xxxu_read8(priv, REG_QUEUE_CTRL);
		val8 &= ~BIT(3);
		rtl8xxxu_write8(priv, REG_QUEUE_CTRL, val8);
		/*
		 * Reset USB mode switch setting
		 */
		rtl8xxxu_write8(priv, REG_ACLK_MON, 0x00);
	} else if (priv->rtl_chip == RTL8188F || priv->rtl_chip == RTL8188E ||
		   priv->rtl_chip == RTL8192F) {
		/*
		 * Init GPIO settings for 8188f, 8188e, 8192f
		 */
		val8 = rtl8xxxu_read8(priv, REG_GPIO_MUXCFG);
		val8 &= ~GPIO_MUXCFG_IO_SEL_ENBT;
		rtl8xxxu_write8(priv, REG_GPIO_MUXCFG, val8);
	}

	if (priv->rtl_chip == RTL8188F)
		/* CCK PD */
		rtl8xxxu_write8(priv, REG_CCK_PD_THRESH, CCK_PD_TYPE1_LV1_TH);

	fops->phy_lc_calibrate(priv);

	fops->phy_iq_calibrate(priv);

	/*
	 * This should enable thermal meter
	 */
	if (fops->gen2_thermal_meter) {
		if (priv->rtl_chip == RTL8188F || priv->rtl_chip == RTL8710B) {
			val32 = rtl8xxxu_read_rfreg(priv, RF_A, RF6052_REG_T_METER_8723B);
			val32 |= 0x30000;
			rtl8xxxu_write_rfreg(priv, RF_A, RF6052_REG_T_METER_8723B, val32);
		} else {
			rtl8xxxu_write_rfreg(priv,
					     RF_A, RF6052_REG_T_METER_8723B, 0x37cf8);
		}
	} else {
		rtl8xxxu_write_rfreg(priv, RF_A, RF6052_REG_T_METER, 0x60);
	}

	/* Set NAV_UPPER to 30000us */
	val8 = ((30000 + NAV_UPPER_UNIT - 1) / NAV_UPPER_UNIT);
	rtl8xxxu_write8(priv, REG_NAV_UPPER, val8);

	if (priv->rtl_chip == RTL8723A) {
		/*
		 * 2011/03/09 MH debug only, UMC-B cut pass 2500 S5 test,
		 * but we need to find root cause.
		 * This is 8723au only.
		 */
		val32 = rtl8xxxu_read32(priv, REG_FPGA0_RF_MODE);
		if ((val32 & 0xff000000) != 0x83000000) {
			val32 |= FPGA_RF_MODE_CCK;
			rtl8xxxu_write32(priv, REG_FPGA0_RF_MODE, val32);
		}
	} else if (priv->rtl_chip == RTL8192E || priv->rtl_chip == RTL8188E) {
		rtl8xxxu_write8(priv, REG_USB_HRPWM, 0x00);
	}

	val32 = rtl8xxxu_read32(priv, REG_FWHW_TXQ_CTRL);
	val32 |= FWHW_TXQ_CTRL_XMIT_MGMT_ACK;
	/* ack for xmit mgmt frames. */
	rtl8xxxu_write32(priv, REG_FWHW_TXQ_CTRL, val32);

	if (priv->rtl_chip == RTL8192E) {
		/*
		 * Fix LDPC rx hang issue.
		 */
		val32 = rtl8xxxu_read32(priv, REG_AFE_MISC);
		rtl8xxxu_write8(priv, REG_8192E_LDOV12_CTRL, 0x75);
		val32 &= 0xfff00fff;
		val32 |= 0x0007e000;
		rtl8xxxu_write32(priv, REG_AFE_MISC, val32);

		/*
		 * 0x824[9] = 0x82C[9] = 0xA80[7] those registers setting
		 * should be equal or CCK RSSI report may be incorrect
		 */
		val32 = rtl8xxxu_read32(priv, REG_FPGA0_XA_HSSI_PARM2);
		priv->cck_agc_report_type =
			u32_get_bits(val32, FPGA0_HSSI_PARM2_CCK_HIGH_PWR);

		val32 = rtl8xxxu_read32(priv, REG_FPGA0_XB_HSSI_PARM2);
		if (priv->cck_agc_report_type !=
		    u32_get_bits(val32, FPGA0_HSSI_PARM2_CCK_HIGH_PWR)) {
			if (priv->cck_agc_report_type)
				val32 |= FPGA0_HSSI_PARM2_CCK_HIGH_PWR;
			else
				val32 &= ~FPGA0_HSSI_PARM2_CCK_HIGH_PWR;
			rtl8xxxu_write32(priv, REG_FPGA0_XB_HSSI_PARM2, val32);
		}

		val32 = rtl8xxxu_read32(priv, REG_AGC_RPT);
		if (priv->cck_agc_report_type)
			val32 |= AGC_RPT_CCK;
		else
			val32 &= ~AGC_RPT_CCK;
		rtl8xxxu_write32(priv, REG_AGC_RPT, val32);
	}

	if (priv->rtl_chip == RTL8710B) {
		/*
		 * 0x76D[5:4] is Port0,Port1 Enable Bit.
		 * This is only for 8710B, 2b'00 for MP and 2b'11 for Normal Driver
		 */
		val8 = rtl8xxxu_read8(priv, REG_PORT_CONTROL_8710B);
		val8 |= BIT(5) | BIT(4);
		rtl8xxxu_write8(priv, REG_PORT_CONTROL_8710B, val8);

		/* Set 0x5c[8] and [2:0] = 1, LDO mode */
		val32 = rtl8xxxu_read32(priv, REG_WL_RF_PSS_8710B);
		val32 |= 0x107;
		rtl8xxxu_write32(priv, REG_WL_RF_PSS_8710B, val32);
	}

	val32 = rtl8xxxu_read32(priv, 0xa9c);
	priv->cck_new_agc = u32_get_bits(val32, BIT(17));

	/* Initialise the center frequency offset tracking */
	if (priv->fops->set_crystal_cap) {
		val32 = rtl8xxxu_read32(priv, REG_OFDM1_CFO_TRACKING);
		priv->cfo_tracking.atc_status = val32 & CFO_TRACKING_ATC_STATUS;
		priv->cfo_tracking.adjust = true;
		priv->cfo_tracking.crystal_cap = priv->default_crystal_cap;
	}

	if (priv->rtl_chip == RTL8188E)
		rtl8188e_ra_info_init_all(&priv->ra_info);

	set_bit(RTL8XXXU_BC_MC_MACID, priv->mac_id_map);
	set_bit(RTL8XXXU_BC_MC_MACID1, priv->mac_id_map);

exit:
	return ret;
}

static void rtl8xxxu_cam_write(struct rtl8xxxu_priv *priv,
			       struct ieee80211_key_conf *key, const u8 *mac)
{
	u32 cmd, val32, addr, ctrl;
	int j, i, tmp_debug;

	tmp_debug = rtl8xxxu_debug;
	if (rtl8xxxu_debug & RTL8XXXU_DEBUG_KEY)
		rtl8xxxu_debug |= RTL8XXXU_DEBUG_REG_WRITE;

	/*
	 * This is a bit of a hack - the lower bits of the cipher
	 * suite selector happens to match the cipher index in the CAM
	 */
	addr = key->hw_key_idx << CAM_CMD_KEY_SHIFT;
	ctrl = (key->cipher & 0x0f) << 2 | key->keyidx | CAM_WRITE_VALID;
	if (!(key->flags & IEEE80211_KEY_FLAG_PAIRWISE))
		ctrl |= BIT(6);

	for (j = 5; j >= 0; j--) {
		switch (j) {
		case 0:
			val32 = ctrl | (mac[0] << 16) | (mac[1] << 24);
			break;
		case 1:
			val32 = mac[2] | (mac[3] << 8) |
				(mac[4] << 16) | (mac[5] << 24);
			break;
		default:
			i = (j - 2) << 2;
			val32 = key->key[i] | (key->key[i + 1] << 8) |
				key->key[i + 2] << 16 | key->key[i + 3] << 24;
			break;
		}

		rtl8xxxu_write32(priv, REG_CAM_WRITE, val32);
		cmd = CAM_CMD_POLLING | CAM_CMD_WRITE | (addr + j);
		rtl8xxxu_write32(priv, REG_CAM_CMD, cmd);
		udelay(100);
	}

	rtl8xxxu_debug = tmp_debug;
}

static
int rtl8xxxu_get_antenna(struct ieee80211_hw *hw, u32 *tx_ant, u32 *rx_ant)
{
	struct rtl8xxxu_priv *priv = hw->priv;

	*tx_ant = BIT(priv->tx_paths) - 1;
	*rx_ant = BIT(priv->rx_paths) - 1;

	return 0;
}

static int rtl8xxxu_set_tim(struct ieee80211_hw *hw, struct ieee80211_sta *sta,
			    bool set)
{
	struct rtl8xxxu_priv *priv = hw->priv;

	schedule_delayed_work(&priv->update_beacon_work, 0);

	return 0;
}

static void rtl8xxxu_sw_scan_start(struct ieee80211_hw *hw,
				   struct ieee80211_vif *vif, const u8 *mac)
{
	struct rtl8xxxu_priv *priv = hw->priv;
	u8 val8;

	val8 = rtl8xxxu_read8(priv, REG_BEACON_CTRL);
	val8 |= BEACON_DISABLE_TSF_UPDATE;
	rtl8xxxu_write8(priv, REG_BEACON_CTRL, val8);
}

static void rtl8xxxu_sw_scan_complete(struct ieee80211_hw *hw,
				      struct ieee80211_vif *vif)
{
	struct rtl8xxxu_priv *priv = hw->priv;
	u8 val8;

	val8 = rtl8xxxu_read8(priv, REG_BEACON_CTRL);
	val8 &= ~BEACON_DISABLE_TSF_UPDATE;
	rtl8xxxu_write8(priv, REG_BEACON_CTRL, val8);
}

void rtl8xxxu_update_rate_mask(struct rtl8xxxu_priv *priv,
			       u32 ramask, u8 rateid, int sgi, int txbw_40mhz,
			       u8 macid)
{
	struct h2c_cmd h2c;

	memset(&h2c, 0, sizeof(struct h2c_cmd));

	h2c.ramask.cmd = H2C_SET_RATE_MASK;
	h2c.ramask.mask_lo = cpu_to_le16(ramask & 0xffff);
	h2c.ramask.mask_hi = cpu_to_le16(ramask >> 16);

	h2c.ramask.arg = 0x80;
	if (sgi)
		h2c.ramask.arg |= 0x20;

	dev_dbg(&priv->udev->dev, "%s: rate mask %08x, arg %02x, size %zi\n",
		__func__, ramask, h2c.ramask.arg, sizeof(h2c.ramask));
	rtl8xxxu_gen1_h2c_cmd(priv, &h2c, sizeof(h2c.ramask));
}

void rtl8xxxu_gen2_update_rate_mask(struct rtl8xxxu_priv *priv,
				    u32 ramask, u8 rateid, int sgi, int txbw_40mhz,
				    u8 macid)
{
	struct h2c_cmd h2c;
	u8 bw;

	if (txbw_40mhz)
		bw = RTL8XXXU_CHANNEL_WIDTH_40;
	else
		bw = RTL8XXXU_CHANNEL_WIDTH_20;

	memset(&h2c, 0, sizeof(struct h2c_cmd));

	h2c.b_macid_cfg.cmd = H2C_8723B_MACID_CFG_RAID;
	h2c.b_macid_cfg.ramask0 = ramask & 0xff;
	h2c.b_macid_cfg.ramask1 = (ramask >> 8) & 0xff;
	h2c.b_macid_cfg.ramask2 = (ramask >> 16) & 0xff;
	h2c.b_macid_cfg.ramask3 = (ramask >> 24) & 0xff;
	h2c.b_macid_cfg.macid = macid;

	h2c.b_macid_cfg.data1 = rateid;
	if (sgi)
		h2c.b_macid_cfg.data1 |= BIT(7);

	h2c.b_macid_cfg.data2 = bw;

	dev_dbg(&priv->udev->dev, "%s: rate mask %08x, rateid %02x, sgi %d, size %zi\n",
		__func__, ramask, rateid, sgi, sizeof(h2c.b_macid_cfg));
	rtl8xxxu_gen2_h2c_cmd(priv, &h2c, sizeof(h2c.b_macid_cfg));
}

void rtl8xxxu_gen1_report_connect(struct rtl8xxxu_priv *priv,
				  u8 macid, u8 role, bool connect)
{
	struct h2c_cmd h2c;

	memset(&h2c, 0, sizeof(struct h2c_cmd));

	h2c.joinbss.cmd = H2C_JOIN_BSS_REPORT;

	if (connect)
		h2c.joinbss.data = H2C_JOIN_BSS_CONNECT;
	else
		h2c.joinbss.data = H2C_JOIN_BSS_DISCONNECT;

	rtl8xxxu_gen1_h2c_cmd(priv, &h2c, sizeof(h2c.joinbss));
}

void rtl8xxxu_gen2_report_connect(struct rtl8xxxu_priv *priv,
				  u8 macid, u8 role, bool connect)
{
	/*
	 * The firmware turns on the rate control when it knows it's
	 * connected to a network.
	 */
	struct h2c_cmd h2c;

	memset(&h2c, 0, sizeof(struct h2c_cmd));

	h2c.media_status_rpt.cmd = H2C_8723B_MEDIA_STATUS_RPT;
	if (connect)
		h2c.media_status_rpt.parm |= BIT(0);
	else
		h2c.media_status_rpt.parm &= ~BIT(0);

	h2c.media_status_rpt.parm |= ((role << 4) & 0xf0);
	h2c.media_status_rpt.macid = macid;

	rtl8xxxu_gen2_h2c_cmd(priv, &h2c, sizeof(h2c.media_status_rpt));
}

void rtl8xxxu_gen1_report_rssi(struct rtl8xxxu_priv *priv, u8 macid, u8 rssi)
{
	struct h2c_cmd h2c;
	const int h2c_size = 4;

	memset(&h2c, 0, sizeof(struct h2c_cmd));

	h2c.rssi_report.cmd = H2C_SET_RSSI;
	h2c.rssi_report.macid = macid;
	h2c.rssi_report.rssi = rssi;

	rtl8xxxu_gen1_h2c_cmd(priv, &h2c, h2c_size);
}

void rtl8xxxu_gen2_report_rssi(struct rtl8xxxu_priv *priv, u8 macid, u8 rssi)
{
	struct h2c_cmd h2c;
	int h2c_size = sizeof(h2c.rssi_report);

	if (priv->rtl_chip == RTL8723B)
		h2c_size = 4;

	memset(&h2c, 0, sizeof(struct h2c_cmd));

	h2c.rssi_report.cmd = H2C_8723B_RSSI_SETTING;
	h2c.rssi_report.macid = macid;
	h2c.rssi_report.rssi = rssi;

	rtl8xxxu_gen2_h2c_cmd(priv, &h2c, h2c_size);
}

void rtl8xxxu_gen1_init_aggregation(struct rtl8xxxu_priv *priv)
{
	u8 agg_ctrl, usb_spec, page_thresh, timeout;

	usb_spec = rtl8xxxu_read8(priv, REG_USB_SPECIAL_OPTION);
	usb_spec &= ~USB_SPEC_USB_AGG_ENABLE;
	rtl8xxxu_write8(priv, REG_USB_SPECIAL_OPTION, usb_spec);

	agg_ctrl = rtl8xxxu_read8(priv, REG_TRXDMA_CTRL);
	agg_ctrl &= ~TRXDMA_CTRL_RXDMA_AGG_EN;

	if (!rtl8xxxu_dma_aggregation) {
		rtl8xxxu_write8(priv, REG_TRXDMA_CTRL, agg_ctrl);
		return;
	}

	agg_ctrl |= TRXDMA_CTRL_RXDMA_AGG_EN;
	rtl8xxxu_write8(priv, REG_TRXDMA_CTRL, agg_ctrl);

	/*
	 * The number of packets we can take looks to be buffer size / 512
	 * which matches the 512 byte rounding we have to do when de-muxing
	 * the packets.
	 *
	 * Sample numbers from the vendor driver:
	 * USB High-Speed mode values:
	 *   RxAggBlockCount = 8 : 512 byte unit
	 *   RxAggBlockTimeout = 6
	 *   RxAggPageCount = 48 : 128 byte unit
	 *   RxAggPageTimeout = 4 or 6 (absolute time 34ms/(2^6))
	 */

	page_thresh = (priv->fops->rx_agg_buf_size / 512);
	if (rtl8xxxu_dma_agg_pages >= 0) {
		if (rtl8xxxu_dma_agg_pages <= page_thresh)
			timeout = page_thresh;
		else if (rtl8xxxu_dma_agg_pages <= 6)
			dev_err(&priv->udev->dev,
				"%s: dma_agg_pages=%i too small, minimum is 6\n",
				__func__, rtl8xxxu_dma_agg_pages);
		else
			dev_err(&priv->udev->dev,
				"%s: dma_agg_pages=%i larger than limit %i\n",
				__func__, rtl8xxxu_dma_agg_pages, page_thresh);
	}
	rtl8xxxu_write8(priv, REG_RXDMA_AGG_PG_TH, page_thresh);
	/*
	 * REG_RXDMA_AGG_PG_TH + 1 seems to be the timeout register on
	 * gen2 chips and rtl8188eu. The rtl8723au seems unhappy if we
	 * don't set it, so better set both.
	 */
	timeout = 4;

	if (rtl8xxxu_dma_agg_timeout >= 0) {
		if (rtl8xxxu_dma_agg_timeout <= 127)
			timeout = rtl8xxxu_dma_agg_timeout;
		else
			dev_err(&priv->udev->dev,
				"%s: Invalid dma_agg_timeout: %i\n",
				__func__, rtl8xxxu_dma_agg_timeout);
	}

	rtl8xxxu_write8(priv, REG_RXDMA_AGG_PG_TH + 1, timeout);
	rtl8xxxu_write8(priv, REG_USB_DMA_AGG_TO, timeout);
	priv->rx_buf_aggregation = 1;
}

static const struct ieee80211_rate rtl8xxxu_legacy_ratetable[] = {
	{.bitrate = 10, .hw_value = 0x00,},
	{.bitrate = 20, .hw_value = 0x01,},
	{.bitrate = 55, .hw_value = 0x02,},
	{.bitrate = 110, .hw_value = 0x03,},
	{.bitrate = 60, .hw_value = 0x04,},
	{.bitrate = 90, .hw_value = 0x05,},
	{.bitrate = 120, .hw_value = 0x06,},
	{.bitrate = 180, .hw_value = 0x07,},
	{.bitrate = 240, .hw_value = 0x08,},
	{.bitrate = 360, .hw_value = 0x09,},
	{.bitrate = 480, .hw_value = 0x0a,},
	{.bitrate = 540, .hw_value = 0x0b,},
};

static void rtl8xxxu_desc_to_mcsrate(u16 rate, u8 *mcs, u8 *nss)
{
	if (rate <= DESC_RATE_54M)
		return;

	if (rate >= DESC_RATE_MCS0 && rate <= DESC_RATE_MCS15) {
		if (rate < DESC_RATE_MCS8)
			*nss = 1;
		else
			*nss = 2;
		*mcs = rate - DESC_RATE_MCS0;
	}
}

static void rtl8xxxu_set_basic_rates(struct rtl8xxxu_priv *priv, u32 rate_cfg)
{
	struct ieee80211_hw *hw = priv->hw;
	u32 val32;
	u8 rate_idx = 0;

	rate_cfg &= RESPONSE_RATE_BITMAP_ALL;

	val32 = rtl8xxxu_read32(priv, REG_RESPONSE_RATE_SET);
	if (hw->conf.chandef.chan->band == NL80211_BAND_5GHZ)
		val32 &= RESPONSE_RATE_RRSR_INIT_5G;
	else
		val32 &= RESPONSE_RATE_RRSR_INIT_2G;
	val32 |= rate_cfg;
	rtl8xxxu_write32(priv, REG_RESPONSE_RATE_SET, val32);

	dev_dbg(&priv->udev->dev, "%s: rates %08x\n", __func__,	rate_cfg);

	if (rate_cfg)
		rate_idx = __fls(rate_cfg);

	rtl8xxxu_write8(priv, REG_INIRTS_RATE_SEL, rate_idx);
}

static u16
rtl8xxxu_wireless_mode(struct ieee80211_hw *hw, struct ieee80211_sta *sta)
{
	u16 network_type = WIRELESS_MODE_UNKNOWN;

	if (hw->conf.chandef.chan->band == NL80211_BAND_5GHZ) {
		if (sta->deflink.vht_cap.vht_supported)
			network_type = WIRELESS_MODE_AC;
		else if (sta->deflink.ht_cap.ht_supported)
			network_type = WIRELESS_MODE_N_5G;

		network_type |= WIRELESS_MODE_A;
	} else {
		if (sta->deflink.vht_cap.vht_supported)
			network_type = WIRELESS_MODE_AC;
		else if (sta->deflink.ht_cap.ht_supported)
			network_type = WIRELESS_MODE_N_24G;

		if (sta->deflink.supp_rates[0] <= 0xf)
			network_type |= WIRELESS_MODE_B;
		else if (sta->deflink.supp_rates[0] & 0xf)
			network_type |= (WIRELESS_MODE_B | WIRELESS_MODE_G);
		else
			network_type |= WIRELESS_MODE_G;
	}

	return network_type;
}

static void rtl8xxxu_set_aifs(struct rtl8xxxu_priv *priv, u8 slot_time)
{
	u32 reg_edca_param[IEEE80211_NUM_ACS] = {
		[IEEE80211_AC_VO] = REG_EDCA_VO_PARAM,
		[IEEE80211_AC_VI] = REG_EDCA_VI_PARAM,
		[IEEE80211_AC_BE] = REG_EDCA_BE_PARAM,
		[IEEE80211_AC_BK] = REG_EDCA_BK_PARAM,
	};
	u32 val32;
	u16 wireless_mode = 0;
	u8 aifs, aifsn, sifs;
	int i;

	for (i = 0; i < ARRAY_SIZE(priv->vifs); i++) {
		if (!priv->vifs[i])
			continue;

		struct ieee80211_sta *sta;

		rcu_read_lock();
		sta = ieee80211_find_sta(priv->vifs[i], priv->vifs[i]->bss_conf.bssid);
		if (sta)
			wireless_mode = rtl8xxxu_wireless_mode(priv->hw, sta);
		rcu_read_unlock();

		if (wireless_mode)
			break;
	}

	if (priv->hw->conf.chandef.chan->band == NL80211_BAND_5GHZ ||
	    (wireless_mode & WIRELESS_MODE_N_24G))
		sifs = 16;
	else
		sifs = 10;

	for (i = 0; i < IEEE80211_NUM_ACS; i++) {
		val32 = rtl8xxxu_read32(priv, reg_edca_param[i]);

		/* It was set in conf_tx. */
		aifsn = val32 & 0xff;

		/* aifsn not set yet or already fixed */
		if (aifsn < 2 || aifsn > 15)
			continue;

		aifs = aifsn * slot_time + sifs;

		val32 &= ~0xff;
		val32 |= aifs;
		rtl8xxxu_write32(priv, reg_edca_param[i], val32);
	}
}

void rtl8xxxu_update_ra_report(struct rtl8xxxu_ra_report *rarpt,
			       u8 rate, u8 sgi, u8 bw)
{
	u8 mcs, nss;

	rarpt->txrate.flags = 0;

	if (rate <= DESC_RATE_54M) {
		rarpt->txrate.legacy = rtl8xxxu_legacy_ratetable[rate].bitrate;
	} else {
		rtl8xxxu_desc_to_mcsrate(rate, &mcs, &nss);
		rarpt->txrate.flags |= RATE_INFO_FLAGS_MCS;

		rarpt->txrate.mcs = mcs;
		rarpt->txrate.nss = nss;

		if (sgi)
			rarpt->txrate.flags |= RATE_INFO_FLAGS_SHORT_GI;

		rarpt->txrate.bw = bw;
	}

	rarpt->bit_rate = cfg80211_calculate_bitrate(&rarpt->txrate);
	rarpt->desc_rate = rate;
}

static void
rtl8xxxu_bss_info_changed(struct ieee80211_hw *hw, struct ieee80211_vif *vif,
			  struct ieee80211_bss_conf *bss_conf, u64 changed)
{
	struct rtl8xxxu_vif *rtlvif = (struct rtl8xxxu_vif *)vif->drv_priv;
	struct rtl8xxxu_priv *priv = hw->priv;
	struct device *dev = &priv->udev->dev;
	struct rtl8xxxu_sta_info *sta_info;
	struct ieee80211_sta *sta;
	struct rtl8xxxu_ra_report *rarpt;
	u8 val8, macid;
	u32 val32;

	rarpt = &priv->ra_report;

	if (changed & BSS_CHANGED_ASSOC) {
		dev_dbg(dev, "Changed ASSOC: %i!\n", vif->cfg.assoc);

		rtl8xxxu_set_linktype(priv, vif->type, rtlvif->port_num);

		if (vif->cfg.assoc) {
			u32 ramask;
			int sgi = 0;
			u8 highest_rate;
			u8 bw;

			rcu_read_lock();
			sta = ieee80211_find_sta(vif, bss_conf->bssid);
			if (!sta) {
				dev_info(dev, "%s: ASSOC no sta found\n",
					 __func__);
				rcu_read_unlock();
				goto error;
			}
			macid = rtl8xxxu_get_macid(priv, sta);

			if (sta->deflink.ht_cap.ht_supported)
				dev_info(dev, "%s: HT supported\n", __func__);
			if (sta->deflink.vht_cap.vht_supported)
				dev_info(dev, "%s: VHT supported\n", __func__);

			/* TODO: Set bits 28-31 for rate adaptive id */
			ramask = (sta->deflink.supp_rates[0] & 0xfff) |
				sta->deflink.ht_cap.mcs.rx_mask[0] << 12 |
				sta->deflink.ht_cap.mcs.rx_mask[1] << 20;
			if (sta->deflink.ht_cap.cap &
			    (IEEE80211_HT_CAP_SGI_40 | IEEE80211_HT_CAP_SGI_20))
				sgi = 1;

			highest_rate = fls(ramask) - 1;
			if (rtl8xxxu_ht40_2g &&
			    (sta->deflink.ht_cap.cap & IEEE80211_HT_CAP_SUP_WIDTH_20_40))
				bw = RATE_INFO_BW_40;
			else
				bw = RATE_INFO_BW_20;

			sta_info = (struct rtl8xxxu_sta_info *)sta->drv_priv;
			sta_info->rssi_level = RTL8XXXU_RATR_STA_INIT;
			rcu_read_unlock();

			rtl8xxxu_update_ra_report(rarpt, highest_rate, sgi, bw);

<<<<<<< HEAD
			priv->rssi_level = RTL8XXXU_RATR_STA_INIT;

=======
>>>>>>> dd66185c
			priv->fops->update_rate_mask(priv, ramask, 0, sgi,
						     bw == RATE_INFO_BW_40, macid);

			rtl8xxxu_write8(priv, REG_BCN_MAX_ERR, 0xff);

			if (rtlvif->port_num == 0)
				rtl8xxxu_stop_tx_beacon(priv);

			/* joinbss sequence */
			rtl8xxxu_write16(priv, REG_BCN_PSR_RPT,
					 0xc000 | vif->cfg.aid);

			priv->fops->report_connect(priv, 0, H2C_MACID_ROLE_AP, true);
		} else {
			val8 = rtl8xxxu_read8(priv, REG_BEACON_CTRL);
			val8 |= BEACON_DISABLE_TSF_UPDATE;
			rtl8xxxu_write8(priv, REG_BEACON_CTRL, val8);

			priv->fops->report_connect(priv, 0, H2C_MACID_ROLE_AP, false);
		}
	}

	if (changed & BSS_CHANGED_ERP_PREAMBLE) {
		dev_dbg(dev, "Changed ERP_PREAMBLE: Use short preamble %i\n",
			bss_conf->use_short_preamble);
		val32 = rtl8xxxu_read32(priv, REG_RESPONSE_RATE_SET);
		if (bss_conf->use_short_preamble)
			val32 |= RSR_ACK_SHORT_PREAMBLE;
		else
			val32 &= ~RSR_ACK_SHORT_PREAMBLE;
		rtl8xxxu_write32(priv, REG_RESPONSE_RATE_SET, val32);
	}

	if (changed & BSS_CHANGED_ERP_SLOT) {
		dev_dbg(dev, "Changed ERP_SLOT: short_slot_time %i\n",
			bss_conf->use_short_slot);

		if (bss_conf->use_short_slot)
			val8 = 9;
		else
			val8 = 20;
		rtl8xxxu_write8(priv, REG_SLOT, val8);

		rtl8xxxu_set_aifs(priv, val8);
	}

	if (changed & BSS_CHANGED_BSSID) {
		dev_dbg(dev, "Changed BSSID!\n");
		rtl8xxxu_set_bssid(priv, bss_conf->bssid, rtlvif->port_num);
	}

	if (changed & BSS_CHANGED_BASIC_RATES) {
		dev_dbg(dev, "Changed BASIC_RATES!\n");
		rtl8xxxu_set_basic_rates(priv, bss_conf->basic_rates);
	}

	if (changed & BSS_CHANGED_BEACON_ENABLED) {
		if (bss_conf->enable_beacon)
			rtl8xxxu_start_tx_beacon(priv);
		else
			rtl8xxxu_stop_tx_beacon(priv);
	}

	if (changed & BSS_CHANGED_BEACON)
		schedule_delayed_work(&priv->update_beacon_work, 0);

error:
	return;
}

static int rtl8xxxu_start_ap(struct ieee80211_hw *hw, struct ieee80211_vif *vif,
			     struct ieee80211_bss_conf *link_conf)
{
	struct rtl8xxxu_vif *rtlvif = (struct rtl8xxxu_vif *)vif->drv_priv;
	struct rtl8xxxu_priv *priv = hw->priv;
	struct device *dev = &priv->udev->dev;

	dev_dbg(dev, "Start AP mode\n");
	rtl8xxxu_set_bssid(priv, vif->bss_conf.bssid, rtlvif->port_num);
	rtl8xxxu_write16(priv, REG_BCN_INTERVAL, vif->bss_conf.beacon_int);
	priv->fops->report_connect(priv, RTL8XXXU_BC_MC_MACID, 0, true);

	return 0;
}

static u32 rtl8xxxu_80211_to_rtl_queue(u32 queue)
{
	u32 rtlqueue;

	switch (queue) {
	case IEEE80211_AC_VO:
		rtlqueue = TXDESC_QUEUE_VO;
		break;
	case IEEE80211_AC_VI:
		rtlqueue = TXDESC_QUEUE_VI;
		break;
	case IEEE80211_AC_BE:
		rtlqueue = TXDESC_QUEUE_BE;
		break;
	case IEEE80211_AC_BK:
		rtlqueue = TXDESC_QUEUE_BK;
		break;
	default:
		rtlqueue = TXDESC_QUEUE_BE;
	}

	return rtlqueue;
}

static u32 rtl8xxxu_queue_select(struct ieee80211_hdr *hdr, struct sk_buff *skb)
{
	u32 queue;

	if (unlikely(ieee80211_is_beacon(hdr->frame_control)))
		queue = TXDESC_QUEUE_BEACON;
	else if (ieee80211_is_mgmt(hdr->frame_control))
		queue = TXDESC_QUEUE_MGNT;
	else
		queue = rtl8xxxu_80211_to_rtl_queue(skb_get_queue_mapping(skb));

	return queue;
}

/*
 * Despite newer chips 8723b/8812/8821 having a larger TX descriptor
 * format. The descriptor checksum is still only calculated over the
 * initial 32 bytes of the descriptor!
 */
static void rtl8xxxu_calc_tx_desc_csum(struct rtl8xxxu_txdesc32 *tx_desc)
{
	__le16 *ptr = (__le16 *)tx_desc;
	u16 csum = 0;
	int i;

	/*
	 * Clear csum field before calculation, as the csum field is
	 * in the middle of the struct.
	 */
	tx_desc->csum = cpu_to_le16(0);

	for (i = 0; i < (sizeof(struct rtl8xxxu_txdesc32) / sizeof(u16)); i++)
		csum = csum ^ le16_to_cpu(ptr[i]);

	tx_desc->csum |= cpu_to_le16(csum);
}

static void rtl8xxxu_free_tx_resources(struct rtl8xxxu_priv *priv)
{
	struct rtl8xxxu_tx_urb *tx_urb, *tmp;
	unsigned long flags;

	spin_lock_irqsave(&priv->tx_urb_lock, flags);
	list_for_each_entry_safe(tx_urb, tmp, &priv->tx_urb_free_list, list) {
		list_del(&tx_urb->list);
		priv->tx_urb_free_count--;
		usb_free_urb(&tx_urb->urb);
	}
	spin_unlock_irqrestore(&priv->tx_urb_lock, flags);
}

static struct rtl8xxxu_tx_urb *
rtl8xxxu_alloc_tx_urb(struct rtl8xxxu_priv *priv)
{
	struct rtl8xxxu_tx_urb *tx_urb;
	unsigned long flags;

	spin_lock_irqsave(&priv->tx_urb_lock, flags);
	tx_urb = list_first_entry_or_null(&priv->tx_urb_free_list,
					  struct rtl8xxxu_tx_urb, list);
	if (tx_urb) {
		list_del(&tx_urb->list);
		priv->tx_urb_free_count--;
		if (priv->tx_urb_free_count < RTL8XXXU_TX_URB_LOW_WATER &&
		    !priv->tx_stopped) {
			priv->tx_stopped = true;
			ieee80211_stop_queues(priv->hw);
		}
	}

	spin_unlock_irqrestore(&priv->tx_urb_lock, flags);

	return tx_urb;
}

static void rtl8xxxu_free_tx_urb(struct rtl8xxxu_priv *priv,
				 struct rtl8xxxu_tx_urb *tx_urb)
{
	unsigned long flags;

	INIT_LIST_HEAD(&tx_urb->list);

	spin_lock_irqsave(&priv->tx_urb_lock, flags);

	list_add(&tx_urb->list, &priv->tx_urb_free_list);
	priv->tx_urb_free_count++;
	if (priv->tx_urb_free_count > RTL8XXXU_TX_URB_HIGH_WATER &&
	    priv->tx_stopped) {
		priv->tx_stopped = false;
		ieee80211_wake_queues(priv->hw);
	}

	spin_unlock_irqrestore(&priv->tx_urb_lock, flags);
}

static void rtl8xxxu_tx_complete(struct urb *urb)
{
	struct sk_buff *skb = (struct sk_buff *)urb->context;
	struct ieee80211_tx_info *tx_info;
	struct ieee80211_hw *hw;
	struct rtl8xxxu_priv *priv;
	struct rtl8xxxu_tx_urb *tx_urb =
		container_of(urb, struct rtl8xxxu_tx_urb, urb);

	tx_info = IEEE80211_SKB_CB(skb);
	hw = tx_info->rate_driver_data[0];
	priv = hw->priv;

	skb_pull(skb, priv->fops->tx_desc_size);

	ieee80211_tx_info_clear_status(tx_info);
	tx_info->status.rates[0].idx = -1;
	tx_info->status.rates[0].count = 0;

	if (!urb->status)
		tx_info->flags |= IEEE80211_TX_STAT_ACK;

	ieee80211_tx_status_irqsafe(hw, skb);

	rtl8xxxu_free_tx_urb(priv, tx_urb);
}

static void rtl8xxxu_dump_action(struct device *dev,
				 struct ieee80211_hdr *hdr)
{
	struct ieee80211_mgmt *mgmt = (struct ieee80211_mgmt *)hdr;
	u16 cap, timeout;

	if (!(rtl8xxxu_debug & RTL8XXXU_DEBUG_ACTION))
		return;

	switch (mgmt->u.action.u.addba_resp.action_code) {
	case WLAN_ACTION_ADDBA_RESP:
		cap = le16_to_cpu(mgmt->u.action.u.addba_resp.capab);
		timeout = le16_to_cpu(mgmt->u.action.u.addba_resp.timeout);
		dev_info(dev, "WLAN_ACTION_ADDBA_RESP: "
			 "timeout %i, tid %02x, buf_size %02x, policy %02x, "
			 "status %02x\n",
			 timeout,
			 (cap & IEEE80211_ADDBA_PARAM_TID_MASK) >> 2,
			 (cap & IEEE80211_ADDBA_PARAM_BUF_SIZE_MASK) >> 6,
			 (cap >> 1) & 0x1,
			 le16_to_cpu(mgmt->u.action.u.addba_resp.status));
		break;
	case WLAN_ACTION_ADDBA_REQ:
		cap = le16_to_cpu(mgmt->u.action.u.addba_req.capab);
		timeout = le16_to_cpu(mgmt->u.action.u.addba_req.timeout);
		dev_info(dev, "WLAN_ACTION_ADDBA_REQ: "
			 "timeout %i, tid %02x, buf_size %02x, policy %02x\n",
			 timeout,
			 (cap & IEEE80211_ADDBA_PARAM_TID_MASK) >> 2,
			 (cap & IEEE80211_ADDBA_PARAM_BUF_SIZE_MASK) >> 6,
			 (cap >> 1) & 0x1);
		break;
	default:
		dev_info(dev, "action frame %02x\n",
			 mgmt->u.action.u.addba_resp.action_code);
		break;
	}
}

/*
 * Fill in v1 (gen1) specific TX descriptor bits.
 * This format is used on 8188cu/8192cu/8723au
 */
void
rtl8xxxu_fill_txdesc_v1(struct ieee80211_hw *hw, struct ieee80211_hdr *hdr,
			struct ieee80211_tx_info *tx_info,
			struct rtl8xxxu_txdesc32 *tx_desc, bool sgi,
			bool short_preamble, bool ampdu_enable, u32 rts_rate,
			u8 macid)
{
	struct rtl8xxxu_priv *priv = hw->priv;
	struct device *dev = &priv->udev->dev;
	u8 *qc = ieee80211_get_qos_ctl(hdr);
	u8 tid = qc[0] & IEEE80211_QOS_CTL_TID_MASK;
	u32 rate = 0;
	u16 seq_number;

	if (rtl8xxxu_debug & RTL8XXXU_DEBUG_TX)
		dev_info(dev, "%s: TX rate: %d, pkt size %u\n",
			 __func__, rate, le16_to_cpu(tx_desc->pkt_size));

	seq_number = IEEE80211_SEQ_TO_SN(le16_to_cpu(hdr->seq_ctrl));

	tx_desc->txdw5 = cpu_to_le32(rate);

	if (ieee80211_is_data(hdr->frame_control))
		tx_desc->txdw5 |= cpu_to_le32(0x0001ff00);

	tx_desc->txdw3 = cpu_to_le32((u32)seq_number << TXDESC32_SEQ_SHIFT);

	if (ampdu_enable && test_bit(tid, priv->tid_tx_operational))
		tx_desc->txdw1 |= cpu_to_le32(TXDESC32_AGG_ENABLE);
	else
		tx_desc->txdw1 |= cpu_to_le32(TXDESC32_AGG_BREAK);

	if (ieee80211_is_mgmt(hdr->frame_control)) {
		tx_desc->txdw5 = cpu_to_le32(rate);
		tx_desc->txdw4 |= cpu_to_le32(TXDESC32_USE_DRIVER_RATE);
		tx_desc->txdw5 |= cpu_to_le32(6 << TXDESC32_RETRY_LIMIT_SHIFT);
		tx_desc->txdw5 |= cpu_to_le32(TXDESC32_RETRY_LIMIT_ENABLE);
	}

	if (ieee80211_is_data_qos(hdr->frame_control))
		tx_desc->txdw4 |= cpu_to_le32(TXDESC32_QOS);

	if (short_preamble)
		tx_desc->txdw4 |= cpu_to_le32(TXDESC32_SHORT_PREAMBLE);

	if (sgi)
		tx_desc->txdw5 |= cpu_to_le32(TXDESC32_SHORT_GI);

	/*
	 * rts_rate is zero if RTS/CTS or CTS to SELF are not enabled
	 */
	tx_desc->txdw4 |= cpu_to_le32(rts_rate << TXDESC32_RTS_RATE_SHIFT);
	if (ampdu_enable || tx_info->control.use_rts) {
		tx_desc->txdw4 |= cpu_to_le32(TXDESC32_RTS_CTS_ENABLE);
		tx_desc->txdw4 |= cpu_to_le32(TXDESC32_HW_RTS_ENABLE);
	} else if (tx_info->control.use_cts_prot) {
		tx_desc->txdw4 |= cpu_to_le32(TXDESC32_CTS_SELF_ENABLE);
		tx_desc->txdw4 |= cpu_to_le32(TXDESC32_HW_RTS_ENABLE);
	}
}

/*
 * Fill in v2 (gen2) specific TX descriptor bits.
 * This format is used on 8192eu/8723bu
 */
void
rtl8xxxu_fill_txdesc_v2(struct ieee80211_hw *hw, struct ieee80211_hdr *hdr,
			struct ieee80211_tx_info *tx_info,
			struct rtl8xxxu_txdesc32 *tx_desc32, bool sgi,
			bool short_preamble, bool ampdu_enable, u32 rts_rate,
			u8 macid)
{
	struct rtl8xxxu_priv *priv = hw->priv;
	struct device *dev = &priv->udev->dev;
	struct rtl8xxxu_txdesc40 *tx_desc40;
	u8 *qc = ieee80211_get_qos_ctl(hdr);
	u8 tid = qc[0] & IEEE80211_QOS_CTL_TID_MASK;
	u32 rate = 0;
	u16 seq_number;

	tx_desc40 = (struct rtl8xxxu_txdesc40 *)tx_desc32;

	if (rtl8xxxu_debug & RTL8XXXU_DEBUG_TX)
		dev_info(dev, "%s: TX rate: %d, pkt size %u\n",
			 __func__, rate, le16_to_cpu(tx_desc40->pkt_size));

	tx_desc40->txdw1 |= cpu_to_le32(macid << TXDESC40_MACID_SHIFT);

	seq_number = IEEE80211_SEQ_TO_SN(le16_to_cpu(hdr->seq_ctrl));

	tx_desc40->txdw4 = cpu_to_le32(rate);
	if (ieee80211_is_data(hdr->frame_control)) {
		tx_desc40->txdw4 |= cpu_to_le32(0x1f <<
						TXDESC40_DATA_RATE_FB_SHIFT);
	}

	tx_desc40->txdw9 = cpu_to_le32((u32)seq_number << TXDESC40_SEQ_SHIFT);

	if (ampdu_enable && test_bit(tid, priv->tid_tx_operational))
		tx_desc40->txdw2 |= cpu_to_le32(TXDESC40_AGG_ENABLE);
	else
		tx_desc40->txdw2 |= cpu_to_le32(TXDESC40_AGG_BREAK);

	if (ieee80211_is_mgmt(hdr->frame_control)) {
		tx_desc40->txdw4 = cpu_to_le32(rate);
		tx_desc40->txdw3 |= cpu_to_le32(TXDESC40_USE_DRIVER_RATE);
		tx_desc40->txdw4 |=
			cpu_to_le32(6 << TXDESC40_RETRY_LIMIT_SHIFT);
		tx_desc40->txdw4 |= cpu_to_le32(TXDESC40_RETRY_LIMIT_ENABLE);
	}

	if (tx_info->flags & IEEE80211_TX_CTL_ASSIGN_SEQ)
		tx_desc40->txdw8 |= cpu_to_le32(TXDESC40_HW_SEQ_ENABLE);

	if (short_preamble)
		tx_desc40->txdw5 |= cpu_to_le32(TXDESC40_SHORT_PREAMBLE);

	tx_desc40->txdw4 |= cpu_to_le32(rts_rate << TXDESC40_RTS_RATE_SHIFT);

	/*
	 * rts_rate is zero if RTS/CTS or CTS to SELF are not enabled
	 */
	if (ampdu_enable || tx_info->control.use_rts) {
		tx_desc40->txdw3 |= cpu_to_le32(TXDESC40_RTS_CTS_ENABLE);
		tx_desc40->txdw3 |= cpu_to_le32(TXDESC40_HW_RTS_ENABLE);
	} else if (tx_info->control.use_cts_prot) {
		/*
		 * For some reason the vendor driver doesn't set
		 * TXDESC40_HW_RTS_ENABLE for CTS to SELF
		 */
		tx_desc40->txdw3 |= cpu_to_le32(TXDESC40_CTS_SELF_ENABLE);
	}
}

/*
 * Fill in v3 (gen1) specific TX descriptor bits.
 * This format is a hybrid between the v1 and v2 formats, only seen
 * on 8188eu devices so far.
 */
void
rtl8xxxu_fill_txdesc_v3(struct ieee80211_hw *hw, struct ieee80211_hdr *hdr,
			struct ieee80211_tx_info *tx_info,
			struct rtl8xxxu_txdesc32 *tx_desc, bool sgi,
			bool short_preamble, bool ampdu_enable, u32 rts_rate,
			u8 macid)
{
	struct rtl8xxxu_priv *priv = hw->priv;
	struct device *dev = &priv->udev->dev;
	struct rtl8xxxu_ra_info *ra = &priv->ra_info;
	u8 *qc = ieee80211_get_qos_ctl(hdr);
	u8 tid = qc[0] & IEEE80211_QOS_CTL_TID_MASK;
	u32 rate = 0;
	u16 seq_number;

	seq_number = IEEE80211_SEQ_TO_SN(le16_to_cpu(hdr->seq_ctrl));

	if (ieee80211_is_data(hdr->frame_control)) {
		rate = ra->decision_rate;
		tx_desc->txdw5 = cpu_to_le32(rate);
		tx_desc->txdw4 |= cpu_to_le32(TXDESC32_USE_DRIVER_RATE);
		tx_desc->txdw4 |= le32_encode_bits(ra->pt_stage, TXDESC32_PT_STAGE_MASK);
		/* Data/RTS rate FB limit */
		tx_desc->txdw5 |= cpu_to_le32(0x0001ff00);
	}

	if (rtl8xxxu_debug & RTL8XXXU_DEBUG_TX)
		dev_info(dev, "%s: TX rate: %d, pkt size %d\n",
			 __func__, rate, le16_to_cpu(tx_desc->pkt_size));

	tx_desc->txdw3 = cpu_to_le32((u32)seq_number << TXDESC32_SEQ_SHIFT);

	if (ampdu_enable && test_bit(tid, priv->tid_tx_operational))
		tx_desc->txdw2 |= cpu_to_le32(TXDESC40_AGG_ENABLE);
	else
		tx_desc->txdw2 |= cpu_to_le32(TXDESC40_AGG_BREAK);

	if (ieee80211_is_mgmt(hdr->frame_control)) {
		tx_desc->txdw5 = cpu_to_le32(rate);
		tx_desc->txdw4 |= cpu_to_le32(TXDESC32_USE_DRIVER_RATE);
		tx_desc->txdw5 |= cpu_to_le32(6 << TXDESC32_RETRY_LIMIT_SHIFT);
		tx_desc->txdw5 |= cpu_to_le32(TXDESC32_RETRY_LIMIT_ENABLE);
	}

	if (ieee80211_is_data_qos(hdr->frame_control)) {
		tx_desc->txdw4 |= cpu_to_le32(TXDESC32_QOS);

		if (conf_is_ht40(&hw->conf)) {
			tx_desc->txdw4 |= cpu_to_le32(TXDESC_DATA_BW);

			if (conf_is_ht40_minus(&hw->conf))
				tx_desc->txdw4 |= cpu_to_le32(TXDESC_PRIME_CH_OFF_UPPER);
			else
				tx_desc->txdw4 |= cpu_to_le32(TXDESC_PRIME_CH_OFF_LOWER);
		}
	}

	if (short_preamble)
		tx_desc->txdw4 |= cpu_to_le32(TXDESC32_SHORT_PREAMBLE);

	if (sgi && ra->rate_sgi)
		tx_desc->txdw5 |= cpu_to_le32(TXDESC32_SHORT_GI);

	/*
	 * rts_rate is zero if RTS/CTS or CTS to SELF are not enabled
	 */
	tx_desc->txdw4 |= cpu_to_le32(rts_rate << TXDESC32_RTS_RATE_SHIFT);
	if (ampdu_enable || tx_info->control.use_rts) {
		tx_desc->txdw4 |= cpu_to_le32(TXDESC32_RTS_CTS_ENABLE);
		tx_desc->txdw4 |= cpu_to_le32(TXDESC32_HW_RTS_ENABLE);
	} else if (tx_info->control.use_cts_prot) {
		tx_desc->txdw4 |= cpu_to_le32(TXDESC32_CTS_SELF_ENABLE);
		tx_desc->txdw4 |= cpu_to_le32(TXDESC32_HW_RTS_ENABLE);
	}

	tx_desc->txdw2 |= cpu_to_le32(TXDESC_ANTENNA_SELECT_A |
				      TXDESC_ANTENNA_SELECT_B);
	tx_desc->txdw7 |= cpu_to_le16(TXDESC_ANTENNA_SELECT_C >> 16);
}

static void rtl8xxxu_tx(struct ieee80211_hw *hw,
			struct ieee80211_tx_control *control,
			struct sk_buff *skb)
{
	struct ieee80211_hdr *hdr = (struct ieee80211_hdr *)skb->data;
	struct ieee80211_tx_info *tx_info = IEEE80211_SKB_CB(skb);
	struct rtl8xxxu_priv *priv = hw->priv;
	struct rtl8xxxu_txdesc32 *tx_desc;
	struct rtl8xxxu_tx_urb *tx_urb;
	struct ieee80211_sta *sta = NULL;
	struct ieee80211_vif *vif = tx_info->control.vif;
	struct rtl8xxxu_vif *rtlvif = (struct rtl8xxxu_vif *)vif->drv_priv;
	struct device *dev = &priv->udev->dev;
	u32 queue, rts_rate;
	u16 pktlen = skb->len;
	int tx_desc_size = priv->fops->tx_desc_size;
	u8 macid;
	int ret;
	bool ampdu_enable, sgi = false, short_preamble = false, bmc = false;

	if (skb_headroom(skb) < tx_desc_size) {
		dev_warn(dev,
			 "%s: Not enough headroom (%i) for tx descriptor\n",
			 __func__, skb_headroom(skb));
		goto error;
	}

	if (unlikely(skb->len > (65535 - tx_desc_size))) {
		dev_warn(dev, "%s: Trying to send over-sized skb (%i)\n",
			 __func__, skb->len);
		goto error;
	}

	tx_urb = rtl8xxxu_alloc_tx_urb(priv);
	if (!tx_urb) {
		dev_warn(dev, "%s: Unable to allocate tx urb\n", __func__);
		goto error;
	}

	if (ieee80211_is_action(hdr->frame_control))
		rtl8xxxu_dump_action(dev, hdr);

	tx_info->rate_driver_data[0] = hw;

	if (control && control->sta)
		sta = control->sta;

	queue = rtl8xxxu_queue_select(hdr, skb);

	tx_desc = skb_push(skb, tx_desc_size);

	memset(tx_desc, 0, tx_desc_size);
	tx_desc->pkt_size = cpu_to_le16(pktlen);
	tx_desc->pkt_offset = tx_desc_size;

	/* These bits mean different things to the RTL8192F. */
	if (priv->rtl_chip != RTL8192F)
		tx_desc->txdw0 =
			TXDESC_OWN | TXDESC_FIRST_SEGMENT | TXDESC_LAST_SEGMENT;
	if (is_multicast_ether_addr(ieee80211_get_DA(hdr)) ||
	    is_broadcast_ether_addr(ieee80211_get_DA(hdr))) {
		tx_desc->txdw0 |= TXDESC_BROADMULTICAST;
		bmc = true;
	}


	tx_desc->txdw1 = cpu_to_le32(queue << TXDESC_QUEUE_SHIFT);
	macid = rtl8xxxu_get_macid(priv, sta);

	if (tx_info->control.hw_key) {
		switch (tx_info->control.hw_key->cipher) {
		case WLAN_CIPHER_SUITE_WEP40:
		case WLAN_CIPHER_SUITE_WEP104:
		case WLAN_CIPHER_SUITE_TKIP:
			tx_desc->txdw1 |= cpu_to_le32(TXDESC_SEC_RC4);
			break;
		case WLAN_CIPHER_SUITE_CCMP:
			tx_desc->txdw1 |= cpu_to_le32(TXDESC_SEC_AES);
			break;
		default:
			break;
		}
		if (bmc && rtlvif->hw_key_idx != 0xff) {
			tx_desc->txdw1 |= cpu_to_le32(TXDESC_EN_DESC_ID);
			macid = rtlvif->hw_key_idx;
		}
	}

	/* (tx_info->flags & IEEE80211_TX_CTL_AMPDU) && */
	ampdu_enable = false;
	if (ieee80211_is_data_qos(hdr->frame_control) && sta) {
		if (sta->deflink.ht_cap.ht_supported) {
			u32 ampdu, val32;
			u8 *qc = ieee80211_get_qos_ctl(hdr);
			u8 tid = qc[0] & IEEE80211_QOS_CTL_TID_MASK;

			ampdu = (u32)sta->deflink.ht_cap.ampdu_density;
			val32 = ampdu << TXDESC_AMPDU_DENSITY_SHIFT;
			tx_desc->txdw2 |= cpu_to_le32(val32);

			ampdu_enable = true;

			if (!test_bit(tid, priv->tx_aggr_started) &&
			    !(skb->protocol == cpu_to_be16(ETH_P_PAE)))
				if (!ieee80211_start_tx_ba_session(sta, tid, 0))
					set_bit(tid, priv->tx_aggr_started);
		}
	}

	if (ieee80211_is_data_qos(hdr->frame_control) &&
	    sta && sta->deflink.ht_cap.cap &
	    (IEEE80211_HT_CAP_SGI_40 | IEEE80211_HT_CAP_SGI_20))
		sgi = true;

	if (sta && vif && vif->bss_conf.use_short_preamble)
		short_preamble = true;

	if (skb->len > hw->wiphy->rts_threshold)
		tx_info->control.use_rts = true;

	if (sta && vif && vif->bss_conf.use_cts_prot)
		tx_info->control.use_cts_prot = true;

	if (ampdu_enable || tx_info->control.use_rts ||
	    tx_info->control.use_cts_prot)
		rts_rate = DESC_RATE_24M;
	else
		rts_rate = 0;

	priv->fops->fill_txdesc(hw, hdr, tx_info, tx_desc, sgi, short_preamble,
				ampdu_enable, rts_rate, macid);

	rtl8xxxu_calc_tx_desc_csum(tx_desc);

	/* avoid zero checksum make tx hang */
	if (priv->rtl_chip == RTL8710B || priv->rtl_chip == RTL8192F)
		tx_desc->csum = ~tx_desc->csum;

	usb_fill_bulk_urb(&tx_urb->urb, priv->udev, priv->pipe_out[queue],
			  skb->data, skb->len, rtl8xxxu_tx_complete, skb);

	usb_anchor_urb(&tx_urb->urb, &priv->tx_anchor);
	ret = usb_submit_urb(&tx_urb->urb, GFP_ATOMIC);
	if (ret) {
		usb_unanchor_urb(&tx_urb->urb);
		rtl8xxxu_free_tx_urb(priv, tx_urb);
		goto error;
	}
	return;
error:
	dev_kfree_skb(skb);
}

static void rtl8xxxu_send_beacon_frame(struct ieee80211_hw *hw,
				       struct ieee80211_vif *vif)
{
	struct rtl8xxxu_priv *priv = hw->priv;
	struct sk_buff *skb = ieee80211_beacon_get(hw, vif, 0);
	struct device *dev = &priv->udev->dev;
	int retry;
	u8 val8;

	/* BCN_VALID, write 1 to clear, cleared by SW */
	val8 = rtl8xxxu_read8(priv, REG_TDECTRL + 2);
	val8 |= BIT_BCN_VALID >> 16;
	rtl8xxxu_write8(priv, REG_TDECTRL + 2, val8);

	/* SW_BCN_SEL - Port0 */
	val8 = rtl8xxxu_read8(priv, REG_DWBCN1_CTRL_8723B + 2);
	val8 &= ~(BIT_SW_BCN_SEL >> 16);
	rtl8xxxu_write8(priv, REG_DWBCN1_CTRL_8723B + 2, val8);

	if (skb)
		rtl8xxxu_tx(hw, NULL, skb);

	retry = 100;
	do {
		val8 = rtl8xxxu_read8(priv, REG_TDECTRL + 2);
		if (val8 & (BIT_BCN_VALID >> 16))
			break;
		usleep_range(10, 20);
	} while (--retry);

	if (!retry)
		dev_err(dev, "%s: Failed to read beacon valid bit\n", __func__);
}

static void rtl8xxxu_update_beacon_work_callback(struct work_struct *work)
{
	struct rtl8xxxu_priv *priv =
		container_of(work, struct rtl8xxxu_priv, update_beacon_work.work);
	struct ieee80211_hw *hw = priv->hw;
	struct ieee80211_vif *vif = priv->vifs[0];

	if (!vif) {
		WARN_ONCE(true, "no vif to update beacon\n");
		return;
	}

	if (vif->bss_conf.csa_active) {
		if (ieee80211_beacon_cntdwn_is_complete(vif)) {
<<<<<<< HEAD
			ieee80211_csa_finish(vif);
=======
			ieee80211_csa_finish(vif, 0);
>>>>>>> dd66185c
			return;
		}
		schedule_delayed_work(&priv->update_beacon_work,
				      msecs_to_jiffies(vif->bss_conf.beacon_int));
	}
	rtl8xxxu_send_beacon_frame(hw, vif);
}

static inline bool rtl8xxxu_is_packet_match_bssid(struct rtl8xxxu_priv *priv,
						  struct ieee80211_hdr *hdr,
						  int port_num)
{
	return priv->vifs[port_num] &&
	       priv->vifs[port_num]->type == NL80211_IFTYPE_STATION &&
	       priv->vifs[port_num]->cfg.assoc &&
	       ether_addr_equal(priv->vifs[port_num]->bss_conf.bssid, hdr->addr2);
}

static inline bool rtl8xxxu_is_sta_sta(struct rtl8xxxu_priv *priv)
{
	return (priv->vifs[0] && priv->vifs[0]->cfg.assoc &&
		priv->vifs[0]->type == NL80211_IFTYPE_STATION) &&
	       (priv->vifs[1] && priv->vifs[1]->cfg.assoc &&
		priv->vifs[1]->type == NL80211_IFTYPE_STATION);
}

void rtl8723au_rx_parse_phystats(struct rtl8xxxu_priv *priv,
				 struct ieee80211_rx_status *rx_status,
				 struct rtl8723au_phy_stats *phy_stats,
				 u32 rxmcs, struct ieee80211_hdr *hdr,
				 bool crc_icv_err)
{
	if (phy_stats->sgi_en)
		rx_status->enc_flags |= RX_ENC_FLAG_SHORT_GI;

	if (rxmcs < DESC_RATE_6M) {
		/*
		 * Handle PHY stats for CCK rates
		 */
		rx_status->signal = priv->fops->cck_rssi(priv, phy_stats);
	} else {
		bool parse_cfo = priv->fops->set_crystal_cap &&
				 !crc_icv_err &&
				 !ieee80211_is_ctl(hdr->frame_control) &&
				 !rtl8xxxu_is_sta_sta(priv) &&
				 (rtl8xxxu_is_packet_match_bssid(priv, hdr, 0) ||
				  rtl8xxxu_is_packet_match_bssid(priv, hdr, 1));

		if (parse_cfo) {
			priv->cfo_tracking.cfo_tail[0] = phy_stats->path_cfotail[0];
			priv->cfo_tracking.cfo_tail[1] = phy_stats->path_cfotail[1];

			priv->cfo_tracking.packet_count++;
		}

		rx_status->signal =
			(phy_stats->cck_sig_qual_ofdm_pwdb_all >> 1) - 110;
	}
}

static void jaguar2_rx_parse_phystats_type0(struct rtl8xxxu_priv *priv,
					    struct ieee80211_rx_status *rx_status,
					    struct jaguar2_phy_stats_type0 *phy_stats0,
					    u32 rxmcs, struct ieee80211_hdr *hdr,
					    bool crc_icv_err)
{
	s8 rx_power = phy_stats0->pwdb - 110;

	if (!priv->cck_new_agc)
		rx_power = priv->fops->cck_rssi(priv, (struct rtl8723au_phy_stats *)phy_stats0);

	rx_status->signal = rx_power;
}

static void jaguar2_rx_parse_phystats_type1(struct rtl8xxxu_priv *priv,
					    struct ieee80211_rx_status *rx_status,
					    struct jaguar2_phy_stats_type1 *phy_stats1,
					    u32 rxmcs, struct ieee80211_hdr *hdr,
					    bool crc_icv_err)
{
	bool parse_cfo = priv->fops->set_crystal_cap &&
			 !crc_icv_err &&
			 !ieee80211_is_ctl(hdr->frame_control) &&
			 !rtl8xxxu_is_sta_sta(priv) &&
			 (rtl8xxxu_is_packet_match_bssid(priv, hdr, 0) ||
			  rtl8xxxu_is_packet_match_bssid(priv, hdr, 1));
	u8 pwdb_max = 0;
	int rx_path;

	if (parse_cfo) {
		/* Only path-A and path-B have CFO tail and short CFO */
		priv->cfo_tracking.cfo_tail[RF_A] = phy_stats1->cfo_tail[RF_A];
		priv->cfo_tracking.cfo_tail[RF_B] = phy_stats1->cfo_tail[RF_B];

		priv->cfo_tracking.packet_count++;
	}

	for (rx_path = 0; rx_path < priv->rx_paths; rx_path++)
		pwdb_max = max(pwdb_max, phy_stats1->pwdb[rx_path]);

	rx_status->signal = pwdb_max - 110;
}

static void jaguar2_rx_parse_phystats_type2(struct rtl8xxxu_priv *priv,
					    struct ieee80211_rx_status *rx_status,
					    struct jaguar2_phy_stats_type2 *phy_stats2,
					    u32 rxmcs, struct ieee80211_hdr *hdr,
					    bool crc_icv_err)
{
	u8 pwdb_max = 0;
	int rx_path;

	for (rx_path = 0; rx_path < priv->rx_paths; rx_path++)
		pwdb_max = max(pwdb_max, phy_stats2->pwdb[rx_path]);

	rx_status->signal = pwdb_max - 110;
}

void jaguar2_rx_parse_phystats(struct rtl8xxxu_priv *priv,
			       struct ieee80211_rx_status *rx_status,
			       struct rtl8723au_phy_stats *phy_stats,
			       u32 rxmcs, struct ieee80211_hdr *hdr,
			       bool crc_icv_err)
{
	struct jaguar2_phy_stats_type0 *phy_stats0 = (struct jaguar2_phy_stats_type0 *)phy_stats;
	struct jaguar2_phy_stats_type1 *phy_stats1 = (struct jaguar2_phy_stats_type1 *)phy_stats;
	struct jaguar2_phy_stats_type2 *phy_stats2 = (struct jaguar2_phy_stats_type2 *)phy_stats;

	switch (phy_stats0->page_num) {
	case 0:
		/* CCK */
		jaguar2_rx_parse_phystats_type0(priv, rx_status, phy_stats0,
						rxmcs, hdr, crc_icv_err);
		break;
	case 1:
		/* OFDM */
		jaguar2_rx_parse_phystats_type1(priv, rx_status, phy_stats1,
						rxmcs, hdr, crc_icv_err);
		break;
	case 2:
		/* Also OFDM but different (how?) */
		jaguar2_rx_parse_phystats_type2(priv, rx_status, phy_stats2,
						rxmcs, hdr, crc_icv_err);
		break;
	default:
		return;
	}
}

static void rtl8xxxu_free_rx_resources(struct rtl8xxxu_priv *priv)
{
	struct rtl8xxxu_rx_urb *rx_urb, *tmp;
	unsigned long flags;

	spin_lock_irqsave(&priv->rx_urb_lock, flags);

	list_for_each_entry_safe(rx_urb, tmp,
				 &priv->rx_urb_pending_list, list) {
		list_del(&rx_urb->list);
		priv->rx_urb_pending_count--;
		usb_free_urb(&rx_urb->urb);
	}

	spin_unlock_irqrestore(&priv->rx_urb_lock, flags);
}

static void rtl8xxxu_queue_rx_urb(struct rtl8xxxu_priv *priv,
				  struct rtl8xxxu_rx_urb *rx_urb)
{
	struct sk_buff *skb;
	unsigned long flags;
	int pending = 0;

	spin_lock_irqsave(&priv->rx_urb_lock, flags);

	if (!priv->shutdown) {
		list_add_tail(&rx_urb->list, &priv->rx_urb_pending_list);
		priv->rx_urb_pending_count++;
		pending = priv->rx_urb_pending_count;
	} else {
		skb = (struct sk_buff *)rx_urb->urb.context;
		dev_kfree_skb_irq(skb);
		usb_free_urb(&rx_urb->urb);
	}

	spin_unlock_irqrestore(&priv->rx_urb_lock, flags);

	if (pending > RTL8XXXU_RX_URB_PENDING_WATER)
		schedule_work(&priv->rx_urb_wq);
}

static void rtl8xxxu_rx_urb_work(struct work_struct *work)
{
	struct rtl8xxxu_priv *priv;
	struct rtl8xxxu_rx_urb *rx_urb, *tmp;
	struct list_head local;
	struct sk_buff *skb;
	unsigned long flags;
	int ret;

	priv = container_of(work, struct rtl8xxxu_priv, rx_urb_wq);
	INIT_LIST_HEAD(&local);

	spin_lock_irqsave(&priv->rx_urb_lock, flags);

	list_splice_init(&priv->rx_urb_pending_list, &local);
	priv->rx_urb_pending_count = 0;

	spin_unlock_irqrestore(&priv->rx_urb_lock, flags);

	list_for_each_entry_safe(rx_urb, tmp, &local, list) {
		list_del_init(&rx_urb->list);
		ret = rtl8xxxu_submit_rx_urb(priv, rx_urb);
		/*
		 * If out of memory or temporary error, put it back on the
		 * queue and try again. Otherwise the device is dead/gone
		 * and we should drop it.
		 */
		switch (ret) {
		case 0:
			break;
		case -ENOMEM:
		case -EAGAIN:
			rtl8xxxu_queue_rx_urb(priv, rx_urb);
			break;
		default:
			dev_warn(&priv->udev->dev,
				 "failed to requeue urb with error %i\n", ret);
			skb = (struct sk_buff *)rx_urb->urb.context;
			dev_kfree_skb(skb);
			usb_free_urb(&rx_urb->urb);
		}
	}
}

/*
 * The RTL8723BU/RTL8192EU vendor driver use coexistence table type
 * 0-7 to represent writing different combinations of register values
 * to REG_BT_COEX_TABLEs. It's for different kinds of coexistence use
 * cases which Realtek doesn't provide detail for these settings. Keep
 * this aligned with vendor driver for easier maintenance.
 */
static
void rtl8723bu_set_coex_with_type(struct rtl8xxxu_priv *priv, u8 type)
{
	switch (type) {
	case 0:
		rtl8xxxu_write32(priv, REG_BT_COEX_TABLE1, 0x55555555);
		rtl8xxxu_write32(priv, REG_BT_COEX_TABLE2, 0x55555555);
		rtl8xxxu_write32(priv, REG_BT_COEX_TABLE3, 0x00ffffff);
		rtl8xxxu_write8(priv, REG_BT_COEX_TABLE4, 0x03);
		break;
	case 1:
	case 3:
		rtl8xxxu_write32(priv, REG_BT_COEX_TABLE1, 0x55555555);
		rtl8xxxu_write32(priv, REG_BT_COEX_TABLE2, 0x5a5a5a5a);
		rtl8xxxu_write32(priv, REG_BT_COEX_TABLE3, 0x00ffffff);
		rtl8xxxu_write8(priv, REG_BT_COEX_TABLE4, 0x03);
		break;
	case 2:
		rtl8xxxu_write32(priv, REG_BT_COEX_TABLE1, 0x5a5a5a5a);
		rtl8xxxu_write32(priv, REG_BT_COEX_TABLE2, 0x5a5a5a5a);
		rtl8xxxu_write32(priv, REG_BT_COEX_TABLE3, 0x00ffffff);
		rtl8xxxu_write8(priv, REG_BT_COEX_TABLE4, 0x03);
		break;
	case 4:
		rtl8xxxu_write32(priv, REG_BT_COEX_TABLE1, 0x5a5a5a5a);
		rtl8xxxu_write32(priv, REG_BT_COEX_TABLE2, 0xaaaa5a5a);
		rtl8xxxu_write32(priv, REG_BT_COEX_TABLE3, 0x00ffffff);
		rtl8xxxu_write8(priv, REG_BT_COEX_TABLE4, 0x03);
		break;
	case 5:
		rtl8xxxu_write32(priv, REG_BT_COEX_TABLE1, 0x5a5a5a5a);
		rtl8xxxu_write32(priv, REG_BT_COEX_TABLE2, 0xaa5a5a5a);
		rtl8xxxu_write32(priv, REG_BT_COEX_TABLE3, 0x00ffffff);
		rtl8xxxu_write8(priv, REG_BT_COEX_TABLE4, 0x03);
		break;
	case 6:
		rtl8xxxu_write32(priv, REG_BT_COEX_TABLE1, 0x55555555);
		rtl8xxxu_write32(priv, REG_BT_COEX_TABLE2, 0xaaaaaaaa);
		rtl8xxxu_write32(priv, REG_BT_COEX_TABLE3, 0x00ffffff);
		rtl8xxxu_write8(priv, REG_BT_COEX_TABLE4, 0x03);
		break;
	case 7:
		rtl8xxxu_write32(priv, REG_BT_COEX_TABLE1, 0xaaaaaaaa);
		rtl8xxxu_write32(priv, REG_BT_COEX_TABLE2, 0xaaaaaaaa);
		rtl8xxxu_write32(priv, REG_BT_COEX_TABLE3, 0x00ffffff);
		rtl8xxxu_write8(priv, REG_BT_COEX_TABLE4, 0x03);
		break;
	default:
		break;
	}
}

static
void rtl8723bu_update_bt_link_info(struct rtl8xxxu_priv *priv, u8 bt_info)
{
	struct rtl8xxxu_btcoex *btcoex = &priv->bt_coex;

	if (bt_info & BT_INFO_8723B_1ANT_B_INQ_PAGE)
		btcoex->c2h_bt_inquiry = true;
	else
		btcoex->c2h_bt_inquiry = false;

	if (!(bt_info & BT_INFO_8723B_1ANT_B_CONNECTION)) {
		btcoex->bt_status = BT_8723B_1ANT_STATUS_NON_CONNECTED_IDLE;
		btcoex->has_sco = false;
		btcoex->has_hid = false;
		btcoex->has_pan = false;
		btcoex->has_a2dp = false;
	} else {
		if ((bt_info & 0x1f) == BT_INFO_8723B_1ANT_B_CONNECTION)
			btcoex->bt_status = BT_8723B_1ANT_STATUS_CONNECTED_IDLE;
		else if ((bt_info & BT_INFO_8723B_1ANT_B_SCO_ESCO) ||
			 (bt_info & BT_INFO_8723B_1ANT_B_SCO_BUSY))
			btcoex->bt_status = BT_8723B_1ANT_STATUS_SCO_BUSY;
		else if (bt_info & BT_INFO_8723B_1ANT_B_ACL_BUSY)
			btcoex->bt_status = BT_8723B_1ANT_STATUS_ACL_BUSY;
		else
			btcoex->bt_status = BT_8723B_1ANT_STATUS_MAX;

		if (bt_info & BT_INFO_8723B_1ANT_B_FTP)
			btcoex->has_pan = true;
		else
			btcoex->has_pan = false;

		if (bt_info & BT_INFO_8723B_1ANT_B_A2DP)
			btcoex->has_a2dp = true;
		else
			btcoex->has_a2dp = false;

		if (bt_info & BT_INFO_8723B_1ANT_B_HID)
			btcoex->has_hid = true;
		else
			btcoex->has_hid = false;

		if (bt_info & BT_INFO_8723B_1ANT_B_SCO_ESCO)
			btcoex->has_sco = true;
		else
			btcoex->has_sco = false;
	}

	if (!btcoex->has_a2dp && !btcoex->has_sco &&
	    !btcoex->has_pan && btcoex->has_hid)
		btcoex->hid_only = true;
	else
		btcoex->hid_only = false;

	if (!btcoex->has_sco && !btcoex->has_pan &&
	    !btcoex->has_hid && btcoex->has_a2dp)
		btcoex->has_a2dp = true;
	else
		btcoex->has_a2dp = false;

	if (btcoex->bt_status == BT_8723B_1ANT_STATUS_SCO_BUSY ||
	    btcoex->bt_status == BT_8723B_1ANT_STATUS_ACL_BUSY)
		btcoex->bt_busy = true;
	else
		btcoex->bt_busy = false;
}

static inline bool rtl8xxxu_is_assoc(struct rtl8xxxu_priv *priv)
{
	return (priv->vifs[0] && priv->vifs[0]->cfg.assoc) ||
	       (priv->vifs[1] && priv->vifs[1]->cfg.assoc);
}

static
void rtl8723bu_handle_bt_inquiry(struct rtl8xxxu_priv *priv)
{
	struct rtl8xxxu_btcoex *btcoex;

	btcoex = &priv->bt_coex;

	if (!rtl8xxxu_is_assoc(priv)) {
		rtl8723bu_set_ps_tdma(priv, 0x8, 0x0, 0x0, 0x0, 0x0);
		rtl8723bu_set_coex_with_type(priv, 0);
	} else if (btcoex->has_sco || btcoex->has_hid || btcoex->has_a2dp) {
		rtl8723bu_set_ps_tdma(priv, 0x61, 0x35, 0x3, 0x11, 0x11);
		rtl8723bu_set_coex_with_type(priv, 4);
	} else if (btcoex->has_pan) {
		rtl8723bu_set_ps_tdma(priv, 0x61, 0x3f, 0x3, 0x11, 0x11);
		rtl8723bu_set_coex_with_type(priv, 4);
	} else {
		rtl8723bu_set_ps_tdma(priv, 0x8, 0x0, 0x0, 0x0, 0x0);
		rtl8723bu_set_coex_with_type(priv, 7);
	}
}

static
void rtl8723bu_handle_bt_info(struct rtl8xxxu_priv *priv)
{
	struct rtl8xxxu_btcoex *btcoex;

	btcoex = &priv->bt_coex;

	if (rtl8xxxu_is_assoc(priv)) {
		u32 val32 = 0;
		u32 high_prio_tx = 0, high_prio_rx = 0;

		val32 = rtl8xxxu_read32(priv, 0x770);
		high_prio_tx = val32 & 0x0000ffff;
		high_prio_rx = (val32  & 0xffff0000) >> 16;

		if (btcoex->bt_busy) {
			if (btcoex->hid_only) {
				rtl8723bu_set_ps_tdma(priv, 0x61, 0x20,
						      0x3, 0x11, 0x11);
				rtl8723bu_set_coex_with_type(priv, 5);
			} else if (btcoex->a2dp_only) {
				rtl8723bu_set_ps_tdma(priv, 0x61, 0x35,
						      0x3, 0x11, 0x11);
				rtl8723bu_set_coex_with_type(priv, 4);
			} else if ((btcoex->has_a2dp && btcoex->has_pan) ||
				   (btcoex->has_hid && btcoex->has_a2dp &&
				    btcoex->has_pan)) {
				rtl8723bu_set_ps_tdma(priv, 0x51, 0x21,
						      0x3, 0x10, 0x10);
				rtl8723bu_set_coex_with_type(priv, 4);
			} else if (btcoex->has_hid && btcoex->has_a2dp) {
				rtl8723bu_set_ps_tdma(priv, 0x51, 0x21,
						      0x3, 0x10, 0x10);
				rtl8723bu_set_coex_with_type(priv, 3);
			} else {
				rtl8723bu_set_ps_tdma(priv, 0x61, 0x35,
						      0x3, 0x11, 0x11);
				rtl8723bu_set_coex_with_type(priv, 4);
			}
		} else {
			rtl8723bu_set_ps_tdma(priv, 0x8, 0x0, 0x0, 0x0, 0x0);
			if (high_prio_tx + high_prio_rx <= 60)
				rtl8723bu_set_coex_with_type(priv, 2);
			else
				rtl8723bu_set_coex_with_type(priv, 7);
		}
	} else {
		rtl8723bu_set_ps_tdma(priv, 0x8, 0x0, 0x0, 0x0, 0x0);
		rtl8723bu_set_coex_with_type(priv, 0);
	}
}

static void rtl8xxxu_c2hcmd_callback(struct work_struct *work)
{
	struct rtl8xxxu_priv *priv;
	struct rtl8723bu_c2h *c2h;
	struct sk_buff *skb = NULL;
	u8 bt_info = 0;
	struct rtl8xxxu_btcoex *btcoex;
	struct rtl8xxxu_ra_report *rarpt;
	u8 bw;

	priv = container_of(work, struct rtl8xxxu_priv, c2hcmd_work);
	btcoex = &priv->bt_coex;
	rarpt = &priv->ra_report;

	while (!skb_queue_empty(&priv->c2hcmd_queue)) {
		skb = skb_dequeue(&priv->c2hcmd_queue);

		c2h = (struct rtl8723bu_c2h *)skb->data;

		switch (c2h->id) {
		case C2H_8723B_BT_INFO:
			bt_info = c2h->bt_info.bt_info;

			rtl8723bu_update_bt_link_info(priv, bt_info);
			if (btcoex->c2h_bt_inquiry) {
				rtl8723bu_handle_bt_inquiry(priv);
				break;
			}
			rtl8723bu_handle_bt_info(priv);
			break;
		case C2H_8723B_RA_REPORT:
			bw = rarpt->txrate.bw;

			if (skb->len >= offsetofend(typeof(*c2h), ra_report.bw)) {
				if (c2h->ra_report.bw == RTL8XXXU_CHANNEL_WIDTH_40)
					bw = RATE_INFO_BW_40;
				else
					bw = RATE_INFO_BW_20;
			}

			rtl8xxxu_update_ra_report(rarpt, c2h->ra_report.rate,
						  c2h->ra_report.sgi, bw);
			break;
		default:
			break;
		}

		dev_kfree_skb(skb);
	}
}

static void rtl8723bu_handle_c2h(struct rtl8xxxu_priv *priv,
				 struct sk_buff *skb)
{
	struct rtl8723bu_c2h *c2h = (struct rtl8723bu_c2h *)skb->data;
	struct device *dev = &priv->udev->dev;
	int len;

	len = skb->len - 2;

	dev_dbg(dev, "C2H ID %02x seq %02x, len %02x source %02x\n",
		c2h->id, c2h->seq, len, c2h->bt_info.response_source);

	switch(c2h->id) {
	case C2H_8723B_BT_INFO:
		if (c2h->bt_info.response_source >
		    BT_INFO_SRC_8723B_BT_ACTIVE_SEND)
			dev_dbg(dev, "C2H_BT_INFO WiFi only firmware\n");
		else
			dev_dbg(dev, "C2H_BT_INFO BT/WiFi coexist firmware\n");

		if (c2h->bt_info.bt_has_reset)
			dev_dbg(dev, "BT has been reset\n");
		if (c2h->bt_info.tx_rx_mask)
			dev_dbg(dev, "BT TRx mask\n");

		break;
	case C2H_8723B_BT_MP_INFO:
		dev_dbg(dev, "C2H_MP_INFO ext ID %02x, status %02x\n",
			c2h->bt_mp_info.ext_id, c2h->bt_mp_info.status);
		break;
	case C2H_8723B_RA_REPORT:
		dev_dbg(dev,
			"C2H RA RPT: rate %02x, unk %i, macid %02x, noise %i\n",
			c2h->ra_report.rate, c2h->ra_report.sgi,
			c2h->ra_report.macid, c2h->ra_report.noisy_state);
		break;
	default:
		dev_info(dev, "Unhandled C2H event %02x seq %02x\n",
			 c2h->id, c2h->seq);
		print_hex_dump(KERN_INFO, "C2H content: ", DUMP_PREFIX_NONE,
			       16, 1, c2h->raw.payload, len, false);
		break;
	}

	skb_queue_tail(&priv->c2hcmd_queue, skb);

	schedule_work(&priv->c2hcmd_work);
}

static void rtl8188e_c2hcmd_callback(struct work_struct *work)
{
	struct rtl8xxxu_priv *priv = container_of(work, struct rtl8xxxu_priv, c2hcmd_work);
	struct device *dev = &priv->udev->dev;
	struct sk_buff *skb = NULL;
	struct rtl8xxxu_rxdesc16 *rx_desc;

	while (!skb_queue_empty(&priv->c2hcmd_queue)) {
		skb = skb_dequeue(&priv->c2hcmd_queue);

		rx_desc = (struct rtl8xxxu_rxdesc16 *)(skb->data - sizeof(struct rtl8xxxu_rxdesc16));

		switch (rx_desc->rpt_sel) {
		case 1:
			dev_dbg(dev, "C2H TX report type 1\n");

			break;
		case 2:
			dev_dbg(dev, "C2H TX report type 2\n");

			rtl8188e_handle_ra_tx_report2(priv, skb);

			break;
		case 3:
			dev_dbg(dev, "C2H USB interrupt report\n");

			break;
		default:
			dev_warn(dev, "%s: rpt_sel should not be %d\n",
				 __func__, rx_desc->rpt_sel);

			break;
		}

		dev_kfree_skb(skb);
	}
}

#define rtl8xxxu_iterate_vifs_atomic(priv, iterator, data)			\
	ieee80211_iterate_active_interfaces_atomic((priv)->hw,			\
			IEEE80211_IFACE_ITER_NORMAL, iterator, data)

struct rtl8xxxu_rx_update_rssi_data {
	struct rtl8xxxu_priv *priv;
	struct ieee80211_hdr *hdr;
	struct ieee80211_rx_status *rx_status;
	u8 *bssid;
};

static void rtl8xxxu_rx_update_rssi_iter(void *data, u8 *mac,
					 struct ieee80211_vif *vif)
{
	struct rtl8xxxu_rx_update_rssi_data *iter_data = data;
	struct ieee80211_sta *sta;
	struct ieee80211_hdr *hdr = iter_data->hdr;
	struct rtl8xxxu_priv *priv = iter_data->priv;
	struct rtl8xxxu_sta_info *sta_info;
	struct ieee80211_rx_status *rx_status = iter_data->rx_status;
	u8 *bssid = iter_data->bssid;

	if (!ether_addr_equal(vif->bss_conf.bssid, bssid))
		return;

	if (!(ether_addr_equal(vif->addr, hdr->addr1) ||
	      ieee80211_is_beacon(hdr->frame_control)))
		return;

	sta = ieee80211_find_sta_by_ifaddr(priv->hw, hdr->addr2,
					   vif->addr);
	if (!sta)
		return;

	sta_info = (struct rtl8xxxu_sta_info *)sta->drv_priv;
	ewma_rssi_add(&sta_info->avg_rssi, -rx_status->signal);
}

static inline u8 *get_hdr_bssid(struct ieee80211_hdr *hdr)
{
	__le16 fc = hdr->frame_control;
	u8 *bssid;

	if (ieee80211_has_tods(fc))
		bssid = hdr->addr1;
	else if (ieee80211_has_fromds(fc))
		bssid = hdr->addr2;
	else
		bssid = hdr->addr3;

	return bssid;
}

static void rtl8xxxu_rx_update_rssi(struct rtl8xxxu_priv *priv,
				    struct ieee80211_rx_status *rx_status,
				    struct ieee80211_hdr *hdr)
{
	struct rtl8xxxu_rx_update_rssi_data data = {};

	if (ieee80211_is_ctl(hdr->frame_control))
		return;

	data.priv = priv;
	data.hdr = hdr;
	data.rx_status = rx_status;
	data.bssid = get_hdr_bssid(hdr);

	rtl8xxxu_iterate_vifs_atomic(priv, rtl8xxxu_rx_update_rssi_iter, &data);
}

int rtl8xxxu_parse_rxdesc16(struct rtl8xxxu_priv *priv, struct sk_buff *skb)
{
	struct ieee80211_hw *hw = priv->hw;
	struct ieee80211_rx_status *rx_status;
	struct rtl8xxxu_rxdesc16 *rx_desc;
	struct rtl8723au_phy_stats *phy_stats;
	struct sk_buff *next_skb = NULL;
	__le32 *_rx_desc_le;
	u32 *_rx_desc;
	int drvinfo_sz, desc_shift;
	int i, pkt_cnt, pkt_len, urb_len, pkt_offset;

	urb_len = skb->len;
	pkt_cnt = 0;

	if (urb_len < sizeof(struct rtl8xxxu_rxdesc16)) {
		kfree_skb(skb);
		return RX_TYPE_ERROR;
	}

	do {
		rx_desc = (struct rtl8xxxu_rxdesc16 *)skb->data;
		_rx_desc_le = (__le32 *)skb->data;
		_rx_desc = (u32 *)skb->data;

		for (i = 0;
		     i < (sizeof(struct rtl8xxxu_rxdesc16) / sizeof(u32)); i++)
			_rx_desc[i] = le32_to_cpu(_rx_desc_le[i]);

		/*
		 * Only read pkt_cnt from the header if we're parsing the
		 * first packet
		 */
		if (!pkt_cnt)
			pkt_cnt = rx_desc->pkt_cnt;
		pkt_len = rx_desc->pktlen;

		drvinfo_sz = rx_desc->drvinfo_sz * 8;
		desc_shift = rx_desc->shift;
		pkt_offset = roundup(pkt_len + drvinfo_sz + desc_shift +
				     sizeof(struct rtl8xxxu_rxdesc16), 128);

		/*
		 * Only clone the skb if there's enough data at the end to
		 * at least cover the rx descriptor
		 */
		if (pkt_cnt > 1 &&
		    urb_len >= (pkt_offset + sizeof(struct rtl8xxxu_rxdesc16)))
			next_skb = skb_clone(skb, GFP_ATOMIC);

		rx_status = IEEE80211_SKB_RXCB(skb);
		memset(rx_status, 0, sizeof(struct ieee80211_rx_status));

		skb_pull(skb, sizeof(struct rtl8xxxu_rxdesc16));

		if (rx_desc->rpt_sel) {
			skb_queue_tail(&priv->c2hcmd_queue, skb);
			schedule_work(&priv->c2hcmd_work);
		} else {
			struct ieee80211_hdr *hdr;

			phy_stats = (struct rtl8723au_phy_stats *)skb->data;

			skb_pull(skb, drvinfo_sz + desc_shift);

			skb_trim(skb, pkt_len);

			hdr = (struct ieee80211_hdr *)skb->data;
			if (rx_desc->phy_stats) {
				priv->fops->parse_phystats(
					priv, rx_status, phy_stats,
					rx_desc->rxmcs,
					hdr,
					rx_desc->crc32 || rx_desc->icverr);
				if (!rx_desc->crc32 && !rx_desc->icverr)
					rtl8xxxu_rx_update_rssi(priv,
								rx_status,
								hdr);
			}

			rx_status->mactime = rx_desc->tsfl;
			rx_status->flag |= RX_FLAG_MACTIME_START;

			if (!rx_desc->swdec)
				rx_status->flag |= RX_FLAG_DECRYPTED;
			if (rx_desc->crc32)
				rx_status->flag |= RX_FLAG_FAILED_FCS_CRC;
			if (rx_desc->bw)
				rx_status->bw = RATE_INFO_BW_40;

			if (rx_desc->rxht) {
				rx_status->encoding = RX_ENC_HT;
				rx_status->rate_idx = rx_desc->rxmcs - DESC_RATE_MCS0;
			} else {
				rx_status->rate_idx = rx_desc->rxmcs;
			}

			rx_status->freq = hw->conf.chandef.chan->center_freq;
			rx_status->band = hw->conf.chandef.chan->band;

			ieee80211_rx_irqsafe(hw, skb);
		}

		skb = next_skb;
		if (skb)
			skb_pull(next_skb, pkt_offset);

		pkt_cnt--;
		urb_len -= pkt_offset;
		next_skb = NULL;
	} while (skb && pkt_cnt > 0 &&
		 urb_len >= sizeof(struct rtl8xxxu_rxdesc16));

	return RX_TYPE_DATA_PKT;
}

int rtl8xxxu_parse_rxdesc24(struct rtl8xxxu_priv *priv, struct sk_buff *skb)
{
	struct ieee80211_hw *hw = priv->hw;
	struct ieee80211_rx_status *rx_status;
	struct rtl8xxxu_rxdesc24 *rx_desc;
	struct rtl8723au_phy_stats *phy_stats;
	struct sk_buff *next_skb = NULL;
	__le32 *_rx_desc_le;
	u32 *_rx_desc;
	int drvinfo_sz, desc_shift;
	int i, pkt_len, urb_len, pkt_offset;

	urb_len = skb->len;

	if (urb_len < sizeof(struct rtl8xxxu_rxdesc24)) {
		kfree_skb(skb);
		return RX_TYPE_ERROR;
	}

	do {
		rx_desc = (struct rtl8xxxu_rxdesc24 *)skb->data;
		_rx_desc_le = (__le32 *)skb->data;
		_rx_desc = (u32 *)skb->data;

		for (i = 0; i < (sizeof(struct rtl8xxxu_rxdesc24) / sizeof(u32)); i++)
			_rx_desc[i] = le32_to_cpu(_rx_desc_le[i]);

		pkt_len = rx_desc->pktlen;

		drvinfo_sz = rx_desc->drvinfo_sz * 8;
		desc_shift = rx_desc->shift;
		pkt_offset = roundup(pkt_len + drvinfo_sz + desc_shift +
				     sizeof(struct rtl8xxxu_rxdesc24), 8);

		/*
		 * Only clone the skb if there's enough data at the end to
		 * at least cover the rx descriptor
		 */
		if (urb_len >= (pkt_offset + sizeof(struct rtl8xxxu_rxdesc24)))
			next_skb = skb_clone(skb, GFP_ATOMIC);

		rx_status = IEEE80211_SKB_RXCB(skb);
		memset(rx_status, 0, sizeof(struct ieee80211_rx_status));

		skb_pull(skb, sizeof(struct rtl8xxxu_rxdesc24));

		phy_stats = (struct rtl8723au_phy_stats *)skb->data;

		skb_pull(skb, drvinfo_sz + desc_shift);

		skb_trim(skb, pkt_len);

		if (rx_desc->rpt_sel) {
			struct device *dev = &priv->udev->dev;
			dev_dbg(dev, "%s: C2H packet\n", __func__);
			rtl8723bu_handle_c2h(priv, skb);
		} else {
			struct ieee80211_hdr *hdr = (struct ieee80211_hdr *)skb->data;

			if (rx_desc->phy_stats) {
				priv->fops->parse_phystats(priv, rx_status, phy_stats,
							   rx_desc->rxmcs, hdr,
							   rx_desc->crc32 || rx_desc->icverr);
				if (!rx_desc->crc32 && !rx_desc->icverr)
					rtl8xxxu_rx_update_rssi(priv,
								rx_status,
								hdr);
			}

			rx_status->mactime = rx_desc->tsfl;
			rx_status->flag |= RX_FLAG_MACTIME_START;

			if (!rx_desc->swdec)
				rx_status->flag |= RX_FLAG_DECRYPTED;
			if (rx_desc->crc32)
				rx_status->flag |= RX_FLAG_FAILED_FCS_CRC;
			if (rx_desc->bw)
				rx_status->bw = RATE_INFO_BW_40;

			if (rx_desc->rxmcs >= DESC_RATE_MCS0) {
				rx_status->encoding = RX_ENC_HT;
				rx_status->rate_idx = rx_desc->rxmcs - DESC_RATE_MCS0;
			} else {
				rx_status->rate_idx = rx_desc->rxmcs;
			}

			rx_status->freq = hw->conf.chandef.chan->center_freq;
			rx_status->band = hw->conf.chandef.chan->band;

			ieee80211_rx_irqsafe(hw, skb);
		}

		skb = next_skb;
		if (skb)
			skb_pull(next_skb, pkt_offset);

		urb_len -= pkt_offset;
		next_skb = NULL;
	} while (skb && urb_len >= sizeof(struct rtl8xxxu_rxdesc24));

	return RX_TYPE_DATA_PKT;
}

static void rtl8xxxu_rx_complete(struct urb *urb)
{
	struct rtl8xxxu_rx_urb *rx_urb =
		container_of(urb, struct rtl8xxxu_rx_urb, urb);
	struct ieee80211_hw *hw = rx_urb->hw;
	struct rtl8xxxu_priv *priv = hw->priv;
	struct sk_buff *skb = (struct sk_buff *)urb->context;
	struct device *dev = &priv->udev->dev;

	skb_put(skb, urb->actual_length);

	if (urb->status == 0) {
		priv->fops->parse_rx_desc(priv, skb);

		skb = NULL;
		rx_urb->urb.context = NULL;
		rtl8xxxu_queue_rx_urb(priv, rx_urb);
	} else {
		dev_dbg(dev, "%s: status %i\n",	__func__, urb->status);
		goto cleanup;
	}
	return;

cleanup:
	usb_free_urb(urb);
	dev_kfree_skb(skb);
}

static int rtl8xxxu_submit_rx_urb(struct rtl8xxxu_priv *priv,
				  struct rtl8xxxu_rx_urb *rx_urb)
{
	struct rtl8xxxu_fileops *fops = priv->fops;
	struct sk_buff *skb;
	int skb_size;
	int ret, rx_desc_sz;

	rx_desc_sz = fops->rx_desc_size;

	if (priv->rx_buf_aggregation && fops->rx_agg_buf_size) {
		skb_size = fops->rx_agg_buf_size;
		skb_size += (rx_desc_sz + sizeof(struct rtl8723au_phy_stats));
	} else {
		skb_size = IEEE80211_MAX_FRAME_LEN;
	}

	skb = __netdev_alloc_skb(NULL, skb_size, GFP_KERNEL);
	if (!skb)
		return -ENOMEM;

	memset(skb->data, 0, rx_desc_sz);
	usb_fill_bulk_urb(&rx_urb->urb, priv->udev, priv->pipe_in, skb->data,
			  skb_size, rtl8xxxu_rx_complete, skb);
	usb_anchor_urb(&rx_urb->urb, &priv->rx_anchor);
	ret = usb_submit_urb(&rx_urb->urb, GFP_ATOMIC);
	if (ret)
		usb_unanchor_urb(&rx_urb->urb);
	return ret;
}

static void rtl8xxxu_int_complete(struct urb *urb)
{
	struct rtl8xxxu_priv *priv = (struct rtl8xxxu_priv *)urb->context;
	struct device *dev = &priv->udev->dev;
	int ret;

	if (rtl8xxxu_debug & RTL8XXXU_DEBUG_INTERRUPT)
		dev_dbg(dev, "%s: status %i\n", __func__, urb->status);
	if (urb->status == 0) {
		usb_anchor_urb(urb, &priv->int_anchor);
		ret = usb_submit_urb(urb, GFP_ATOMIC);
		if (ret)
			usb_unanchor_urb(urb);
	} else {
		dev_dbg(dev, "%s: Error %i\n", __func__, urb->status);
	}
}


static int rtl8xxxu_submit_int_urb(struct ieee80211_hw *hw)
{
	struct rtl8xxxu_priv *priv = hw->priv;
	struct urb *urb;
	u32 val32;
	int ret;

	urb = usb_alloc_urb(0, GFP_KERNEL);
	if (!urb)
		return -ENOMEM;

	usb_fill_int_urb(urb, priv->udev, priv->pipe_interrupt,
			 priv->int_buf, USB_INTR_CONTENT_LENGTH,
			 rtl8xxxu_int_complete, priv, 1);
	usb_anchor_urb(urb, &priv->int_anchor);
	ret = usb_submit_urb(urb, GFP_KERNEL);
	if (ret) {
		usb_unanchor_urb(urb);
		goto error;
	}

	val32 = rtl8xxxu_read32(priv, REG_USB_HIMR);
	val32 |= USB_HIMR_CPWM;
	rtl8xxxu_write32(priv, REG_USB_HIMR, val32);

error:
	usb_free_urb(urb);
	return ret;
}

static void rtl8xxxu_switch_ports(struct rtl8xxxu_priv *priv)
{
	u8 macid[ETH_ALEN], bssid[ETH_ALEN], macid_1[ETH_ALEN], bssid_1[ETH_ALEN];
	u8 msr, bcn_ctrl, bcn_ctrl_1, atimwnd[2], atimwnd_1[2];
	struct rtl8xxxu_vif *rtlvif;
	struct ieee80211_vif *vif;
	u8 tsftr[8], tsftr_1[8];
	int i;

	msr = rtl8xxxu_read8(priv, REG_MSR);
	bcn_ctrl = rtl8xxxu_read8(priv, REG_BEACON_CTRL);
	bcn_ctrl_1 = rtl8xxxu_read8(priv, REG_BEACON_CTRL_1);

	for (i = 0; i < ARRAY_SIZE(atimwnd); i++)
		atimwnd[i] = rtl8xxxu_read8(priv, REG_ATIMWND + i);
	for (i = 0; i < ARRAY_SIZE(atimwnd_1); i++)
		atimwnd_1[i] = rtl8xxxu_read8(priv, REG_ATIMWND_1 + i);

	for (i = 0; i < ARRAY_SIZE(tsftr); i++)
		tsftr[i] = rtl8xxxu_read8(priv, REG_TSFTR + i);
	for (i = 0; i < ARRAY_SIZE(tsftr); i++)
		tsftr_1[i] = rtl8xxxu_read8(priv, REG_TSFTR1 + i);

	for (i = 0; i < ARRAY_SIZE(macid); i++)
		macid[i] = rtl8xxxu_read8(priv, REG_MACID + i);

	for (i = 0; i < ARRAY_SIZE(bssid); i++)
		bssid[i] = rtl8xxxu_read8(priv, REG_BSSID + i);

	for (i = 0; i < ARRAY_SIZE(macid_1); i++)
		macid_1[i] = rtl8xxxu_read8(priv, REG_MACID1 + i);

	for (i = 0; i < ARRAY_SIZE(bssid_1); i++)
		bssid_1[i] = rtl8xxxu_read8(priv, REG_BSSID1 + i);

	/* disable bcn function, disable update TSF */
	rtl8xxxu_write8(priv, REG_BEACON_CTRL, (bcn_ctrl &
			(~BEACON_FUNCTION_ENABLE)) | BEACON_DISABLE_TSF_UPDATE);
	rtl8xxxu_write8(priv, REG_BEACON_CTRL_1, (bcn_ctrl_1 &
			(~BEACON_FUNCTION_ENABLE)) | BEACON_DISABLE_TSF_UPDATE);

	/* switch msr */
	msr = (msr & 0xf0) | ((msr & 0x03) << 2) | ((msr & 0x0c) >> 2);
	rtl8xxxu_write8(priv, REG_MSR, msr);

	/* write port0 */
	rtl8xxxu_write8(priv, REG_BEACON_CTRL, bcn_ctrl_1 & ~BEACON_FUNCTION_ENABLE);
	for (i = 0; i < ARRAY_SIZE(atimwnd_1); i++)
		rtl8xxxu_write8(priv, REG_ATIMWND + i, atimwnd_1[i]);
	for (i = 0; i < ARRAY_SIZE(tsftr_1); i++)
		rtl8xxxu_write8(priv, REG_TSFTR + i, tsftr_1[i]);
	for (i = 0; i < ARRAY_SIZE(macid_1); i++)
		rtl8xxxu_write8(priv, REG_MACID + i, macid_1[i]);
	for (i = 0; i < ARRAY_SIZE(bssid_1); i++)
		rtl8xxxu_write8(priv, REG_BSSID + i, bssid_1[i]);

	/* write port1 */
	rtl8xxxu_write8(priv, REG_BEACON_CTRL_1, bcn_ctrl & ~BEACON_FUNCTION_ENABLE);
	for (i = 0; i < ARRAY_SIZE(atimwnd); i++)
		rtl8xxxu_write8(priv, REG_ATIMWND_1 + i, atimwnd[i]);
	for (i = 0; i < ARRAY_SIZE(tsftr); i++)
		rtl8xxxu_write8(priv, REG_TSFTR1 + i, tsftr[i]);
	for (i = 0; i < ARRAY_SIZE(macid); i++)
		rtl8xxxu_write8(priv, REG_MACID1 + i, macid[i]);
	for (i = 0; i < ARRAY_SIZE(bssid); i++)
		rtl8xxxu_write8(priv, REG_BSSID1 + i, bssid[i]);

	/* write bcn ctl */
	rtl8xxxu_write8(priv, REG_BEACON_CTRL, bcn_ctrl_1);
	rtl8xxxu_write8(priv, REG_BEACON_CTRL_1, bcn_ctrl);

	vif = priv->vifs[0];
	priv->vifs[0] = priv->vifs[1];
	priv->vifs[1] = vif;

	/* priv->vifs[0] is NULL here, based on how this function is currently
	 * called from rtl8xxxu_add_interface().
	 * When this function will be used in the future for a different
	 * scenario, please check whether vifs[0] or vifs[1] can be NULL and if
	 * necessary add code to set port_num = 1.
	 */
	rtlvif = (struct rtl8xxxu_vif *)priv->vifs[1]->drv_priv;
	rtlvif->port_num = 1;
}

static int rtl8xxxu_add_interface(struct ieee80211_hw *hw,
				  struct ieee80211_vif *vif)
{
	struct rtl8xxxu_vif *rtlvif = (struct rtl8xxxu_vif *)vif->drv_priv;
	struct rtl8xxxu_priv *priv = hw->priv;
	int port_num;
	u8 val8;

	if (!priv->vifs[0])
		port_num = 0;
	else if (!priv->vifs[1])
		port_num = 1;
	else
		return -EOPNOTSUPP;

	switch (vif->type) {
	case NL80211_IFTYPE_STATION:
		if (port_num == 0) {
			rtl8xxxu_stop_tx_beacon(priv);

			val8 = rtl8xxxu_read8(priv, REG_BEACON_CTRL);
			val8 |= BEACON_ATIM | BEACON_FUNCTION_ENABLE |
				BEACON_DISABLE_TSF_UPDATE;
			rtl8xxxu_write8(priv, REG_BEACON_CTRL, val8);
		}
		break;
	case NL80211_IFTYPE_AP:
		if (port_num == 1) {
			rtl8xxxu_switch_ports(priv);
			port_num = 0;
		}

		rtl8xxxu_write8(priv, REG_BEACON_CTRL,
				BEACON_DISABLE_TSF_UPDATE | BEACON_CTRL_MBSSID);
		rtl8xxxu_write8(priv, REG_ATIMWND, 0x0c); /* 12ms */
		rtl8xxxu_write16(priv, REG_TSFTR_SYN_OFFSET, 0x7fff); /* ~32ms */
		rtl8xxxu_write8(priv, REG_DUAL_TSF_RST, DUAL_TSF_RESET_TSF0);

		/* enable BCN0 function */
		rtl8xxxu_write8(priv, REG_BEACON_CTRL,
				BEACON_DISABLE_TSF_UPDATE |
				BEACON_FUNCTION_ENABLE | BEACON_CTRL_MBSSID |
				BEACON_CTRL_TX_BEACON_RPT);

		/* select BCN on port 0 */
		val8 = rtl8xxxu_read8(priv, REG_CCK_CHECK);
		val8 &= ~BIT_BCN_PORT_SEL;
		rtl8xxxu_write8(priv, REG_CCK_CHECK, val8);
		break;
	default:
		return -EOPNOTSUPP;
	}

	priv->vifs[port_num] = vif;
	rtlvif->port_num = port_num;
	rtlvif->hw_key_idx = 0xff;

	rtl8xxxu_set_linktype(priv, vif->type, port_num);
	ether_addr_copy(priv->mac_addr, vif->addr);
	rtl8xxxu_set_mac(priv, port_num);

	return 0;
}

static void rtl8xxxu_remove_interface(struct ieee80211_hw *hw,
				      struct ieee80211_vif *vif)
{
	struct rtl8xxxu_vif *rtlvif = (struct rtl8xxxu_vif *)vif->drv_priv;
	struct rtl8xxxu_priv *priv = hw->priv;

	dev_dbg(&priv->udev->dev, "%s\n", __func__);

	priv->vifs[rtlvif->port_num] = NULL;
}

static int rtl8xxxu_config(struct ieee80211_hw *hw, u32 changed)
{
	struct rtl8xxxu_priv *priv = hw->priv;
	struct device *dev = &priv->udev->dev;
	int ret = 0, channel;
	bool ht40;

	if (rtl8xxxu_debug & RTL8XXXU_DEBUG_CHANNEL)
		dev_info(dev,
			 "%s: channel: %i (changed %08x chandef.width %02x)\n",
			 __func__, hw->conf.chandef.chan->hw_value,
			 changed, hw->conf.chandef.width);

	if (changed & IEEE80211_CONF_CHANGE_CHANNEL) {
		switch (hw->conf.chandef.width) {
		case NL80211_CHAN_WIDTH_20_NOHT:
		case NL80211_CHAN_WIDTH_20:
			ht40 = false;
			break;
		case NL80211_CHAN_WIDTH_40:
			ht40 = true;
			break;
		default:
			ret = -ENOTSUPP;
			goto exit;
		}

		channel = hw->conf.chandef.chan->hw_value;

		priv->fops->set_tx_power(priv, channel, ht40);

		priv->fops->config_channel(hw);
	}

exit:
	return ret;
}

static int rtl8xxxu_conf_tx(struct ieee80211_hw *hw,
			    struct ieee80211_vif *vif,
			    unsigned int link_id, u16 queue,
			    const struct ieee80211_tx_queue_params *param)
{
	struct rtl8xxxu_priv *priv = hw->priv;
	struct device *dev = &priv->udev->dev;
	u32 val32;
	u8 aifs, acm_ctrl, acm_bit;

	aifs = param->aifs;

	val32 = aifs |
		fls(param->cw_min) << EDCA_PARAM_ECW_MIN_SHIFT |
		fls(param->cw_max) << EDCA_PARAM_ECW_MAX_SHIFT |
		(u32)param->txop << EDCA_PARAM_TXOP_SHIFT;

	acm_ctrl = rtl8xxxu_read8(priv, REG_ACM_HW_CTRL);
	dev_dbg(dev,
		"%s: IEEE80211 queue %02x val %08x, acm %i, acm_ctrl %02x\n",
		__func__, queue, val32, param->acm, acm_ctrl);

	switch (queue) {
	case IEEE80211_AC_VO:
		acm_bit = ACM_HW_CTRL_VO;
		rtl8xxxu_write32(priv, REG_EDCA_VO_PARAM, val32);
		break;
	case IEEE80211_AC_VI:
		acm_bit = ACM_HW_CTRL_VI;
		rtl8xxxu_write32(priv, REG_EDCA_VI_PARAM, val32);
		break;
	case IEEE80211_AC_BE:
		acm_bit = ACM_HW_CTRL_BE;
		rtl8xxxu_write32(priv, REG_EDCA_BE_PARAM, val32);
		break;
	case IEEE80211_AC_BK:
		acm_bit = ACM_HW_CTRL_BK;
		rtl8xxxu_write32(priv, REG_EDCA_BK_PARAM, val32);
		break;
	default:
		acm_bit = 0;
		break;
	}

	if (param->acm)
		acm_ctrl |= acm_bit;
	else
		acm_ctrl &= ~acm_bit;
	rtl8xxxu_write8(priv, REG_ACM_HW_CTRL, acm_ctrl);

	return 0;
}

static void rtl8xxxu_configure_filter(struct ieee80211_hw *hw,
				      unsigned int changed_flags,
				      unsigned int *total_flags, u64 multicast)
{
	struct rtl8xxxu_priv *priv = hw->priv;
	u32 rcr = priv->regrcr;

	dev_dbg(&priv->udev->dev, "%s: changed_flags %08x, total_flags %08x\n",
		__func__, changed_flags, *total_flags);

	/*
	 * FIF_ALLMULTI ignored as all multicast frames are accepted (REG_MAR)
	 */

	if (*total_flags & FIF_FCSFAIL)
		rcr |= RCR_ACCEPT_CRC32;
	else
		rcr &= ~RCR_ACCEPT_CRC32;

	/*
	 * FIF_PLCPFAIL not supported?
	 */

	if (*total_flags & FIF_BCN_PRBRESP_PROMISC)
		rcr &= ~(RCR_CHECK_BSSID_BEACON | RCR_CHECK_BSSID_MATCH);
	else
		rcr |= RCR_CHECK_BSSID_BEACON | RCR_CHECK_BSSID_MATCH;

	if (priv->vifs[0] && priv->vifs[0]->type == NL80211_IFTYPE_AP)
		rcr &= ~(RCR_CHECK_BSSID_MATCH | RCR_CHECK_BSSID_BEACON);

	if (*total_flags & FIF_CONTROL)
		rcr |= RCR_ACCEPT_CTRL_FRAME;
	else
		rcr &= ~RCR_ACCEPT_CTRL_FRAME;

	if (*total_flags & FIF_OTHER_BSS)
		rcr |= RCR_ACCEPT_AP;
	else
		rcr &= ~RCR_ACCEPT_AP;

	if (*total_flags & FIF_PSPOLL)
		rcr |= RCR_ACCEPT_PM;
	else
		rcr &= ~RCR_ACCEPT_PM;

	/*
	 * FIF_PROBE_REQ ignored as probe requests always seem to be accepted
	 */

	rtl8xxxu_write32(priv, REG_RCR, rcr);
	priv->regrcr = rcr;

	*total_flags &= (FIF_ALLMULTI | FIF_FCSFAIL | FIF_BCN_PRBRESP_PROMISC |
			 FIF_CONTROL | FIF_OTHER_BSS | FIF_PSPOLL |
			 FIF_PROBE_REQ);
}

static int rtl8xxxu_set_rts_threshold(struct ieee80211_hw *hw, u32 rts)
{
	if (rts > 2347 && rts != (u32)-1)
		return -EINVAL;

	return 0;
}

static int rtl8xxxu_get_free_sec_cam(struct ieee80211_hw *hw)
{
	struct rtl8xxxu_priv *priv = hw->priv;

	return find_first_zero_bit(priv->cam_map, priv->fops->max_sec_cam_num);
}

static int rtl8xxxu_set_key(struct ieee80211_hw *hw, enum set_key_cmd cmd,
			    struct ieee80211_vif *vif,
			    struct ieee80211_sta *sta,
			    struct ieee80211_key_conf *key)
{
	struct rtl8xxxu_vif *rtlvif = (struct rtl8xxxu_vif *)vif->drv_priv;
	struct rtl8xxxu_priv *priv = hw->priv;
	struct device *dev = &priv->udev->dev;
	u8 mac_addr[ETH_ALEN];
	u8 val8;
	u16 val16;
	u32 val32;
	int retval = -EOPNOTSUPP;

	dev_dbg(dev, "%s: cmd %02x, cipher %08x, index %i\n",
		__func__, cmd, key->cipher, key->keyidx);

	if (key->keyidx > 3)
		return -EOPNOTSUPP;

	switch (key->cipher) {
	case WLAN_CIPHER_SUITE_WEP40:
	case WLAN_CIPHER_SUITE_WEP104:

		break;
	case WLAN_CIPHER_SUITE_CCMP:
		key->flags |= IEEE80211_KEY_FLAG_SW_MGMT_TX;
		break;
	case WLAN_CIPHER_SUITE_TKIP:
		key->flags |= IEEE80211_KEY_FLAG_GENERATE_MMIC;
		break;
	default:
		return -EOPNOTSUPP;
	}

	if (key->flags & IEEE80211_KEY_FLAG_PAIRWISE) {
		dev_dbg(dev, "%s: pairwise key\n", __func__);
		ether_addr_copy(mac_addr, sta->addr);
	} else {
		dev_dbg(dev, "%s: group key\n", __func__);
		ether_addr_copy(mac_addr, vif->bss_conf.bssid);
	}

	val16 = rtl8xxxu_read16(priv, REG_CR);
	val16 |= CR_SECURITY_ENABLE;
	rtl8xxxu_write16(priv, REG_CR, val16);

	val8 = SEC_CFG_TX_SEC_ENABLE | SEC_CFG_TXBC_USE_DEFKEY |
		SEC_CFG_RX_SEC_ENABLE | SEC_CFG_RXBC_USE_DEFKEY;
	val8 |= SEC_CFG_TX_USE_DEFKEY | SEC_CFG_RX_USE_DEFKEY;
	rtl8xxxu_write8(priv, REG_SECURITY_CFG, val8);

	switch (cmd) {
	case SET_KEY:

		retval = rtl8xxxu_get_free_sec_cam(hw);
		if (retval < 0)
			return -EOPNOTSUPP;

		key->hw_key_idx = retval;

		if (vif->type == NL80211_IFTYPE_AP && !(key->flags & IEEE80211_KEY_FLAG_PAIRWISE))
			rtlvif->hw_key_idx = key->hw_key_idx;

		key->flags |= IEEE80211_KEY_FLAG_GENERATE_IV;
		rtl8xxxu_cam_write(priv, key, mac_addr);
		set_bit(key->hw_key_idx, priv->cam_map);
		retval = 0;
		break;
	case DISABLE_KEY:
		rtl8xxxu_write32(priv, REG_CAM_WRITE, 0x00000000);
		val32 = CAM_CMD_POLLING | CAM_CMD_WRITE |
			key->hw_key_idx << CAM_CMD_KEY_SHIFT;
		rtl8xxxu_write32(priv, REG_CAM_CMD, val32);
		rtlvif->hw_key_idx = 0xff;
		clear_bit(key->hw_key_idx, priv->cam_map);
		retval = 0;
		break;
	default:
		dev_warn(dev, "%s: Unsupported command %02x\n", __func__, cmd);
	}

	return retval;
}

static int
rtl8xxxu_ampdu_action(struct ieee80211_hw *hw, struct ieee80211_vif *vif,
		      struct ieee80211_ampdu_params *params)
{
	struct rtl8xxxu_priv *priv = hw->priv;
	struct device *dev = &priv->udev->dev;
	u8 ampdu_factor, ampdu_density;
	struct ieee80211_sta *sta = params->sta;
	u16 tid = params->tid;
	enum ieee80211_ampdu_mlme_action action = params->action;

	switch (action) {
	case IEEE80211_AMPDU_TX_START:
		dev_dbg(dev, "%s: IEEE80211_AMPDU_TX_START\n", __func__);
		ampdu_factor = sta->deflink.ht_cap.ampdu_factor;
		ampdu_density = sta->deflink.ht_cap.ampdu_density;
		rtl8xxxu_set_ampdu_factor(priv, ampdu_factor);
		rtl8xxxu_set_ampdu_min_space(priv, ampdu_density);
		dev_dbg(dev,
			"Changed HT: ampdu_factor %02x, ampdu_density %02x\n",
			ampdu_factor, ampdu_density);
		return IEEE80211_AMPDU_TX_START_IMMEDIATE;
	case IEEE80211_AMPDU_TX_STOP_CONT:
	case IEEE80211_AMPDU_TX_STOP_FLUSH:
	case IEEE80211_AMPDU_TX_STOP_FLUSH_CONT:
		dev_dbg(dev, "%s: IEEE80211_AMPDU_TX_STOP\n", __func__);
		rtl8xxxu_set_ampdu_factor(priv, 0);
		rtl8xxxu_set_ampdu_min_space(priv, 0);
		clear_bit(tid, priv->tx_aggr_started);
		clear_bit(tid, priv->tid_tx_operational);
		ieee80211_stop_tx_ba_cb_irqsafe(vif, sta->addr, tid);
		break;
	case IEEE80211_AMPDU_TX_OPERATIONAL:
		dev_dbg(dev, "%s: IEEE80211_AMPDU_TX_OPERATIONAL\n", __func__);
		set_bit(tid, priv->tid_tx_operational);
		break;
	case IEEE80211_AMPDU_RX_START:
		dev_dbg(dev, "%s: IEEE80211_AMPDU_RX_START\n", __func__);
		break;
	case IEEE80211_AMPDU_RX_STOP:
		dev_dbg(dev, "%s: IEEE80211_AMPDU_RX_STOP\n", __func__);
		break;
	default:
		break;
	}
	return 0;
}

static void
rtl8xxxu_sta_statistics(struct ieee80211_hw *hw, struct ieee80211_vif *vif,
			struct ieee80211_sta *sta, struct station_info *sinfo)
{
	struct rtl8xxxu_priv *priv = hw->priv;

	sinfo->txrate = priv->ra_report.txrate;
	sinfo->filled |= BIT_ULL(NL80211_STA_INFO_TX_BITRATE);
}

static u8 rtl8xxxu_signal_to_snr(int signal)
{
	if (signal < RTL8XXXU_NOISE_FLOOR_MIN)
		signal = RTL8XXXU_NOISE_FLOOR_MIN;
	else if (signal > 0)
		signal = 0;
	return (u8)(signal - RTL8XXXU_NOISE_FLOOR_MIN);
}

static void rtl8xxxu_refresh_rate_mask(struct rtl8xxxu_priv *priv,
				       int signal, struct ieee80211_sta *sta,
				       bool force)
{
	struct rtl8xxxu_sta_info *sta_info = (struct rtl8xxxu_sta_info *)sta->drv_priv;
	struct ieee80211_hw *hw = priv->hw;
	u16 wireless_mode;
	u8 rssi_level, ratr_idx;
	u8 txbw_40mhz;
	u8 snr, snr_thresh_high, snr_thresh_low;
	u8 go_up_gap = 5;
	u8 macid = rtl8xxxu_get_macid(priv, sta);

	rssi_level = sta_info->rssi_level;
	snr = rtl8xxxu_signal_to_snr(signal);
	snr_thresh_high = RTL8XXXU_SNR_THRESH_HIGH;
	snr_thresh_low = RTL8XXXU_SNR_THRESH_LOW;
	txbw_40mhz = (hw->conf.chandef.width == NL80211_CHAN_WIDTH_40) ? 1 : 0;

	switch (rssi_level) {
	case RTL8XXXU_RATR_STA_MID:
		snr_thresh_high += go_up_gap;
		break;
	case RTL8XXXU_RATR_STA_LOW:
		snr_thresh_high += go_up_gap;
		snr_thresh_low += go_up_gap;
		break;
	default:
		break;
	}

	if (snr > snr_thresh_high)
		rssi_level = RTL8XXXU_RATR_STA_HIGH;
	else if (snr > snr_thresh_low)
		rssi_level = RTL8XXXU_RATR_STA_MID;
	else
		rssi_level = RTL8XXXU_RATR_STA_LOW;

	if (rssi_level != sta_info->rssi_level || force) {
		int sgi = 0;
		u32 rate_bitmap = 0;

		rate_bitmap = (sta->deflink.supp_rates[0] & 0xfff) |
				(sta->deflink.ht_cap.mcs.rx_mask[0] << 12) |
				(sta->deflink.ht_cap.mcs.rx_mask[1] << 20);
		if (sta->deflink.ht_cap.cap &
		    (IEEE80211_HT_CAP_SGI_40 | IEEE80211_HT_CAP_SGI_20))
			sgi = 1;

		wireless_mode = rtl8xxxu_wireless_mode(hw, sta);
		switch (wireless_mode) {
		case WIRELESS_MODE_B:
			ratr_idx = RATEID_IDX_B;
			if (rate_bitmap & 0x0000000c)
				rate_bitmap &= 0x0000000d;
			else
				rate_bitmap &= 0x0000000f;
			break;
		case WIRELESS_MODE_A:
		case WIRELESS_MODE_G:
			ratr_idx = RATEID_IDX_G;
			if (rssi_level == RTL8XXXU_RATR_STA_HIGH)
				rate_bitmap &= 0x00000f00;
			else
				rate_bitmap &= 0x00000ff0;
			break;
		case (WIRELESS_MODE_B | WIRELESS_MODE_G):
			ratr_idx = RATEID_IDX_BG;
			if (rssi_level == RTL8XXXU_RATR_STA_HIGH)
				rate_bitmap &= 0x00000f00;
			else if (rssi_level == RTL8XXXU_RATR_STA_MID)
				rate_bitmap &= 0x00000ff0;
			else
				rate_bitmap &= 0x00000ff5;
			break;
		case WIRELESS_MODE_N_24G:
		case WIRELESS_MODE_N_5G:
		case (WIRELESS_MODE_G | WIRELESS_MODE_N_24G):
		case (WIRELESS_MODE_A | WIRELESS_MODE_N_5G):
			if (priv->tx_paths == 2 && priv->rx_paths == 2)
				ratr_idx = RATEID_IDX_GN_N2SS;
			else
				ratr_idx = RATEID_IDX_GN_N1SS;
			break;
		case (WIRELESS_MODE_B | WIRELESS_MODE_G | WIRELESS_MODE_N_24G):
		case (WIRELESS_MODE_B | WIRELESS_MODE_N_24G):
			if (txbw_40mhz) {
				if (priv->tx_paths == 2 && priv->rx_paths == 2)
					ratr_idx = RATEID_IDX_BGN_40M_2SS;
				else
					ratr_idx = RATEID_IDX_BGN_40M_1SS;
			} else {
				if (priv->tx_paths == 2 && priv->rx_paths == 2)
					ratr_idx = RATEID_IDX_BGN_20M_2SS_BN;
				else
					ratr_idx = RATEID_IDX_BGN_20M_1SS_BN;
			}

			if (priv->tx_paths == 2 && priv->rx_paths == 2) {
				if (rssi_level == RTL8XXXU_RATR_STA_HIGH) {
					rate_bitmap &= 0x0f8f0000;
				} else if (rssi_level == RTL8XXXU_RATR_STA_MID) {
					rate_bitmap &= 0x0f8ff000;
				} else {
					if (txbw_40mhz)
						rate_bitmap &= 0x0f8ff015;
					else
						rate_bitmap &= 0x0f8ff005;
				}
			} else {
				if (rssi_level == RTL8XXXU_RATR_STA_HIGH) {
					rate_bitmap &= 0x000f0000;
				} else if (rssi_level == RTL8XXXU_RATR_STA_MID) {
					rate_bitmap &= 0x000ff000;
				} else {
					if (txbw_40mhz)
						rate_bitmap &= 0x000ff015;
					else
						rate_bitmap &= 0x000ff005;
				}
			}
			break;
		default:
			ratr_idx = RATEID_IDX_BGN_40M_2SS;
			rate_bitmap &= 0x0fffffff;
			break;
		}

		sta_info->rssi_level = rssi_level;
		priv->fops->update_rate_mask(priv, rate_bitmap, ratr_idx, sgi, txbw_40mhz, macid);
	}
}

static void rtl8xxxu_set_atc_status(struct rtl8xxxu_priv *priv, bool atc_status)
{
	struct rtl8xxxu_cfo_tracking *cfo = &priv->cfo_tracking;
	u32 val32;

	if (atc_status == cfo->atc_status)
		return;

	cfo->atc_status = atc_status;

	val32 = rtl8xxxu_read32(priv, REG_OFDM1_CFO_TRACKING);
	if (atc_status)
		val32 |= CFO_TRACKING_ATC_STATUS;
	else
		val32 &= ~CFO_TRACKING_ATC_STATUS;
	rtl8xxxu_write32(priv, REG_OFDM1_CFO_TRACKING, val32);
}

/* Central frequency offset correction */
static void rtl8xxxu_track_cfo(struct rtl8xxxu_priv *priv)
{
	struct rtl8xxxu_cfo_tracking *cfo = &priv->cfo_tracking;
	int cfo_khz_a, cfo_khz_b, cfo_average;
	int crystal_cap;

	if (!rtl8xxxu_is_assoc(priv)) {
		/* Reset */
		cfo->adjust = true;

		if (cfo->crystal_cap > priv->default_crystal_cap)
			priv->fops->set_crystal_cap(priv, cfo->crystal_cap - 1);
		else if (cfo->crystal_cap < priv->default_crystal_cap)
			priv->fops->set_crystal_cap(priv, cfo->crystal_cap + 1);

		rtl8xxxu_set_atc_status(priv, true);

		return;
	}

	if (cfo->packet_count == cfo->packet_count_pre)
		/* No new information. */
		return;

	cfo->packet_count_pre = cfo->packet_count;

	/* CFO_tail[1:0] is S(8,7), (num_subcarrier>>7) x 312.5K = CFO value(K Hz) */
	cfo_khz_a = (int)((cfo->cfo_tail[0] * 3125) / 10) >> 7;
	cfo_khz_b = (int)((cfo->cfo_tail[1] * 3125) / 10) >> 7;

	if (priv->tx_paths == 1)
		cfo_average = cfo_khz_a;
	else
		cfo_average = (cfo_khz_a + cfo_khz_b) / 2;

	dev_dbg(&priv->udev->dev, "cfo_average: %d\n", cfo_average);

	if (cfo->adjust) {
		if (abs(cfo_average) < CFO_TH_XTAL_LOW)
			cfo->adjust = false;
	} else {
		if (abs(cfo_average) > CFO_TH_XTAL_HIGH)
			cfo->adjust = true;
	}

	/*
	 * TODO: We should return here only if bluetooth is enabled.
	 * See the vendor drivers for how to determine that.
	 */
	if (priv->has_bluetooth)
		return;

	if (!cfo->adjust)
		return;

	crystal_cap = cfo->crystal_cap;

	if (cfo_average > CFO_TH_XTAL_LOW)
		crystal_cap++;
	else if (cfo_average < -CFO_TH_XTAL_LOW)
		crystal_cap--;

	crystal_cap = clamp(crystal_cap, 0, 0x3f);

	priv->fops->set_crystal_cap(priv, crystal_cap);

	rtl8xxxu_set_atc_status(priv, abs(cfo_average) >= CFO_TH_ATC);
}

static void rtl8xxxu_ra_iter(void *data, struct ieee80211_sta *sta)
{
<<<<<<< HEAD
	struct ieee80211_vif *vif;
	struct rtl8xxxu_priv *priv;
	int i;

	priv = container_of(work, struct rtl8xxxu_priv, ra_watchdog.work);
	for (i = 0; i < ARRAY_SIZE(priv->vifs); i++) {
		vif = priv->vifs[i];

		if (!vif || vif->type != NL80211_IFTYPE_STATION)
			continue;

		int signal;
		struct ieee80211_sta *sta;
=======
	struct rtl8xxxu_sta_info *sta_info = (struct rtl8xxxu_sta_info *)sta->drv_priv;
	struct rtl8xxxu_priv *priv = data;
	int signal = -ewma_rssi_read(&sta_info->avg_rssi);

	priv->fops->report_rssi(priv, rtl8xxxu_get_macid(priv, sta),
				rtl8xxxu_signal_to_snr(signal));
	rtl8xxxu_refresh_rate_mask(priv, signal, sta, false);
}

struct rtl8xxxu_stas_entry {
	struct list_head list;
	struct ieee80211_sta *sta;
};
>>>>>>> dd66185c

struct rtl8xxxu_iter_stas_data {
	struct rtl8xxxu_priv *priv;
	struct list_head list;
};

<<<<<<< HEAD
			dev_dbg(dev, "%s: no sta found\n", __func__);
			rcu_read_unlock();
			continue;
		}
		rcu_read_unlock();
=======
static void rtl8xxxu_collect_sta_iter(void *data, struct ieee80211_sta *sta)
{
	struct rtl8xxxu_iter_stas_data *iter_stas = data;
	struct rtl8xxxu_stas_entry *stas_entry;
>>>>>>> dd66185c

	stas_entry = kmalloc(sizeof(*stas_entry), GFP_ATOMIC);
	if (!stas_entry)
		return;

<<<<<<< HEAD
		priv->fops->report_rssi(priv, rtl8xxxu_get_macid(priv, sta),
					rtl8xxxu_signal_to_snr(signal));

		rtl8xxxu_refresh_rate_mask(priv, signal, sta, false);
=======
	stas_entry->sta = sta;
	list_add_tail(&stas_entry->list, &iter_stas->list);
}

static void rtl8xxxu_watchdog_callback(struct work_struct *work)
{

	struct rtl8xxxu_iter_stas_data iter_data;
	struct rtl8xxxu_stas_entry *sta_entry, *tmp;
	struct rtl8xxxu_priv *priv;

	priv = container_of(work, struct rtl8xxxu_priv, ra_watchdog.work);
	iter_data.priv = priv;
	INIT_LIST_HEAD(&iter_data.list);

	mutex_lock(&priv->sta_mutex);
	ieee80211_iterate_stations_atomic(priv->hw, rtl8xxxu_collect_sta_iter,
					  &iter_data);
	list_for_each_entry_safe(sta_entry, tmp, &iter_data.list, list) {
		list_del_init(&sta_entry->list);
		rtl8xxxu_ra_iter(priv, sta_entry->sta);
		kfree(sta_entry);
>>>>>>> dd66185c
	}
	mutex_unlock(&priv->sta_mutex);

	if (priv->fops->set_crystal_cap)
		rtl8xxxu_track_cfo(priv);

<<<<<<< HEAD
	if (priv->fops->set_crystal_cap)
		rtl8xxxu_track_cfo(priv);

=======
>>>>>>> dd66185c
	schedule_delayed_work(&priv->ra_watchdog, 2 * HZ);
}

static int rtl8xxxu_start(struct ieee80211_hw *hw)
{
	struct rtl8xxxu_priv *priv = hw->priv;
	struct rtl8xxxu_rx_urb *rx_urb;
	struct rtl8xxxu_tx_urb *tx_urb;
	struct sk_buff *skb;
	unsigned long flags;
	int ret, i;

	ret = 0;

	init_usb_anchor(&priv->rx_anchor);
	init_usb_anchor(&priv->tx_anchor);
	init_usb_anchor(&priv->int_anchor);

	priv->fops->enable_rf(priv);
	if (priv->usb_interrupts) {
		ret = rtl8xxxu_submit_int_urb(hw);
		if (ret)
			goto exit;
	}

	for (i = 0; i < RTL8XXXU_TX_URBS; i++) {
		tx_urb = kmalloc(sizeof(struct rtl8xxxu_tx_urb), GFP_KERNEL);
		if (!tx_urb) {
			if (!i)
				ret = -ENOMEM;

			goto error_out;
		}
		usb_init_urb(&tx_urb->urb);
		INIT_LIST_HEAD(&tx_urb->list);
		tx_urb->hw = hw;
		list_add(&tx_urb->list, &priv->tx_urb_free_list);
		priv->tx_urb_free_count++;
	}

	priv->tx_stopped = false;

	spin_lock_irqsave(&priv->rx_urb_lock, flags);
	priv->shutdown = false;
	spin_unlock_irqrestore(&priv->rx_urb_lock, flags);

	for (i = 0; i < RTL8XXXU_RX_URBS; i++) {
		rx_urb = kmalloc(sizeof(struct rtl8xxxu_rx_urb), GFP_KERNEL);
		if (!rx_urb) {
			if (!i)
				ret = -ENOMEM;

			goto error_out;
		}
		usb_init_urb(&rx_urb->urb);
		INIT_LIST_HEAD(&rx_urb->list);
		rx_urb->hw = hw;

		ret = rtl8xxxu_submit_rx_urb(priv, rx_urb);
		if (ret) {
			if (ret != -ENOMEM) {
				skb = (struct sk_buff *)rx_urb->urb.context;
				dev_kfree_skb(skb);
			}
			rtl8xxxu_queue_rx_urb(priv, rx_urb);
		}
	}

	schedule_delayed_work(&priv->ra_watchdog, 2 * HZ);
exit:
	/*
	 * Accept all data and mgmt frames
	 */
	rtl8xxxu_write16(priv, REG_RXFLTMAP2, 0xffff);
	rtl8xxxu_write16(priv, REG_RXFLTMAP0, 0xffff);

	rtl8xxxu_write32_mask(priv, REG_OFDM0_XA_AGC_CORE1,
			      OFDM0_X_AGC_CORE1_IGI_MASK, 0x1e);

	return ret;

error_out:
	rtl8xxxu_free_tx_resources(priv);
	/*
	 * Disable all data and mgmt frames
	 */
	rtl8xxxu_write16(priv, REG_RXFLTMAP2, 0x0000);
	rtl8xxxu_write16(priv, REG_RXFLTMAP0, 0x0000);

	return ret;
}

static void rtl8xxxu_stop(struct ieee80211_hw *hw)
{
	struct rtl8xxxu_priv *priv = hw->priv;
	unsigned long flags;

	rtl8xxxu_write8(priv, REG_TXPAUSE, 0xff);

	rtl8xxxu_write16(priv, REG_RXFLTMAP0, 0x0000);
	rtl8xxxu_write16(priv, REG_RXFLTMAP2, 0x0000);

	spin_lock_irqsave(&priv->rx_urb_lock, flags);
	priv->shutdown = true;
	spin_unlock_irqrestore(&priv->rx_urb_lock, flags);

	usb_kill_anchored_urbs(&priv->rx_anchor);
	usb_kill_anchored_urbs(&priv->tx_anchor);
	if (priv->usb_interrupts)
		usb_kill_anchored_urbs(&priv->int_anchor);

	rtl8xxxu_write8(priv, REG_TXPAUSE, 0xff);

	priv->fops->disable_rf(priv);

	/*
	 * Disable interrupts
	 */
	if (priv->usb_interrupts)
		rtl8xxxu_write32(priv, REG_USB_HIMR, 0);

	cancel_work_sync(&priv->c2hcmd_work);
	cancel_delayed_work_sync(&priv->ra_watchdog);
	cancel_delayed_work_sync(&priv->update_beacon_work);

	rtl8xxxu_free_rx_resources(priv);
	rtl8xxxu_free_tx_resources(priv);
}

static int rtl8xxxu_sta_add(struct ieee80211_hw *hw,
			    struct ieee80211_vif *vif,
			    struct ieee80211_sta *sta)
{
	struct rtl8xxxu_sta_info *sta_info = (struct rtl8xxxu_sta_info *)sta->drv_priv;
	struct rtl8xxxu_vif *rtlvif = (struct rtl8xxxu_vif *)vif->drv_priv;
	struct rtl8xxxu_priv *priv = hw->priv;

	mutex_lock(&priv->sta_mutex);
	ewma_rssi_init(&sta_info->avg_rssi);
	if (vif->type == NL80211_IFTYPE_AP) {
		sta_info->rssi_level = RTL8XXXU_RATR_STA_INIT;
		sta_info->macid = rtl8xxxu_acquire_macid(priv);
		if (sta_info->macid >= RTL8XXXU_MAX_MAC_ID_NUM) {
			mutex_unlock(&priv->sta_mutex);
			return -ENOSPC;
		}

		rtl8xxxu_refresh_rate_mask(priv, 0, sta, true);
		priv->fops->report_connect(priv, sta_info->macid, H2C_MACID_ROLE_STA, true);
	} else {
		switch (rtlvif->port_num) {
		case 0:
			sta_info->macid = RTL8XXXU_BC_MC_MACID;
			break;
		case 1:
			sta_info->macid = RTL8XXXU_BC_MC_MACID1;
			break;
		default:
			break;
		}
	}
	mutex_unlock(&priv->sta_mutex);

	return 0;
}

static int rtl8xxxu_sta_remove(struct ieee80211_hw *hw,
			       struct ieee80211_vif *vif,
			       struct ieee80211_sta *sta)
{
	struct rtl8xxxu_sta_info *sta_info = (struct rtl8xxxu_sta_info *)sta->drv_priv;
	struct rtl8xxxu_priv *priv = hw->priv;

	mutex_lock(&priv->sta_mutex);
	if (vif->type == NL80211_IFTYPE_AP)
		rtl8xxxu_release_macid(priv, sta_info->macid);
	mutex_unlock(&priv->sta_mutex);

	return 0;
}

static const struct ieee80211_ops rtl8xxxu_ops = {
	.add_chanctx = ieee80211_emulate_add_chanctx,
	.remove_chanctx = ieee80211_emulate_remove_chanctx,
	.change_chanctx = ieee80211_emulate_change_chanctx,
	.switch_vif_chanctx = ieee80211_emulate_switch_vif_chanctx,
	.tx = rtl8xxxu_tx,
	.wake_tx_queue = ieee80211_handle_wake_tx_queue,
	.add_interface = rtl8xxxu_add_interface,
	.remove_interface = rtl8xxxu_remove_interface,
	.config = rtl8xxxu_config,
	.conf_tx = rtl8xxxu_conf_tx,
	.bss_info_changed = rtl8xxxu_bss_info_changed,
	.start_ap = rtl8xxxu_start_ap,
	.configure_filter = rtl8xxxu_configure_filter,
	.set_rts_threshold = rtl8xxxu_set_rts_threshold,
	.start = rtl8xxxu_start,
	.stop = rtl8xxxu_stop,
	.sw_scan_start = rtl8xxxu_sw_scan_start,
	.sw_scan_complete = rtl8xxxu_sw_scan_complete,
	.set_key = rtl8xxxu_set_key,
	.ampdu_action = rtl8xxxu_ampdu_action,
	.sta_statistics = rtl8xxxu_sta_statistics,
	.get_antenna = rtl8xxxu_get_antenna,
	.set_tim = rtl8xxxu_set_tim,
	.sta_add = rtl8xxxu_sta_add,
	.sta_remove = rtl8xxxu_sta_remove,
};

static int rtl8xxxu_parse_usb(struct rtl8xxxu_priv *priv,
			      struct usb_interface *interface)
{
	struct usb_interface_descriptor *interface_desc;
	struct usb_host_interface *host_interface;
	struct usb_endpoint_descriptor *endpoint;
	struct device *dev = &priv->udev->dev;
	int i, j = 0, endpoints;
	u8 dir, xtype, num;
	int ret = 0;

	host_interface = interface->cur_altsetting;
	interface_desc = &host_interface->desc;
	endpoints = interface_desc->bNumEndpoints;

	for (i = 0; i < endpoints; i++) {
		endpoint = &host_interface->endpoint[i].desc;

		dir = endpoint->bEndpointAddress & USB_ENDPOINT_DIR_MASK;
		num = usb_endpoint_num(endpoint);
		xtype = usb_endpoint_type(endpoint);
		if (rtl8xxxu_debug & RTL8XXXU_DEBUG_USB)
			dev_dbg(dev,
				"%s: endpoint: dir %02x, # %02x, type %02x\n",
				__func__, dir, num, xtype);
		if (usb_endpoint_dir_in(endpoint) &&
		    usb_endpoint_xfer_bulk(endpoint)) {
			if (rtl8xxxu_debug & RTL8XXXU_DEBUG_USB)
				dev_dbg(dev, "%s: in endpoint num %i\n",
					__func__, num);

			if (priv->pipe_in) {
				dev_warn(dev,
					 "%s: Too many IN pipes\n", __func__);
				ret = -EINVAL;
				goto exit;
			}

			priv->pipe_in =	usb_rcvbulkpipe(priv->udev, num);
		}

		if (usb_endpoint_dir_in(endpoint) &&
		    usb_endpoint_xfer_int(endpoint)) {
			if (rtl8xxxu_debug & RTL8XXXU_DEBUG_USB)
				dev_dbg(dev, "%s: interrupt endpoint num %i\n",
					__func__, num);

			if (priv->pipe_interrupt) {
				dev_warn(dev, "%s: Too many INTERRUPT pipes\n",
					 __func__);
				ret = -EINVAL;
				goto exit;
			}

			priv->pipe_interrupt = usb_rcvintpipe(priv->udev, num);
		}

		if (usb_endpoint_dir_out(endpoint) &&
		    usb_endpoint_xfer_bulk(endpoint)) {
			if (rtl8xxxu_debug & RTL8XXXU_DEBUG_USB)
				dev_dbg(dev, "%s: out endpoint num %i\n",
					__func__, num);
			if (j >= RTL8XXXU_OUT_ENDPOINTS) {
				dev_warn(dev,
					 "%s: Too many OUT pipes\n", __func__);
				ret = -EINVAL;
				goto exit;
			}
			priv->out_ep[j++] = num;
		}
	}
exit:
	priv->nr_out_eps = j;
	return ret;
}

static void rtl8xxxu_init_led(struct rtl8xxxu_priv *priv)
{
	struct led_classdev *led = &priv->led_cdev;

	if (!priv->fops->led_classdev_brightness_set)
		return;

	led->brightness_set_blocking = priv->fops->led_classdev_brightness_set;

	snprintf(priv->led_name, sizeof(priv->led_name),
		 "rtl8xxxu-usb%s", dev_name(&priv->udev->dev));
	led->name = priv->led_name;
	led->max_brightness = RTL8XXXU_HW_LED_CONTROL;

	if (led_classdev_register(&priv->udev->dev, led))
		return;

	priv->led_registered = true;

	led->brightness = led->max_brightness;
	priv->fops->led_classdev_brightness_set(led, led->brightness);
}

static void rtl8xxxu_deinit_led(struct rtl8xxxu_priv *priv)
{
	struct led_classdev *led = &priv->led_cdev;

	if (!priv->led_registered)
		return;

	priv->fops->led_classdev_brightness_set(led, LED_OFF);
	led_classdev_unregister(led);
}

static const struct ieee80211_iface_limit rtl8xxxu_limits[] = {
	{ .max = 2, .types = BIT(NL80211_IFTYPE_STATION), },
	{ .max = 1, .types = BIT(NL80211_IFTYPE_AP), },
};

static const struct ieee80211_iface_combination rtl8xxxu_combinations[] = {
	{
		.limits = rtl8xxxu_limits,
		.n_limits = ARRAY_SIZE(rtl8xxxu_limits),
		.max_interfaces = 2,
		.num_different_channels = 1,
	},
};

static int rtl8xxxu_probe(struct usb_interface *interface,
			  const struct usb_device_id *id)
{
	struct rtl8xxxu_priv *priv;
	struct ieee80211_hw *hw;
	struct usb_device *udev;
	struct ieee80211_supported_band *sband;
	int ret;
	int untested = 1;

	udev = usb_get_dev(interface_to_usbdev(interface));

	switch (id->idVendor) {
	case USB_VENDOR_ID_REALTEK:
		switch(id->idProduct) {
		case 0x1724:
		case 0x8176:
		case 0x8178:
		case 0x817f:
		case 0x818b:
		case 0xf179:
		case 0x8179:
		case 0xb711:
		case 0xf192:
		case 0x2005:
			untested = 0;
			break;
		}
		break;
	case 0x7392:
		if (id->idProduct == 0x7811 || id->idProduct == 0xa611 || id->idProduct == 0xb811)
			untested = 0;
		break;
	case 0x050d:
		if (id->idProduct == 0x1004)
			untested = 0;
		break;
	case 0x20f4:
		if (id->idProduct == 0x648b)
			untested = 0;
		break;
	case 0x2001:
		if (id->idProduct == 0x3308)
			untested = 0;
		break;
	case 0x2357:
		if (id->idProduct == 0x0109 || id->idProduct == 0x0135)
			untested = 0;
		break;
	case 0x0b05:
		if (id->idProduct == 0x18f1)
			untested = 0;
		break;
	default:
		break;
	}

	if (untested) {
		rtl8xxxu_debug |= RTL8XXXU_DEBUG_EFUSE;
		dev_info(&udev->dev,
			 "This Realtek USB WiFi dongle (0x%04x:0x%04x) is untested!\n",
			 id->idVendor, id->idProduct);
		dev_info(&udev->dev,
			 "Please report results to Jes.Sorensen@gmail.com\n");
	}

	hw = ieee80211_alloc_hw(sizeof(struct rtl8xxxu_priv), &rtl8xxxu_ops);
	if (!hw) {
		ret = -ENOMEM;
		goto err_put_dev;
	}

	priv = hw->priv;
	priv->hw = hw;
	priv->udev = udev;
	priv->fops = (struct rtl8xxxu_fileops *)id->driver_info;
	mutex_init(&priv->usb_buf_mutex);
	mutex_init(&priv->syson_indirect_access_mutex);
	mutex_init(&priv->h2c_mutex);
	mutex_init(&priv->sta_mutex);
	INIT_LIST_HEAD(&priv->tx_urb_free_list);
	spin_lock_init(&priv->tx_urb_lock);
	INIT_LIST_HEAD(&priv->rx_urb_pending_list);
	spin_lock_init(&priv->rx_urb_lock);
	INIT_WORK(&priv->rx_urb_wq, rtl8xxxu_rx_urb_work);
	INIT_DELAYED_WORK(&priv->ra_watchdog, rtl8xxxu_watchdog_callback);
	INIT_DELAYED_WORK(&priv->update_beacon_work, rtl8xxxu_update_beacon_work_callback);
	skb_queue_head_init(&priv->c2hcmd_queue);

	usb_set_intfdata(interface, hw);

	ret = rtl8xxxu_parse_usb(priv, interface);
	if (ret)
		goto err_set_intfdata;

	ret = priv->fops->identify_chip(priv);
	if (ret) {
		dev_err(&udev->dev, "Fatal - failed to identify chip\n");
		goto err_set_intfdata;
	}

	hw->wiphy->available_antennas_tx = BIT(priv->tx_paths) - 1;
	hw->wiphy->available_antennas_rx = BIT(priv->rx_paths) - 1;

	if (priv->rtl_chip == RTL8188E)
		INIT_WORK(&priv->c2hcmd_work, rtl8188e_c2hcmd_callback);
	else
		INIT_WORK(&priv->c2hcmd_work, rtl8xxxu_c2hcmd_callback);

	ret = priv->fops->read_efuse(priv);
	if (ret) {
		dev_err(&udev->dev, "Fatal - failed to read EFuse\n");
		goto err_set_intfdata;
	}

	ret = priv->fops->parse_efuse(priv);
	if (ret) {
		dev_err(&udev->dev, "Fatal - failed to parse EFuse\n");
		goto err_set_intfdata;
	}

	if (rtl8xxxu_debug & RTL8XXXU_DEBUG_EFUSE)
		rtl8xxxu_dump_efuse(priv);

	rtl8xxxu_print_chipinfo(priv);

	ret = priv->fops->load_firmware(priv);
	if (ret) {
		dev_err(&udev->dev, "Fatal - failed to load firmware\n");
		goto err_set_intfdata;
	}

	ret = rtl8xxxu_init_device(hw);
	if (ret)
		goto err_set_intfdata;

	hw->vif_data_size = sizeof(struct rtl8xxxu_vif);

	hw->wiphy->max_scan_ssids = 1;
	hw->wiphy->max_scan_ie_len = IEEE80211_MAX_DATA_LEN;
	if (priv->fops->max_macid_num)
		hw->wiphy->max_ap_assoc_sta = priv->fops->max_macid_num - 1;
	hw->wiphy->interface_modes = BIT(NL80211_IFTYPE_STATION);
	if (priv->fops->supports_ap)
		hw->wiphy->interface_modes |= BIT(NL80211_IFTYPE_AP);
	hw->queues = 4;

	hw->wiphy->flags |= WIPHY_FLAG_HAS_CHANNEL_SWITCH;

	if (priv->fops->supports_concurrent) {
		hw->wiphy->iface_combinations = rtl8xxxu_combinations;
		hw->wiphy->n_iface_combinations = ARRAY_SIZE(rtl8xxxu_combinations);
	}

	sband = &rtl8xxxu_supported_band;
	sband->ht_cap.ht_supported = true;
	sband->ht_cap.ampdu_factor = IEEE80211_HT_MAX_AMPDU_64K;
	sband->ht_cap.ampdu_density = IEEE80211_HT_MPDU_DENSITY_16;
	sband->ht_cap.cap = IEEE80211_HT_CAP_SGI_20 | IEEE80211_HT_CAP_SGI_40;
	memset(&sband->ht_cap.mcs, 0, sizeof(sband->ht_cap.mcs));
	sband->ht_cap.mcs.rx_mask[0] = 0xff;
	sband->ht_cap.mcs.rx_mask[4] = 0x01;
	if (priv->rf_paths > 1) {
		sband->ht_cap.mcs.rx_mask[1] = 0xff;
		sband->ht_cap.cap |= IEEE80211_HT_CAP_SGI_40;
	}
	sband->ht_cap.mcs.tx_params = IEEE80211_HT_MCS_TX_DEFINED;
	/*
	 * Some APs will negotiate HT20_40 in a noisy environment leading
	 * to miserable performance. Rather than defaulting to this, only
	 * enable it if explicitly requested at module load time.
	 */
	if (rtl8xxxu_ht40_2g) {
		dev_info(&udev->dev, "Enabling HT_20_40 on the 2.4GHz band\n");
		sband->ht_cap.cap |= IEEE80211_HT_CAP_SUP_WIDTH_20_40;
	}
	hw->wiphy->bands[NL80211_BAND_2GHZ] = sband;

	hw->wiphy->rts_threshold = 2347;

	SET_IEEE80211_DEV(priv->hw, &interface->dev);
	SET_IEEE80211_PERM_ADDR(hw, priv->mac_addr);

	hw->extra_tx_headroom = priv->fops->tx_desc_size;
	ieee80211_hw_set(hw, SIGNAL_DBM);

	/*
	 * The firmware handles rate control, except for RTL8188EU,
	 * where we handle the rate control in the driver.
	 */
	ieee80211_hw_set(hw, HAS_RATE_CONTROL);
	ieee80211_hw_set(hw, SUPPORT_FAST_XMIT);
	ieee80211_hw_set(hw, AMPDU_AGGREGATION);

	wiphy_ext_feature_set(hw->wiphy, NL80211_EXT_FEATURE_CQM_RSSI_LIST);

	ret = ieee80211_register_hw(priv->hw);
	if (ret) {
		dev_err(&udev->dev, "%s: Failed to register: %i\n",
			__func__, ret);
		goto err_set_intfdata;
	}

	rtl8xxxu_init_led(priv);

	return 0;

err_set_intfdata:
	usb_set_intfdata(interface, NULL);

	kfree(priv->fw_data);
	mutex_destroy(&priv->usb_buf_mutex);
	mutex_destroy(&priv->syson_indirect_access_mutex);
	mutex_destroy(&priv->h2c_mutex);

	ieee80211_free_hw(hw);
err_put_dev:
	usb_put_dev(udev);

	return ret;
}

static void rtl8xxxu_disconnect(struct usb_interface *interface)
{
	struct rtl8xxxu_priv *priv;
	struct ieee80211_hw *hw;

	hw = usb_get_intfdata(interface);
	priv = hw->priv;

	rtl8xxxu_deinit_led(priv);

	ieee80211_unregister_hw(hw);

	priv->fops->power_off(priv);

	usb_set_intfdata(interface, NULL);

	dev_info(&priv->udev->dev, "disconnecting\n");

	kfree(priv->fw_data);
	mutex_destroy(&priv->usb_buf_mutex);
	mutex_destroy(&priv->syson_indirect_access_mutex);
	mutex_destroy(&priv->h2c_mutex);

	if (priv->udev->state != USB_STATE_NOTATTACHED) {
		dev_info(&priv->udev->dev,
			 "Device still attached, trying to reset\n");
		usb_reset_device(priv->udev);
	}
	usb_put_dev(priv->udev);
	ieee80211_free_hw(hw);
}

static const struct usb_device_id dev_table[] = {
{USB_DEVICE_AND_INTERFACE_INFO(USB_VENDOR_ID_REALTEK, 0x8724, 0xff, 0xff, 0xff),
	.driver_info = (unsigned long)&rtl8723au_fops},
{USB_DEVICE_AND_INTERFACE_INFO(USB_VENDOR_ID_REALTEK, 0x1724, 0xff, 0xff, 0xff),
	.driver_info = (unsigned long)&rtl8723au_fops},
{USB_DEVICE_AND_INTERFACE_INFO(USB_VENDOR_ID_REALTEK, 0x0724, 0xff, 0xff, 0xff),
	.driver_info = (unsigned long)&rtl8723au_fops},
{USB_DEVICE_AND_INTERFACE_INFO(USB_VENDOR_ID_REALTEK, 0x818b, 0xff, 0xff, 0xff),
	.driver_info = (unsigned long)&rtl8192eu_fops},
/* TP-Link TL-WN822N v4 */
{USB_DEVICE_AND_INTERFACE_INFO(0x2357, 0x0108, 0xff, 0xff, 0xff),
	.driver_info = (unsigned long)&rtl8192eu_fops},
/* D-Link DWA-131 rev E1, tested by David Patiño */
{USB_DEVICE_AND_INTERFACE_INFO(0x2001, 0x3319, 0xff, 0xff, 0xff),
	.driver_info = (unsigned long)&rtl8192eu_fops},
/* Tested by Myckel Habets */
{USB_DEVICE_AND_INTERFACE_INFO(0x2357, 0x0109, 0xff, 0xff, 0xff),
	.driver_info = (unsigned long)&rtl8192eu_fops},
{USB_DEVICE_AND_INTERFACE_INFO(USB_VENDOR_ID_REALTEK, 0xb720, 0xff, 0xff, 0xff),
	.driver_info = (unsigned long)&rtl8723bu_fops},
{USB_DEVICE_AND_INTERFACE_INFO(0x7392, 0xa611, 0xff, 0xff, 0xff),
	.driver_info = (unsigned long)&rtl8723bu_fops},
/* RTL8188FU */
{USB_DEVICE_AND_INTERFACE_INFO(USB_VENDOR_ID_REALTEK, 0xf179, 0xff, 0xff, 0xff),
	.driver_info = (unsigned long)&rtl8188fu_fops},
{USB_DEVICE_AND_INTERFACE_INFO(USB_VENDOR_ID_REALTEK, 0x8179, 0xff, 0xff, 0xff),
	.driver_info = (unsigned long)&rtl8188eu_fops},
/* Tested by Hans de Goede - rtl8188etv */
{USB_DEVICE_AND_INTERFACE_INFO(USB_VENDOR_ID_REALTEK, 0x0179, 0xff, 0xff, 0xff),
	.driver_info = (unsigned long)&rtl8188eu_fops},
/* Sitecom rtl8188eus */
{USB_DEVICE_AND_INTERFACE_INFO(0x0df6, 0x0076, 0xff, 0xff, 0xff),
	.driver_info = (unsigned long)&rtl8188eu_fops},
/* D-Link USB-GO-N150 */
{USB_DEVICE_AND_INTERFACE_INFO(0x2001, 0x3311, 0xff, 0xff, 0xff),
	.driver_info = (unsigned long)&rtl8188eu_fops},
/* D-Link DWA-125 REV D1 */
{USB_DEVICE_AND_INTERFACE_INFO(0x2001, 0x330f, 0xff, 0xff, 0xff),
	.driver_info = (unsigned long)&rtl8188eu_fops},
/* D-Link DWA-123 REV D1 */
{USB_DEVICE_AND_INTERFACE_INFO(0x2001, 0x3310, 0xff, 0xff, 0xff),
	.driver_info = (unsigned long)&rtl8188eu_fops},
/* D-Link DWA-121 rev B1 */
{USB_DEVICE_AND_INTERFACE_INFO(0x2001, 0x331b, 0xff, 0xff, 0xff),
	.driver_info = (unsigned long)&rtl8188eu_fops},
/* Abocom - Abocom */
{USB_DEVICE_AND_INTERFACE_INFO(0x07b8, 0x8179, 0xff, 0xff, 0xff),
	.driver_info = (unsigned long)&rtl8188eu_fops},
/* Elecom WDC-150SU2M */
{USB_DEVICE_AND_INTERFACE_INFO(0x056e, 0x4008, 0xff, 0xff, 0xff),
	.driver_info = (unsigned long)&rtl8188eu_fops},
/* TP-Link TL-WN722N v2 */
{USB_DEVICE_AND_INTERFACE_INFO(0x2357, 0x010c, 0xff, 0xff, 0xff),
	.driver_info = (unsigned long)&rtl8188eu_fops},
/* TP-Link TL-WN727N v5.21 */
{USB_DEVICE_AND_INTERFACE_INFO(0x2357, 0x0111, 0xff, 0xff, 0xff),
	.driver_info = (unsigned long)&rtl8188eu_fops},
/* MERCUSYS MW150US v2 */
{USB_DEVICE_AND_INTERFACE_INFO(0x2c4e, 0x0102, 0xff, 0xff, 0xff),
	.driver_info = (unsigned long)&rtl8188eu_fops},
/* ASUS USB-N10 Nano B1 */
{USB_DEVICE_AND_INTERFACE_INFO(0x0b05, 0x18f0, 0xff, 0xff, 0xff),
	.driver_info = (unsigned long)&rtl8188eu_fops},
 /* Edimax EW-7811Un V2 */
{USB_DEVICE_AND_INTERFACE_INFO(0x7392, 0xb811, 0xff, 0xff, 0xff),
	.driver_info = (unsigned long)&rtl8188eu_fops},
/* Rosewill USB-N150 Nano */
{USB_DEVICE_AND_INTERFACE_INFO(USB_VENDOR_ID_REALTEK, 0xffef, 0xff, 0xff, 0xff),
	.driver_info = (unsigned long)&rtl8188eu_fops},
/* RTL8710BU aka RTL8188GU (not to be confused with RTL8188GTVU) */
{USB_DEVICE_AND_INTERFACE_INFO(USB_VENDOR_ID_REALTEK, 0xb711, 0xff, 0xff, 0xff),
	.driver_info = (unsigned long)&rtl8710bu_fops},
/* TOTOLINK N150UA V5 / N150UA-B */
{USB_DEVICE_AND_INTERFACE_INFO(USB_VENDOR_ID_REALTEK, 0x2005, 0xff, 0xff, 0xff),
	.driver_info = (unsigned long)&rtl8710bu_fops},
/* Comfast CF-826F */
{USB_DEVICE_AND_INTERFACE_INFO(USB_VENDOR_ID_REALTEK, 0xf192, 0xff, 0xff, 0xff),
	.driver_info = (unsigned long)&rtl8192fu_fops},
/* Asus USB-N13 rev C1 */
{USB_DEVICE_AND_INTERFACE_INFO(0x0b05, 0x18f1, 0xff, 0xff, 0xff),
	.driver_info = (unsigned long)&rtl8192fu_fops},
/* EDIMAX EW-7722UTn V3 */
{USB_DEVICE_AND_INTERFACE_INFO(0x7392, 0xb722, 0xff, 0xff, 0xff),
	.driver_info = (unsigned long)&rtl8192fu_fops},
{USB_DEVICE_AND_INTERFACE_INFO(USB_VENDOR_ID_REALTEK, 0x318b, 0xff, 0xff, 0xff),
	.driver_info = (unsigned long)&rtl8192fu_fops},
/* TP-Link TL-WN823N V2 */
{USB_DEVICE_AND_INTERFACE_INFO(0x2357, 0x0135, 0xff, 0xff, 0xff),
	.driver_info = (unsigned long)&rtl8192fu_fops},
#ifdef CONFIG_RTL8XXXU_UNTESTED
/* Still supported by rtlwifi */
{USB_DEVICE_AND_INTERFACE_INFO(USB_VENDOR_ID_REALTEK, 0x8176, 0xff, 0xff, 0xff),
	.driver_info = (unsigned long)&rtl8192cu_fops},
{USB_DEVICE_AND_INTERFACE_INFO(USB_VENDOR_ID_REALTEK, 0x8178, 0xff, 0xff, 0xff),
	.driver_info = (unsigned long)&rtl8192cu_fops},
{USB_DEVICE_AND_INTERFACE_INFO(USB_VENDOR_ID_REALTEK, 0x817f, 0xff, 0xff, 0xff),
	.driver_info = (unsigned long)&rtl8192cu_fops},
/* Tested by Larry Finger */
{USB_DEVICE_AND_INTERFACE_INFO(0x7392, 0x7811, 0xff, 0xff, 0xff),
	.driver_info = (unsigned long)&rtl8192cu_fops},
/* Tested by Andrea Merello */
{USB_DEVICE_AND_INTERFACE_INFO(0x050d, 0x1004, 0xff, 0xff, 0xff),
	.driver_info = (unsigned long)&rtl8192cu_fops},
/* Tested by Jocelyn Mayer */
{USB_DEVICE_AND_INTERFACE_INFO(0x20f4, 0x648b, 0xff, 0xff, 0xff),
	.driver_info = (unsigned long)&rtl8192cu_fops},
/* Tested by Stefano Bravi */
{USB_DEVICE_AND_INTERFACE_INFO(0x2001, 0x3308, 0xff, 0xff, 0xff),
	.driver_info = (unsigned long)&rtl8192cu_fops},
/* Currently untested 8188 series devices */
{USB_DEVICE_AND_INTERFACE_INFO(USB_VENDOR_ID_REALTEK, 0x018a, 0xff, 0xff, 0xff),
	.driver_info = (unsigned long)&rtl8192cu_fops},
{USB_DEVICE_AND_INTERFACE_INFO(USB_VENDOR_ID_REALTEK, 0x8191, 0xff, 0xff, 0xff),
	.driver_info = (unsigned long)&rtl8192cu_fops},
{USB_DEVICE_AND_INTERFACE_INFO(USB_VENDOR_ID_REALTEK, 0x8170, 0xff, 0xff, 0xff),
	.driver_info = (unsigned long)&rtl8192cu_fops},
{USB_DEVICE_AND_INTERFACE_INFO(USB_VENDOR_ID_REALTEK, 0x8177, 0xff, 0xff, 0xff),
	.driver_info = (unsigned long)&rtl8192cu_fops},
{USB_DEVICE_AND_INTERFACE_INFO(USB_VENDOR_ID_REALTEK, 0x817a, 0xff, 0xff, 0xff),
	.driver_info = (unsigned long)&rtl8192cu_fops},
{USB_DEVICE_AND_INTERFACE_INFO(USB_VENDOR_ID_REALTEK, 0x817b, 0xff, 0xff, 0xff),
	.driver_info = (unsigned long)&rtl8192cu_fops},
{USB_DEVICE_AND_INTERFACE_INFO(USB_VENDOR_ID_REALTEK, 0x817d, 0xff, 0xff, 0xff),
	.driver_info = (unsigned long)&rtl8192cu_fops},
{USB_DEVICE_AND_INTERFACE_INFO(USB_VENDOR_ID_REALTEK, 0x817e, 0xff, 0xff, 0xff),
	.driver_info = (unsigned long)&rtl8192cu_fops},
{USB_DEVICE_AND_INTERFACE_INFO(USB_VENDOR_ID_REALTEK, 0x818a, 0xff, 0xff, 0xff),
	.driver_info = (unsigned long)&rtl8192cu_fops},
{USB_DEVICE_AND_INTERFACE_INFO(USB_VENDOR_ID_REALTEK, 0x317f, 0xff, 0xff, 0xff),
	.driver_info = (unsigned long)&rtl8192cu_fops},
{USB_DEVICE_AND_INTERFACE_INFO(0x1058, 0x0631, 0xff, 0xff, 0xff),
	.driver_info = (unsigned long)&rtl8192cu_fops},
{USB_DEVICE_AND_INTERFACE_INFO(0x04bb, 0x094c, 0xff, 0xff, 0xff),
	.driver_info = (unsigned long)&rtl8192cu_fops},
{USB_DEVICE_AND_INTERFACE_INFO(0x050d, 0x1102, 0xff, 0xff, 0xff),
	.driver_info = (unsigned long)&rtl8192cu_fops},
{USB_DEVICE_AND_INTERFACE_INFO(0x06f8, 0xe033, 0xff, 0xff, 0xff),
	.driver_info = (unsigned long)&rtl8192cu_fops},
{USB_DEVICE_AND_INTERFACE_INFO(0x07b8, 0x8189, 0xff, 0xff, 0xff),
	.driver_info = (unsigned long)&rtl8192cu_fops},
{USB_DEVICE_AND_INTERFACE_INFO(0x0846, 0x9041, 0xff, 0xff, 0xff),
	.driver_info = (unsigned long)&rtl8192cu_fops},
{USB_DEVICE_AND_INTERFACE_INFO(0x0b05, 0x17ba, 0xff, 0xff, 0xff),
	.driver_info = (unsigned long)&rtl8192cu_fops},
{USB_DEVICE_AND_INTERFACE_INFO(USB_VENDOR_ID_REALTEK, 0x1e1e, 0xff, 0xff, 0xff),
	.driver_info = (unsigned long)&rtl8192cu_fops},
{USB_DEVICE_AND_INTERFACE_INFO(USB_VENDOR_ID_REALTEK, 0x5088, 0xff, 0xff, 0xff),
	.driver_info = (unsigned long)&rtl8192cu_fops},
{USB_DEVICE_AND_INTERFACE_INFO(0x0df6, 0x0052, 0xff, 0xff, 0xff),
	.driver_info = (unsigned long)&rtl8192cu_fops},
{USB_DEVICE_AND_INTERFACE_INFO(0x0df6, 0x005c, 0xff, 0xff, 0xff),
	.driver_info = (unsigned long)&rtl8192cu_fops},
{USB_DEVICE_AND_INTERFACE_INFO(0x0eb0, 0x9071, 0xff, 0xff, 0xff),
	.driver_info = (unsigned long)&rtl8192cu_fops},
{USB_DEVICE_AND_INTERFACE_INFO(0x103c, 0x1629, 0xff, 0xff, 0xff),
	.driver_info = (unsigned long)&rtl8192cu_fops},
{USB_DEVICE_AND_INTERFACE_INFO(0x13d3, 0x3357, 0xff, 0xff, 0xff),
	.driver_info = (unsigned long)&rtl8192cu_fops},
{USB_DEVICE_AND_INTERFACE_INFO(0x2001, 0x330b, 0xff, 0xff, 0xff),
	.driver_info = (unsigned long)&rtl8192cu_fops},
{USB_DEVICE_AND_INTERFACE_INFO(0x2019, 0x4902, 0xff, 0xff, 0xff),
	.driver_info = (unsigned long)&rtl8192cu_fops},
{USB_DEVICE_AND_INTERFACE_INFO(0x2019, 0xab2a, 0xff, 0xff, 0xff),
	.driver_info = (unsigned long)&rtl8192cu_fops},
{USB_DEVICE_AND_INTERFACE_INFO(0x2019, 0xab2e, 0xff, 0xff, 0xff),
	.driver_info = (unsigned long)&rtl8192cu_fops},
{USB_DEVICE_AND_INTERFACE_INFO(0x2019, 0xed17, 0xff, 0xff, 0xff),
	.driver_info = (unsigned long)&rtl8192cu_fops},
{USB_DEVICE_AND_INTERFACE_INFO(0x4855, 0x0090, 0xff, 0xff, 0xff),
	.driver_info = (unsigned long)&rtl8192cu_fops},
{USB_DEVICE_AND_INTERFACE_INFO(0x4856, 0x0091, 0xff, 0xff, 0xff),
	.driver_info = (unsigned long)&rtl8192cu_fops},
{USB_DEVICE_AND_INTERFACE_INFO(0xcdab, 0x8010, 0xff, 0xff, 0xff),
	.driver_info = (unsigned long)&rtl8192cu_fops},
{USB_DEVICE_AND_INTERFACE_INFO(0x04f2, 0xaff7, 0xff, 0xff, 0xff),
	.driver_info = (unsigned long)&rtl8192cu_fops},
{USB_DEVICE_AND_INTERFACE_INFO(0x04f2, 0xaff9, 0xff, 0xff, 0xff),
	.driver_info = (unsigned long)&rtl8192cu_fops},
{USB_DEVICE_AND_INTERFACE_INFO(0x04f2, 0xaffa, 0xff, 0xff, 0xff),
	.driver_info = (unsigned long)&rtl8192cu_fops},
{USB_DEVICE_AND_INTERFACE_INFO(0x04f2, 0xaff8, 0xff, 0xff, 0xff),
	.driver_info = (unsigned long)&rtl8192cu_fops},
{USB_DEVICE_AND_INTERFACE_INFO(0x04f2, 0xaffb, 0xff, 0xff, 0xff),
	.driver_info = (unsigned long)&rtl8192cu_fops},
{USB_DEVICE_AND_INTERFACE_INFO(0x04f2, 0xaffc, 0xff, 0xff, 0xff),
	.driver_info = (unsigned long)&rtl8192cu_fops},
{USB_DEVICE_AND_INTERFACE_INFO(0x2019, 0x1201, 0xff, 0xff, 0xff),
	.driver_info = (unsigned long)&rtl8192cu_fops},
/* Currently untested 8192 series devices */
{USB_DEVICE_AND_INTERFACE_INFO(0x04bb, 0x0950, 0xff, 0xff, 0xff),
	.driver_info = (unsigned long)&rtl8192cu_fops},
{USB_DEVICE_AND_INTERFACE_INFO(0x050d, 0x2102, 0xff, 0xff, 0xff),
	.driver_info = (unsigned long)&rtl8192cu_fops},
{USB_DEVICE_AND_INTERFACE_INFO(0x050d, 0x2103, 0xff, 0xff, 0xff),
	.driver_info = (unsigned long)&rtl8192cu_fops},
{USB_DEVICE_AND_INTERFACE_INFO(0x0586, 0x341f, 0xff, 0xff, 0xff),
	.driver_info = (unsigned long)&rtl8192cu_fops},
{USB_DEVICE_AND_INTERFACE_INFO(0x06f8, 0xe035, 0xff, 0xff, 0xff),
	.driver_info = (unsigned long)&rtl8192cu_fops},
{USB_DEVICE_AND_INTERFACE_INFO(0x0b05, 0x17ab, 0xff, 0xff, 0xff),
	.driver_info = (unsigned long)&rtl8192cu_fops},
{USB_DEVICE_AND_INTERFACE_INFO(0x0df6, 0x0061, 0xff, 0xff, 0xff),
	.driver_info = (unsigned long)&rtl8192cu_fops},
{USB_DEVICE_AND_INTERFACE_INFO(0x0df6, 0x0070, 0xff, 0xff, 0xff),
	.driver_info = (unsigned long)&rtl8192cu_fops},
{USB_DEVICE_AND_INTERFACE_INFO(0x0789, 0x016d, 0xff, 0xff, 0xff),
	.driver_info = (unsigned long)&rtl8192cu_fops},
{USB_DEVICE_AND_INTERFACE_INFO(0x07aa, 0x0056, 0xff, 0xff, 0xff),
	.driver_info = (unsigned long)&rtl8192cu_fops},
{USB_DEVICE_AND_INTERFACE_INFO(0x07b8, 0x8178, 0xff, 0xff, 0xff),
	.driver_info = (unsigned long)&rtl8192cu_fops},
{USB_DEVICE_AND_INTERFACE_INFO(0x0846, 0x9021, 0xff, 0xff, 0xff),
	.driver_info = (unsigned long)&rtl8192cu_fops},
{USB_DEVICE_AND_INTERFACE_INFO(0x0846, 0xf001, 0xff, 0xff, 0xff),
	.driver_info = (unsigned long)&rtl8192cu_fops},
{USB_DEVICE_AND_INTERFACE_INFO(USB_VENDOR_ID_REALTEK, 0x2e2e, 0xff, 0xff, 0xff),
	.driver_info = (unsigned long)&rtl8192cu_fops},
{USB_DEVICE_AND_INTERFACE_INFO(0x0e66, 0x0019, 0xff, 0xff, 0xff),
	.driver_info = (unsigned long)&rtl8192cu_fops},
{USB_DEVICE_AND_INTERFACE_INFO(0x0e66, 0x0020, 0xff, 0xff, 0xff),
	.driver_info = (unsigned long)&rtl8192cu_fops},
{USB_DEVICE_AND_INTERFACE_INFO(0x2001, 0x3307, 0xff, 0xff, 0xff),
	.driver_info = (unsigned long)&rtl8192cu_fops},
{USB_DEVICE_AND_INTERFACE_INFO(0x2001, 0x3309, 0xff, 0xff, 0xff),
	.driver_info = (unsigned long)&rtl8192cu_fops},
{USB_DEVICE_AND_INTERFACE_INFO(0x2001, 0x330a, 0xff, 0xff, 0xff),
	.driver_info = (unsigned long)&rtl8192cu_fops},
{USB_DEVICE_AND_INTERFACE_INFO(0x2019, 0xab2b, 0xff, 0xff, 0xff),
	.driver_info = (unsigned long)&rtl8192cu_fops},
{USB_DEVICE_AND_INTERFACE_INFO(0x20f4, 0x624d, 0xff, 0xff, 0xff),
	.driver_info = (unsigned long)&rtl8192cu_fops},
{USB_DEVICE_AND_INTERFACE_INFO(0x2357, 0x0100, 0xff, 0xff, 0xff),
	.driver_info = (unsigned long)&rtl8192cu_fops},
{USB_DEVICE_AND_INTERFACE_INFO(0x4855, 0x0091, 0xff, 0xff, 0xff),
	.driver_info = (unsigned long)&rtl8192cu_fops},
{USB_DEVICE_AND_INTERFACE_INFO(0x7392, 0x7822, 0xff, 0xff, 0xff),
	.driver_info = (unsigned long)&rtl8192cu_fops},
/* found in rtl8192eu vendor driver */
{USB_DEVICE_AND_INTERFACE_INFO(0x2357, 0x0107, 0xff, 0xff, 0xff),
	.driver_info = (unsigned long)&rtl8192eu_fops},
{USB_DEVICE_AND_INTERFACE_INFO(0x2019, 0xab33, 0xff, 0xff, 0xff),
	.driver_info = (unsigned long)&rtl8192eu_fops},
{USB_DEVICE_AND_INTERFACE_INFO(USB_VENDOR_ID_REALTEK, 0x818c, 0xff, 0xff, 0xff),
	.driver_info = (unsigned long)&rtl8192eu_fops},
/* D-Link DWA-131 rev C1 */
{USB_DEVICE_AND_INTERFACE_INFO(0x2001, 0x3312, 0xff, 0xff, 0xff),
	.driver_info = (unsigned long)&rtl8192eu_fops},
/* TP-Link TL-WN8200ND V2 */
{USB_DEVICE_AND_INTERFACE_INFO(0x2357, 0x0126, 0xff, 0xff, 0xff),
	.driver_info = (unsigned long)&rtl8192eu_fops},
/* Mercusys MW300UM */
{USB_DEVICE_AND_INTERFACE_INFO(0x2c4e, 0x0100, 0xff, 0xff, 0xff),
	.driver_info = (unsigned long)&rtl8192eu_fops},
/* Mercusys MW300UH */
{USB_DEVICE_AND_INTERFACE_INFO(0x2c4e, 0x0104, 0xff, 0xff, 0xff),
	.driver_info = (unsigned long)&rtl8192eu_fops},
#endif
{ }
};

static struct usb_driver rtl8xxxu_driver = {
	.name = DRIVER_NAME,
	.probe = rtl8xxxu_probe,
	.disconnect = rtl8xxxu_disconnect,
	.id_table = dev_table,
	.no_dynamic_id = 1,
	.disable_hub_initiated_lpm = 1,
};

MODULE_DEVICE_TABLE(usb, dev_table);

module_usb_driver(rtl8xxxu_driver);<|MERGE_RESOLUTION|>--- conflicted
+++ resolved
@@ -3593,11 +3593,7 @@
 		reg = REG_MACID1;
 		break;
 	default:
-<<<<<<< HEAD
-		WARN_ONCE("%s: invalid port_num\n", __func__);
-=======
 		WARN_ONCE(1, "%s: invalid port_num\n", __func__);
->>>>>>> dd66185c
 		return -EINVAL;
 	}
 
@@ -3622,11 +3618,7 @@
 		reg = REG_BSSID1;
 		break;
 	default:
-<<<<<<< HEAD
-		WARN_ONCE("%s: invalid port_num\n", __func__);
-=======
 		WARN_ONCE(1, "%s: invalid port_num\n", __func__);
->>>>>>> dd66185c
 		return -EINVAL;
 	}
 
@@ -5054,11 +5046,6 @@
 
 			rtl8xxxu_update_ra_report(rarpt, highest_rate, sgi, bw);
 
-<<<<<<< HEAD
-			priv->rssi_level = RTL8XXXU_RATR_STA_INIT;
-
-=======
->>>>>>> dd66185c
 			priv->fops->update_rate_mask(priv, ramask, 0, sgi,
 						     bw == RATE_INFO_BW_40, macid);
 
@@ -5753,11 +5740,7 @@
 
 	if (vif->bss_conf.csa_active) {
 		if (ieee80211_beacon_cntdwn_is_complete(vif)) {
-<<<<<<< HEAD
-			ieee80211_csa_finish(vif);
-=======
 			ieee80211_csa_finish(vif, 0);
->>>>>>> dd66185c
 			return;
 		}
 		schedule_delayed_work(&priv->update_beacon_work,
@@ -7433,21 +7416,6 @@
 
 static void rtl8xxxu_ra_iter(void *data, struct ieee80211_sta *sta)
 {
-<<<<<<< HEAD
-	struct ieee80211_vif *vif;
-	struct rtl8xxxu_priv *priv;
-	int i;
-
-	priv = container_of(work, struct rtl8xxxu_priv, ra_watchdog.work);
-	for (i = 0; i < ARRAY_SIZE(priv->vifs); i++) {
-		vif = priv->vifs[i];
-
-		if (!vif || vif->type != NL80211_IFTYPE_STATION)
-			continue;
-
-		int signal;
-		struct ieee80211_sta *sta;
-=======
 	struct rtl8xxxu_sta_info *sta_info = (struct rtl8xxxu_sta_info *)sta->drv_priv;
 	struct rtl8xxxu_priv *priv = data;
 	int signal = -ewma_rssi_read(&sta_info->avg_rssi);
@@ -7461,36 +7429,21 @@
 	struct list_head list;
 	struct ieee80211_sta *sta;
 };
->>>>>>> dd66185c
 
 struct rtl8xxxu_iter_stas_data {
 	struct rtl8xxxu_priv *priv;
 	struct list_head list;
 };
 
-<<<<<<< HEAD
-			dev_dbg(dev, "%s: no sta found\n", __func__);
-			rcu_read_unlock();
-			continue;
-		}
-		rcu_read_unlock();
-=======
 static void rtl8xxxu_collect_sta_iter(void *data, struct ieee80211_sta *sta)
 {
 	struct rtl8xxxu_iter_stas_data *iter_stas = data;
 	struct rtl8xxxu_stas_entry *stas_entry;
->>>>>>> dd66185c
 
 	stas_entry = kmalloc(sizeof(*stas_entry), GFP_ATOMIC);
 	if (!stas_entry)
 		return;
 
-<<<<<<< HEAD
-		priv->fops->report_rssi(priv, rtl8xxxu_get_macid(priv, sta),
-					rtl8xxxu_signal_to_snr(signal));
-
-		rtl8xxxu_refresh_rate_mask(priv, signal, sta, false);
-=======
 	stas_entry->sta = sta;
 	list_add_tail(&stas_entry->list, &iter_stas->list);
 }
@@ -7513,19 +7466,12 @@
 		list_del_init(&sta_entry->list);
 		rtl8xxxu_ra_iter(priv, sta_entry->sta);
 		kfree(sta_entry);
->>>>>>> dd66185c
 	}
 	mutex_unlock(&priv->sta_mutex);
 
 	if (priv->fops->set_crystal_cap)
 		rtl8xxxu_track_cfo(priv);
 
-<<<<<<< HEAD
-	if (priv->fops->set_crystal_cap)
-		rtl8xxxu_track_cfo(priv);
-
-=======
->>>>>>> dd66185c
 	schedule_delayed_work(&priv->ra_watchdog, 2 * HZ);
 }
 
