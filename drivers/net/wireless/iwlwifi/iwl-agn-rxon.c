--- conflicted
+++ resolved
@@ -610,13 +610,8 @@
 			if (ctx->ht.enabled) {
 				/* if HT40 is used, it should not change
 				 * after associated except channel switch */
-<<<<<<< HEAD
-				if (iwl_is_associated_ctx(ctx) &&
-				     !ctx->ht.is_40mhz)
-=======
 				if (!ctx->ht.is_40mhz ||
 						!iwl_is_associated_ctx(ctx))
->>>>>>> 78feb35b
 					iwlagn_config_ht40(conf, ctx);
 			} else
 				ctx->ht.is_40mhz = false;
