--- conflicted
+++ resolved
@@ -1573,9 +1573,6 @@
 
 	sdw_acquire_bus_lock(stream);
 
-<<<<<<< HEAD
-	ret = _sdw_prepare_stream(stream);
-=======
 	if (stream->state == SDW_STREAM_PREPARED) {
 		ret = 0;
 		goto state_err;
@@ -1589,7 +1586,6 @@
 		ret = -EINVAL;
 		goto state_err;
 	}
->>>>>>> 04d5ce62
 
 	/*
 	 * when the stream is DISABLED, this means sdw_prepare_stream()
