/*
 * Copyright 2015 Advanced Micro Devices, Inc.
 *
 * Permission is hereby granted, free of charge, to any person obtaining a
 * copy of this software and associated documentation files (the "Software"),
 * to deal in the Software without restriction, including without limitation
 * the rights to use, copy, modify, merge, publish, distribute, sublicense,
 * and/or sell copies of the Software, and to permit persons to whom the
 * Software is furnished to do so, subject to the following conditions:
 *
 * The above copyright notice and this permission notice shall be included in
 * all copies or substantial portions of the Software.
 *
 * THE SOFTWARE IS PROVIDED "AS IS", WITHOUT WARRANTY OF ANY KIND, EXPRESS OR
 * IMPLIED, INCLUDING BUT NOT LIMITED TO THE WARRANTIES OF MERCHANTABILITY,
 * FITNESS FOR A PARTICULAR PURPOSE AND NONINFRINGEMENT.  IN NO EVENT SHALL
 * THE COPYRIGHT HOLDER(S) OR AUTHOR(S) BE LIABLE FOR ANY CLAIM, DAMAGES OR
 * OTHER LIABILITY, WHETHER IN AN ACTION OF CONTRACT, TORT OR OTHERWISE,
 * ARISING FROM, OUT OF OR IN CONNECTION WITH THE SOFTWARE OR THE USE OR
 * OTHER DEALINGS IN THE SOFTWARE.
 *
 *
 */
#include <linux/kthread.h>
#include <linux/wait.h>
#include <linux/sched.h>
#include <drm/drmP.h>
#include "gpu_scheduler.h"

#define CREATE_TRACE_POINTS
#include "gpu_sched_trace.h"

static bool amd_sched_entity_is_ready(struct amd_sched_entity *entity);
static void amd_sched_wakeup(struct amd_gpu_scheduler *sched);
<<<<<<< HEAD
static void amd_sched_process_job(struct fence *f, struct fence_cb *cb);
=======
static void amd_sched_process_job(struct dma_fence *f, struct dma_fence_cb *cb);
>>>>>>> c470abd4

/* Initialize a given run queue struct */
static void amd_sched_rq_init(struct amd_sched_rq *rq)
{
	spin_lock_init(&rq->lock);
	INIT_LIST_HEAD(&rq->entities);
	rq->current_entity = NULL;
}

static void amd_sched_rq_add_entity(struct amd_sched_rq *rq,
				    struct amd_sched_entity *entity)
{
	if (!list_empty(&entity->list))
		return;
	spin_lock(&rq->lock);
	list_add_tail(&entity->list, &rq->entities);
	spin_unlock(&rq->lock);
}

static void amd_sched_rq_remove_entity(struct amd_sched_rq *rq,
				       struct amd_sched_entity *entity)
{
	if (list_empty(&entity->list))
		return;
	spin_lock(&rq->lock);
	list_del_init(&entity->list);
	if (rq->current_entity == entity)
		rq->current_entity = NULL;
	spin_unlock(&rq->lock);
}

/**
 * Select an entity which could provide a job to run
 *
 * @rq		The run queue to check.
 *
 * Try to find a ready entity, returns NULL if none found.
 */
static struct amd_sched_entity *
amd_sched_rq_select_entity(struct amd_sched_rq *rq)
{
	struct amd_sched_entity *entity;

	spin_lock(&rq->lock);

	entity = rq->current_entity;
	if (entity) {
		list_for_each_entry_continue(entity, &rq->entities, list) {
			if (amd_sched_entity_is_ready(entity)) {
				rq->current_entity = entity;
				spin_unlock(&rq->lock);
				return entity;
			}
		}
	}

	list_for_each_entry(entity, &rq->entities, list) {

		if (amd_sched_entity_is_ready(entity)) {
			rq->current_entity = entity;
			spin_unlock(&rq->lock);
			return entity;
		}

		if (entity == rq->current_entity)
			break;
	}

	spin_unlock(&rq->lock);

	return NULL;
}

/**
 * Init a context entity used by scheduler when submit to HW ring.
 *
 * @sched	The pointer to the scheduler
 * @entity	The pointer to a valid amd_sched_entity
 * @rq		The run queue this entity belongs
 * @kernel	If this is an entity for the kernel
 * @jobs	The max number of jobs in the job queue
 *
 * return 0 if succeed. negative error code on failure
*/
int amd_sched_entity_init(struct amd_gpu_scheduler *sched,
			  struct amd_sched_entity *entity,
			  struct amd_sched_rq *rq,
			  uint32_t jobs)
{
	int r;

	if (!(sched && entity && rq))
		return -EINVAL;

	memset(entity, 0, sizeof(struct amd_sched_entity));
	INIT_LIST_HEAD(&entity->list);
	entity->rq = rq;
	entity->sched = sched;

	spin_lock_init(&entity->queue_lock);
	r = kfifo_alloc(&entity->job_queue, jobs * sizeof(void *), GFP_KERNEL);
	if (r)
		return r;

	atomic_set(&entity->fence_seq, 0);
	entity->fence_context = dma_fence_context_alloc(2);

	return 0;
}

/**
 * Query if entity is initialized
 *
 * @sched       Pointer to scheduler instance
 * @entity	The pointer to a valid scheduler entity
 *
 * return true if entity is initialized, false otherwise
*/
static bool amd_sched_entity_is_initialized(struct amd_gpu_scheduler *sched,
					    struct amd_sched_entity *entity)
{
	return entity->sched == sched &&
		entity->rq != NULL;
}

/**
 * Check if entity is idle
 *
 * @entity	The pointer to a valid scheduler entity
 *
 * Return true if entity don't has any unscheduled jobs.
 */
static bool amd_sched_entity_is_idle(struct amd_sched_entity *entity)
{
	rmb();
	if (kfifo_is_empty(&entity->job_queue))
		return true;

	return false;
}

/**
 * Check if entity is ready
 *
 * @entity	The pointer to a valid scheduler entity
 *
 * Return true if entity could provide a job.
 */
static bool amd_sched_entity_is_ready(struct amd_sched_entity *entity)
{
	if (kfifo_is_empty(&entity->job_queue))
		return false;

	if (ACCESS_ONCE(entity->dependency))
		return false;

	return true;
}

/**
 * Destroy a context entity
 *
 * @sched       Pointer to scheduler instance
 * @entity	The pointer to a valid scheduler entity
 *
 * Cleanup and free the allocated resources.
 */
void amd_sched_entity_fini(struct amd_gpu_scheduler *sched,
			   struct amd_sched_entity *entity)
{
	struct amd_sched_rq *rq = entity->rq;

	if (!amd_sched_entity_is_initialized(sched, entity))
		return;

	/**
	 * The client will not queue more IBs during this fini, consume existing
	 * queued IBs
	*/
	wait_event(sched->job_scheduled, amd_sched_entity_is_idle(entity));

	amd_sched_rq_remove_entity(rq, entity);
	kfifo_free(&entity->job_queue);
}

static void amd_sched_entity_wakeup(struct dma_fence *f, struct dma_fence_cb *cb)
{
	struct amd_sched_entity *entity =
		container_of(cb, struct amd_sched_entity, cb);
	entity->dependency = NULL;
	dma_fence_put(f);
	amd_sched_wakeup(entity->sched);
}

static void amd_sched_entity_clear_dep(struct dma_fence *f, struct dma_fence_cb *cb)
{
	struct amd_sched_entity *entity =
		container_of(cb, struct amd_sched_entity, cb);
	entity->dependency = NULL;
	dma_fence_put(f);
}

static bool amd_sched_entity_add_dependency_cb(struct amd_sched_entity *entity)
{
	struct amd_gpu_scheduler *sched = entity->sched;
	struct dma_fence * fence = entity->dependency;
	struct amd_sched_fence *s_fence;

	if (fence->context == entity->fence_context) {
		/* We can ignore fences from ourself */
		dma_fence_put(entity->dependency);
		return false;
	}

	s_fence = to_amd_sched_fence(fence);
	if (s_fence && s_fence->sched == sched) {

		/*
		 * Fence is from the same scheduler, only need to wait for
		 * it to be scheduled
		 */
		fence = dma_fence_get(&s_fence->scheduled);
		dma_fence_put(entity->dependency);
		entity->dependency = fence;
		if (!dma_fence_add_callback(fence, &entity->cb,
					    amd_sched_entity_clear_dep))
			return true;

		/* Ignore it when it is already scheduled */
		dma_fence_put(fence);
		return false;
	}

	if (!dma_fence_add_callback(entity->dependency, &entity->cb,
				    amd_sched_entity_wakeup))
		return true;

	dma_fence_put(entity->dependency);
	return false;
}

static struct amd_sched_job *
amd_sched_entity_pop_job(struct amd_sched_entity *entity)
{
	struct amd_gpu_scheduler *sched = entity->sched;
	struct amd_sched_job *sched_job;

	if (!kfifo_out_peek(&entity->job_queue, &sched_job, sizeof(sched_job)))
		return NULL;

	while ((entity->dependency = sched->ops->dependency(sched_job)))
		if (amd_sched_entity_add_dependency_cb(entity))
			return NULL;

	return sched_job;
}

/**
 * Helper to submit a job to the job queue
 *
 * @sched_job		The pointer to job required to submit
 *
 * Returns true if we could submit the job.
 */
static bool amd_sched_entity_in(struct amd_sched_job *sched_job)
{
	struct amd_gpu_scheduler *sched = sched_job->sched;
	struct amd_sched_entity *entity = sched_job->s_entity;
	bool added, first = false;

	spin_lock(&entity->queue_lock);
	added = kfifo_in(&entity->job_queue, &sched_job,
			sizeof(sched_job)) == sizeof(sched_job);

	if (added && kfifo_len(&entity->job_queue) == sizeof(sched_job))
		first = true;

	spin_unlock(&entity->queue_lock);

	/* first job wakes up scheduler */
	if (first) {
		/* Add the entity to the run queue */
		amd_sched_rq_add_entity(entity->rq, entity);
		amd_sched_wakeup(sched);
	}
	return added;
}

/* job_finish is called after hw fence signaled, and
 * the job had already been deleted from ring_mirror_list
 */
static void amd_sched_job_finish(struct work_struct *work)
{
	struct amd_sched_job *s_job = container_of(work, struct amd_sched_job,
						   finish_work);
	struct amd_gpu_scheduler *sched = s_job->sched;

	/* remove job from ring_mirror_list */
	spin_lock(&sched->job_list_lock);
	list_del_init(&s_job->node);
	if (sched->timeout != MAX_SCHEDULE_TIMEOUT) {
		struct amd_sched_job *next;

		spin_unlock(&sched->job_list_lock);
		cancel_delayed_work_sync(&s_job->work_tdr);
		spin_lock(&sched->job_list_lock);

		/* queue TDR for next job */
		next = list_first_entry_or_null(&sched->ring_mirror_list,
						struct amd_sched_job, node);

		if (next)
			schedule_delayed_work(&next->work_tdr, sched->timeout);
	}
	spin_unlock(&sched->job_list_lock);
	sched->ops->free_job(s_job);
}

static void amd_sched_job_finish_cb(struct dma_fence *f,
				    struct dma_fence_cb *cb)
{
	struct amd_sched_job *job = container_of(cb, struct amd_sched_job,
						 finish_cb);
	schedule_work(&job->finish_work);
}

static void amd_sched_job_begin(struct amd_sched_job *s_job)
{
	struct amd_gpu_scheduler *sched = s_job->sched;

	spin_lock(&sched->job_list_lock);
	list_add_tail(&s_job->node, &sched->ring_mirror_list);
	if (sched->timeout != MAX_SCHEDULE_TIMEOUT &&
	    list_first_entry_or_null(&sched->ring_mirror_list,
				     struct amd_sched_job, node) == s_job)
		schedule_delayed_work(&s_job->work_tdr, sched->timeout);
	spin_unlock(&sched->job_list_lock);
}

static void amd_sched_job_timedout(struct work_struct *work)
{
	struct amd_sched_job *job = container_of(work, struct amd_sched_job,
						 work_tdr.work);

	job->sched->ops->timedout_job(job);
}

void amd_sched_hw_job_reset(struct amd_gpu_scheduler *sched)
{
	struct amd_sched_job *s_job;

	spin_lock(&sched->job_list_lock);
	list_for_each_entry_reverse(s_job, &sched->ring_mirror_list, node) {
		if (dma_fence_remove_callback(s_job->s_fence->parent, &s_job->s_fence->cb)) {
			dma_fence_put(s_job->s_fence->parent);
			s_job->s_fence->parent = NULL;
		}
	}
	atomic_set(&sched->hw_rq_count, 0);
	spin_unlock(&sched->job_list_lock);
}

void amd_sched_job_recovery(struct amd_gpu_scheduler *sched)
{
	struct amd_sched_job *s_job, *tmp;
	int r;

	spin_lock(&sched->job_list_lock);
	s_job = list_first_entry_or_null(&sched->ring_mirror_list,
					 struct amd_sched_job, node);
	if (s_job && sched->timeout != MAX_SCHEDULE_TIMEOUT)
		schedule_delayed_work(&s_job->work_tdr, sched->timeout);

	list_for_each_entry_safe(s_job, tmp, &sched->ring_mirror_list, node) {
		struct amd_sched_fence *s_fence = s_job->s_fence;
		struct dma_fence *fence;

		spin_unlock(&sched->job_list_lock);
		fence = sched->ops->run_job(s_job);
		atomic_inc(&sched->hw_rq_count);
		if (fence) {
			s_fence->parent = dma_fence_get(fence);
			r = dma_fence_add_callback(fence, &s_fence->cb,
						   amd_sched_process_job);
			if (r == -ENOENT)
				amd_sched_process_job(fence, &s_fence->cb);
			else if (r)
				DRM_ERROR("fence add callback failed (%d)\n",
					  r);
			dma_fence_put(fence);
		} else {
			DRM_ERROR("Failed to run job!\n");
			amd_sched_process_job(NULL, &s_fence->cb);
		}
		spin_lock(&sched->job_list_lock);
	}
	spin_unlock(&sched->job_list_lock);
}

/**
 * Submit a job to the job queue
 *
 * @sched_job		The pointer to job required to submit
 *
 * Returns 0 for success, negative error code otherwise.
 */
void amd_sched_entity_push_job(struct amd_sched_job *sched_job)
{
	struct amd_sched_entity *entity = sched_job->s_entity;

	trace_amd_sched_job(sched_job);
	dma_fence_add_callback(&sched_job->s_fence->finished, &sched_job->finish_cb,
			       amd_sched_job_finish_cb);
	wait_event(entity->sched->job_scheduled,
		   amd_sched_entity_in(sched_job));
}

/* init a sched_job with basic field */
int amd_sched_job_init(struct amd_sched_job *job,
		       struct amd_gpu_scheduler *sched,
		       struct amd_sched_entity *entity,
		       void *owner)
{
	job->sched = sched;
	job->s_entity = entity;
	job->s_fence = amd_sched_fence_create(entity, owner);
	if (!job->s_fence)
		return -ENOMEM;

	INIT_WORK(&job->finish_work, amd_sched_job_finish);
	INIT_LIST_HEAD(&job->node);
	INIT_DELAYED_WORK(&job->work_tdr, amd_sched_job_timedout);

	return 0;
}

/**
 * Return ture if we can push more jobs to the hw.
 */
static bool amd_sched_ready(struct amd_gpu_scheduler *sched)
{
	return atomic_read(&sched->hw_rq_count) <
		sched->hw_submission_limit;
}

/**
 * Wake up the scheduler when it is ready
 */
static void amd_sched_wakeup(struct amd_gpu_scheduler *sched)
{
	if (amd_sched_ready(sched))
		wake_up_interruptible(&sched->wake_up_worker);
}

/**
 * Select next entity to process
*/
static struct amd_sched_entity *
amd_sched_select_entity(struct amd_gpu_scheduler *sched)
{
	struct amd_sched_entity *entity;
	int i;

	if (!amd_sched_ready(sched))
		return NULL;

	/* Kernel run queue has higher priority than normal run queue*/
	for (i = 0; i < AMD_SCHED_MAX_PRIORITY; i++) {
		entity = amd_sched_rq_select_entity(&sched->sched_rq[i]);
		if (entity)
			break;
	}

	return entity;
}

static void amd_sched_process_job(struct dma_fence *f, struct dma_fence_cb *cb)
{
	struct amd_sched_fence *s_fence =
		container_of(cb, struct amd_sched_fence, cb);
	struct amd_gpu_scheduler *sched = s_fence->sched;

	atomic_dec(&sched->hw_rq_count);
	amd_sched_fence_finished(s_fence);

	trace_amd_sched_process_job(s_fence);
	dma_fence_put(&s_fence->finished);
	wake_up_interruptible(&sched->wake_up_worker);
}

static bool amd_sched_blocked(struct amd_gpu_scheduler *sched)
{
	if (kthread_should_park()) {
		kthread_parkme();
		return true;
	}

	return false;
}

static int amd_sched_main(void *param)
{
	struct sched_param sparam = {.sched_priority = 1};
	struct amd_gpu_scheduler *sched = (struct amd_gpu_scheduler *)param;
	int r, count;

	sched_setscheduler(current, SCHED_FIFO, &sparam);

	while (!kthread_should_stop()) {
		struct amd_sched_entity *entity = NULL;
		struct amd_sched_fence *s_fence;
		struct amd_sched_job *sched_job;
		struct dma_fence *fence;

		wait_event_interruptible(sched->wake_up_worker,
					 (!amd_sched_blocked(sched) &&
					  (entity = amd_sched_select_entity(sched))) ||
					 kthread_should_stop());

		if (!entity)
			continue;

		sched_job = amd_sched_entity_pop_job(entity);
		if (!sched_job)
			continue;

		s_fence = sched_job->s_fence;

		atomic_inc(&sched->hw_rq_count);
		amd_sched_job_begin(sched_job);

		fence = sched->ops->run_job(sched_job);
		amd_sched_fence_scheduled(s_fence);
		if (fence) {
			s_fence->parent = dma_fence_get(fence);
			r = dma_fence_add_callback(fence, &s_fence->cb,
						   amd_sched_process_job);
			if (r == -ENOENT)
				amd_sched_process_job(fence, &s_fence->cb);
			else if (r)
				DRM_ERROR("fence add callback failed (%d)\n",
					  r);
			dma_fence_put(fence);
		} else {
			DRM_ERROR("Failed to run job!\n");
			amd_sched_process_job(NULL, &s_fence->cb);
		}

		count = kfifo_out(&entity->job_queue, &sched_job,
				sizeof(sched_job));
		WARN_ON(count != sizeof(sched_job));
		wake_up(&sched->job_scheduled);
	}
	return 0;
}

/**
 * Init a gpu scheduler instance
 *
 * @sched		The pointer to the scheduler
 * @ops			The backend operations for this scheduler.
 * @hw_submissions	Number of hw submissions to do.
 * @name		Name used for debugging
 *
 * Return 0 on success, otherwise error code.
*/
int amd_sched_init(struct amd_gpu_scheduler *sched,
		   const struct amd_sched_backend_ops *ops,
		   unsigned hw_submission, long timeout, const char *name)
{
	int i;
	sched->ops = ops;
	sched->hw_submission_limit = hw_submission;
	sched->name = name;
	sched->timeout = timeout;
	for (i = 0; i < AMD_SCHED_MAX_PRIORITY; i++)
		amd_sched_rq_init(&sched->sched_rq[i]);

	init_waitqueue_head(&sched->wake_up_worker);
	init_waitqueue_head(&sched->job_scheduled);
	INIT_LIST_HEAD(&sched->ring_mirror_list);
	spin_lock_init(&sched->job_list_lock);
	atomic_set(&sched->hw_rq_count, 0);

	/* Each scheduler will run on a seperate kernel thread */
	sched->thread = kthread_run(amd_sched_main, sched, sched->name);
	if (IS_ERR(sched->thread)) {
		DRM_ERROR("Failed to create scheduler for %s.\n", name);
		return PTR_ERR(sched->thread);
	}

	return 0;
}

/**
 * Destroy a gpu scheduler
 *
 * @sched	The pointer to the scheduler
 */
void amd_sched_fini(struct amd_gpu_scheduler *sched)
{
	if (sched->thread)
		kthread_stop(sched->thread);
}<|MERGE_RESOLUTION|>--- conflicted
+++ resolved
@@ -32,11 +32,7 @@
 
 static bool amd_sched_entity_is_ready(struct amd_sched_entity *entity);
 static void amd_sched_wakeup(struct amd_gpu_scheduler *sched);
-<<<<<<< HEAD
-static void amd_sched_process_job(struct fence *f, struct fence_cb *cb);
-=======
 static void amd_sched_process_job(struct dma_fence *f, struct dma_fence_cb *cb);
->>>>>>> c470abd4
 
 /* Initialize a given run queue struct */
 static void amd_sched_rq_init(struct amd_sched_rq *rq)
