--- conflicted
+++ resolved
@@ -128,9 +128,6 @@
 
 static int acpi_gpiochip_find(struct gpio_chip *gc, const void *data)
 {
-<<<<<<< HEAD
-	return device_match_acpi_handle(&gc->gpiodev->dev, data);
-=======
 	/* First check the actual GPIO device */
 	if (device_match_acpi_handle(&gc->gpiodev->dev, data))
 		return true;
@@ -149,7 +146,6 @@
 		return device_match_acpi_handle(gc->parent, data);
 
 	return false;
->>>>>>> 0c383648
 }
 
 /**
