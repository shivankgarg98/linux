// SPDX-License-Identifier: GPL-2.0-only
/*
 * APEI Generic Hardware Error Source support
 *
 * Generic Hardware Error Source provides a way to report platform
 * hardware errors (such as that from chipset). It works in so called
 * "Firmware First" mode, that is, hardware errors are reported to
 * firmware firstly, then reported to Linux by firmware. This way,
 * some non-standard hardware error registers or non-standard hardware
 * link can be checked by firmware to produce more hardware error
 * information for Linux.
 *
 * For more information about Generic Hardware Error Source, please
 * refer to ACPI Specification version 4.0, section 17.3.2.6
 *
 * Copyright 2010,2011 Intel Corp.
 *   Author: Huang Ying <ying.huang@intel.com>
 */

#include <linux/arm_sdei.h>
#include <linux/kernel.h>
#include <linux/moduleparam.h>
#include <linux/init.h>
#include <linux/acpi.h>
#include <linux/io.h>
#include <linux/interrupt.h>
#include <linux/timer.h>
#include <linux/cper.h>
#include <linux/cleanup.h>
#include <linux/cxl-event.h>
#include <linux/platform_device.h>
#include <linux/mutex.h>
#include <linux/ratelimit.h>
#include <linux/vmalloc.h>
#include <linux/irq_work.h>
#include <linux/llist.h>
#include <linux/genalloc.h>
#include <linux/kfifo.h>
#include <linux/pci.h>
#include <linux/pfn.h>
#include <linux/aer.h>
#include <linux/nmi.h>
#include <linux/sched/clock.h>
#include <linux/uuid.h>
#include <linux/ras.h>
#include <linux/task_work.h>

#include <acpi/actbl1.h>
#include <acpi/ghes.h>
#include <acpi/apei.h>
#include <asm/fixmap.h>
#include <asm/tlbflush.h>
#include <ras/ras_event.h>

#include "apei-internal.h"

#define GHES_PFX	"GHES: "

#define GHES_ESTATUS_MAX_SIZE		65536
#define GHES_ESOURCE_PREALLOC_MAX_SIZE	65536

#define GHES_ESTATUS_POOL_MIN_ALLOC_ORDER 3

/* This is just an estimation for memory pool allocation */
#define GHES_ESTATUS_CACHE_AVG_SIZE	512

#define GHES_ESTATUS_CACHES_SIZE	4

#define GHES_ESTATUS_IN_CACHE_MAX_NSEC	10000000000ULL
/* Prevent too many caches are allocated because of RCU */
#define GHES_ESTATUS_CACHE_ALLOCED_MAX	(GHES_ESTATUS_CACHES_SIZE * 3 / 2)

#define GHES_ESTATUS_CACHE_LEN(estatus_len)			\
	(sizeof(struct ghes_estatus_cache) + (estatus_len))
#define GHES_ESTATUS_FROM_CACHE(estatus_cache)			\
	((struct acpi_hest_generic_status *)				\
	 ((struct ghes_estatus_cache *)(estatus_cache) + 1))

#define GHES_ESTATUS_NODE_LEN(estatus_len)			\
	(sizeof(struct ghes_estatus_node) + (estatus_len))
#define GHES_ESTATUS_FROM_NODE(estatus_node)			\
	((struct acpi_hest_generic_status *)				\
	 ((struct ghes_estatus_node *)(estatus_node) + 1))

#define GHES_VENDOR_ENTRY_LEN(gdata_len)                               \
	(sizeof(struct ghes_vendor_record_entry) + (gdata_len))
#define GHES_GDATA_FROM_VENDOR_ENTRY(vendor_entry)                     \
	((struct acpi_hest_generic_data *)                              \
	((struct ghes_vendor_record_entry *)(vendor_entry) + 1))

/*
 *  NMI-like notifications vary by architecture, before the compiler can prune
 *  unused static functions it needs a value for these enums.
 */
#ifndef CONFIG_ARM_SDE_INTERFACE
#define FIX_APEI_GHES_SDEI_NORMAL	__end_of_fixed_addresses
#define FIX_APEI_GHES_SDEI_CRITICAL	__end_of_fixed_addresses
#endif

static ATOMIC_NOTIFIER_HEAD(ghes_report_chain);

static inline bool is_hest_type_generic_v2(struct ghes *ghes)
{
	return ghes->generic->header.type == ACPI_HEST_TYPE_GENERIC_ERROR_V2;
}

/*
 * A platform may describe one error source for the handling of synchronous
 * errors (e.g. MCE or SEA), or for handling asynchronous errors (e.g. SCI
 * or External Interrupt). On x86, the HEST notifications are always
 * asynchronous, so only SEA on ARM is delivered as a synchronous
 * notification.
 */
static inline bool is_hest_sync_notify(struct ghes *ghes)
{
	u8 notify_type = ghes->generic->notify.type;

	return notify_type == ACPI_HEST_NOTIFY_SEA;
}

/*
 * This driver isn't really modular, however for the time being,
 * continuing to use module_param is the easiest way to remain
 * compatible with existing boot arg use cases.
 */
bool ghes_disable;
module_param_named(disable, ghes_disable, bool, 0);

/*
 * "ghes.edac_force_enable" forcibly enables ghes_edac and skips the platform
 * check.
 */
static bool ghes_edac_force_enable;
module_param_named(edac_force_enable, ghes_edac_force_enable, bool, 0);

/*
 * All error sources notified with HED (Hardware Error Device) share a
 * single notifier callback, so they need to be linked and checked one
 * by one. This holds true for NMI too.
 *
 * RCU is used for these lists, so ghes_list_mutex is only used for
 * list changing, not for traversing.
 */
static LIST_HEAD(ghes_hed);
static DEFINE_MUTEX(ghes_list_mutex);

/*
 * A list of GHES devices which are given to the corresponding EDAC driver
 * ghes_edac for further use.
 */
static LIST_HEAD(ghes_devs);
static DEFINE_MUTEX(ghes_devs_mutex);

/*
 * Because the memory area used to transfer hardware error information
 * from BIOS to Linux can be determined only in NMI, IRQ or timer
 * handler, but general ioremap can not be used in atomic context, so
 * the fixmap is used instead.
 *
 * This spinlock is used to prevent the fixmap entry from being used
 * simultaneously.
 */
static DEFINE_SPINLOCK(ghes_notify_lock_irq);

struct ghes_vendor_record_entry {
	struct work_struct work;
	int error_severity;
	char vendor_record[];
};

static struct gen_pool *ghes_estatus_pool;

static struct ghes_estatus_cache __rcu *ghes_estatus_caches[GHES_ESTATUS_CACHES_SIZE];
static atomic_t ghes_estatus_cache_alloced;

static int ghes_panic_timeout __read_mostly = 30;

static void __iomem *ghes_map(u64 pfn, enum fixed_addresses fixmap_idx)
{
	phys_addr_t paddr;
	pgprot_t prot;

	paddr = PFN_PHYS(pfn);
	prot = arch_apei_get_mem_attribute(paddr);
	__set_fixmap(fixmap_idx, paddr, prot);

	return (void __iomem *) __fix_to_virt(fixmap_idx);
}

static void ghes_unmap(void __iomem *vaddr, enum fixed_addresses fixmap_idx)
{
	int _idx = virt_to_fix((unsigned long)vaddr);

	WARN_ON_ONCE(fixmap_idx != _idx);
	clear_fixmap(fixmap_idx);
}

int ghes_estatus_pool_init(unsigned int num_ghes)
{
	unsigned long addr, len;
	int rc;

	ghes_estatus_pool = gen_pool_create(GHES_ESTATUS_POOL_MIN_ALLOC_ORDER, -1);
	if (!ghes_estatus_pool)
		return -ENOMEM;

	len = GHES_ESTATUS_CACHE_AVG_SIZE * GHES_ESTATUS_CACHE_ALLOCED_MAX;
	len += (num_ghes * GHES_ESOURCE_PREALLOC_MAX_SIZE);

	addr = (unsigned long)vmalloc(PAGE_ALIGN(len));
	if (!addr)
		goto err_pool_alloc;

	rc = gen_pool_add(ghes_estatus_pool, addr, PAGE_ALIGN(len), -1);
	if (rc)
		goto err_pool_add;

	return 0;

err_pool_add:
	vfree((void *)addr);

err_pool_alloc:
	gen_pool_destroy(ghes_estatus_pool);

	return -ENOMEM;
}

/**
 * ghes_estatus_pool_region_free - free previously allocated memory
 *				   from the ghes_estatus_pool.
 * @addr: address of memory to free.
 * @size: size of memory to free.
 *
 * Returns none.
 */
void ghes_estatus_pool_region_free(unsigned long addr, u32 size)
{
	gen_pool_free(ghes_estatus_pool, addr, size);
}
EXPORT_SYMBOL_GPL(ghes_estatus_pool_region_free);

static int map_gen_v2(struct ghes *ghes)
{
	return apei_map_generic_address(&ghes->generic_v2->read_ack_register);
}

static void unmap_gen_v2(struct ghes *ghes)
{
	apei_unmap_generic_address(&ghes->generic_v2->read_ack_register);
}

static void ghes_ack_error(struct acpi_hest_generic_v2 *gv2)
{
	int rc;
	u64 val = 0;

	rc = apei_read(&val, &gv2->read_ack_register);
	if (rc)
		return;

	val &= gv2->read_ack_preserve << gv2->read_ack_register.bit_offset;
	val |= gv2->read_ack_write    << gv2->read_ack_register.bit_offset;

	apei_write(val, &gv2->read_ack_register);
}

static struct ghes *ghes_new(struct acpi_hest_generic *generic)
{
	struct ghes *ghes;
	unsigned int error_block_length;
	int rc;

	ghes = kzalloc(sizeof(*ghes), GFP_KERNEL);
	if (!ghes)
		return ERR_PTR(-ENOMEM);

	ghes->generic = generic;
	if (is_hest_type_generic_v2(ghes)) {
		rc = map_gen_v2(ghes);
		if (rc)
			goto err_free;
	}

	rc = apei_map_generic_address(&generic->error_status_address);
	if (rc)
		goto err_unmap_read_ack_addr;
	error_block_length = generic->error_block_length;
	if (error_block_length > GHES_ESTATUS_MAX_SIZE) {
		pr_warn(FW_WARN GHES_PFX
			"Error status block length is too long: %u for "
			"generic hardware error source: %d.\n",
			error_block_length, generic->header.source_id);
		error_block_length = GHES_ESTATUS_MAX_SIZE;
	}
	ghes->estatus = kmalloc(error_block_length, GFP_KERNEL);
	if (!ghes->estatus) {
		rc = -ENOMEM;
		goto err_unmap_status_addr;
	}

	return ghes;

err_unmap_status_addr:
	apei_unmap_generic_address(&generic->error_status_address);
err_unmap_read_ack_addr:
	if (is_hest_type_generic_v2(ghes))
		unmap_gen_v2(ghes);
err_free:
	kfree(ghes);
	return ERR_PTR(rc);
}

static void ghes_fini(struct ghes *ghes)
{
	kfree(ghes->estatus);
	apei_unmap_generic_address(&ghes->generic->error_status_address);
	if (is_hest_type_generic_v2(ghes))
		unmap_gen_v2(ghes);
}

static inline int ghes_severity(int severity)
{
	switch (severity) {
	case CPER_SEV_INFORMATIONAL:
		return GHES_SEV_NO;
	case CPER_SEV_CORRECTED:
		return GHES_SEV_CORRECTED;
	case CPER_SEV_RECOVERABLE:
		return GHES_SEV_RECOVERABLE;
	case CPER_SEV_FATAL:
		return GHES_SEV_PANIC;
	default:
		/* Unknown, go panic */
		return GHES_SEV_PANIC;
	}
}

static void ghes_copy_tofrom_phys(void *buffer, u64 paddr, u32 len,
				  int from_phys,
				  enum fixed_addresses fixmap_idx)
{
	void __iomem *vaddr;
	u64 offset;
	u32 trunk;

	while (len > 0) {
		offset = paddr - (paddr & PAGE_MASK);
		vaddr = ghes_map(PHYS_PFN(paddr), fixmap_idx);
		trunk = PAGE_SIZE - offset;
		trunk = min(trunk, len);
		if (from_phys)
			memcpy_fromio(buffer, vaddr + offset, trunk);
		else
			memcpy_toio(vaddr + offset, buffer, trunk);
		len -= trunk;
		paddr += trunk;
		buffer += trunk;
		ghes_unmap(vaddr, fixmap_idx);
	}
}

/* Check the top-level record header has an appropriate size. */
static int __ghes_check_estatus(struct ghes *ghes,
				struct acpi_hest_generic_status *estatus)
{
	u32 len = cper_estatus_len(estatus);

	if (len < sizeof(*estatus)) {
		pr_warn_ratelimited(FW_WARN GHES_PFX "Truncated error status block!\n");
		return -EIO;
	}

	if (len > ghes->generic->error_block_length) {
		pr_warn_ratelimited(FW_WARN GHES_PFX "Invalid error status block length!\n");
		return -EIO;
	}

	if (cper_estatus_check_header(estatus)) {
		pr_warn_ratelimited(FW_WARN GHES_PFX "Invalid CPER header!\n");
		return -EIO;
	}

	return 0;
}

/* Read the CPER block, returning its address, and header in estatus. */
static int __ghes_peek_estatus(struct ghes *ghes,
			       struct acpi_hest_generic_status *estatus,
			       u64 *buf_paddr, enum fixed_addresses fixmap_idx)
{
	struct acpi_hest_generic *g = ghes->generic;
	int rc;

	rc = apei_read(buf_paddr, &g->error_status_address);
	if (rc) {
		*buf_paddr = 0;
		pr_warn_ratelimited(FW_WARN GHES_PFX
"Failed to read error status block address for hardware error source: %d.\n",
				   g->header.source_id);
		return -EIO;
	}
	if (!*buf_paddr)
		return -ENOENT;

	ghes_copy_tofrom_phys(estatus, *buf_paddr, sizeof(*estatus), 1,
			      fixmap_idx);
	if (!estatus->block_status) {
		*buf_paddr = 0;
		return -ENOENT;
	}

	return 0;
}

static int __ghes_read_estatus(struct acpi_hest_generic_status *estatus,
			       u64 buf_paddr, enum fixed_addresses fixmap_idx,
			       size_t buf_len)
{
	ghes_copy_tofrom_phys(estatus, buf_paddr, buf_len, 1, fixmap_idx);
	if (cper_estatus_check(estatus)) {
		pr_warn_ratelimited(FW_WARN GHES_PFX
				    "Failed to read error status block!\n");
		return -EIO;
	}

	return 0;
}

static int ghes_read_estatus(struct ghes *ghes,
			     struct acpi_hest_generic_status *estatus,
			     u64 *buf_paddr, enum fixed_addresses fixmap_idx)
{
	int rc;

	rc = __ghes_peek_estatus(ghes, estatus, buf_paddr, fixmap_idx);
	if (rc)
		return rc;

	rc = __ghes_check_estatus(ghes, estatus);
	if (rc)
		return rc;

	return __ghes_read_estatus(estatus, *buf_paddr, fixmap_idx,
				   cper_estatus_len(estatus));
}

static void ghes_clear_estatus(struct ghes *ghes,
			       struct acpi_hest_generic_status *estatus,
			       u64 buf_paddr, enum fixed_addresses fixmap_idx)
{
	estatus->block_status = 0;

	if (!buf_paddr)
		return;

	ghes_copy_tofrom_phys(estatus, buf_paddr,
			      sizeof(estatus->block_status), 0,
			      fixmap_idx);

	/*
	 * GHESv2 type HEST entries introduce support for error acknowledgment,
	 * so only acknowledge the error if this support is present.
	 */
	if (is_hest_type_generic_v2(ghes))
		ghes_ack_error(ghes->generic_v2);
}

/*
 * Called as task_work before returning to user-space.
 * Ensure any queued work has been done before we return to the context that
 * triggered the notification.
 */
static void ghes_kick_task_work(struct callback_head *head)
{
	struct acpi_hest_generic_status *estatus;
	struct ghes_estatus_node *estatus_node;
	u32 node_len;

	estatus_node = container_of(head, struct ghes_estatus_node, task_work);
	if (IS_ENABLED(CONFIG_ACPI_APEI_MEMORY_FAILURE))
		memory_failure_queue_kick(estatus_node->task_work_cpu);

	estatus = GHES_ESTATUS_FROM_NODE(estatus_node);
	node_len = GHES_ESTATUS_NODE_LEN(cper_estatus_len(estatus));
	gen_pool_free(ghes_estatus_pool, (unsigned long)estatus_node, node_len);
}

static bool ghes_do_memory_failure(u64 physical_addr, int flags)
{
	unsigned long pfn;

	if (!IS_ENABLED(CONFIG_ACPI_APEI_MEMORY_FAILURE))
		return false;

	pfn = PHYS_PFN(physical_addr);
	if (!pfn_valid(pfn) && !arch_is_platform_page(physical_addr)) {
		pr_warn_ratelimited(FW_WARN GHES_PFX
		"Invalid address in generic error data: %#llx\n",
		physical_addr);
		return false;
	}

	memory_failure_queue(pfn, flags);
	return true;
}

static bool ghes_handle_memory_failure(struct acpi_hest_generic_data *gdata,
				       int sev, bool sync)
{
	int flags = -1;
	int sec_sev = ghes_severity(gdata->error_severity);
	struct cper_sec_mem_err *mem_err = acpi_hest_get_payload(gdata);

	if (!(mem_err->validation_bits & CPER_MEM_VALID_PA))
		return false;

	/* iff following two events can be handled properly by now */
	if (sec_sev == GHES_SEV_CORRECTED &&
	    (gdata->flags & CPER_SEC_ERROR_THRESHOLD_EXCEEDED))
		flags = MF_SOFT_OFFLINE;
	if (sev == GHES_SEV_RECOVERABLE && sec_sev == GHES_SEV_RECOVERABLE)
		flags = sync ? MF_ACTION_REQUIRED : 0;

	if (flags != -1)
		return ghes_do_memory_failure(mem_err->physical_addr, flags);

	return false;
}

static bool ghes_handle_arm_hw_error(struct acpi_hest_generic_data *gdata,
				       int sev, bool sync)
{
	struct cper_sec_proc_arm *err = acpi_hest_get_payload(gdata);
	int flags = sync ? MF_ACTION_REQUIRED : 0;
	bool queued = false;
	int sec_sev, i;
	char *p;

	log_arm_hw_error(err);

	sec_sev = ghes_severity(gdata->error_severity);
	if (sev != GHES_SEV_RECOVERABLE || sec_sev != GHES_SEV_RECOVERABLE)
		return false;

	p = (char *)(err + 1);
	for (i = 0; i < err->err_info_num; i++) {
		struct cper_arm_err_info *err_info = (struct cper_arm_err_info *)p;
		bool is_cache = (err_info->type == CPER_ARM_CACHE_ERROR);
		bool has_pa = (err_info->validation_bits & CPER_ARM_INFO_VALID_PHYSICAL_ADDR);
		const char *error_type = "unknown error";

		/*
		 * The field (err_info->error_info & BIT(26)) is fixed to set to
		 * 1 in some old firmware of HiSilicon Kunpeng920. We assume that
		 * firmware won't mix corrected errors in an uncorrected section,
		 * and don't filter out 'corrected' error here.
		 */
		if (is_cache && has_pa) {
			queued = ghes_do_memory_failure(err_info->physical_fault_addr, flags);
			p += err_info->length;
			continue;
		}

		if (err_info->type < ARRAY_SIZE(cper_proc_error_type_strs))
			error_type = cper_proc_error_type_strs[err_info->type];

		pr_warn_ratelimited(FW_WARN GHES_PFX
				    "Unhandled processor error type: %s\n",
				    error_type);
		p += err_info->length;
	}

	return queued;
}

/*
 * PCIe AER errors need to be sent to the AER driver for reporting and
 * recovery. The GHES severities map to the following AER severities and
 * require the following handling:
 *
 * GHES_SEV_CORRECTABLE -> AER_CORRECTABLE
 *     These need to be reported by the AER driver but no recovery is
 *     necessary.
 * GHES_SEV_RECOVERABLE -> AER_NONFATAL
 * GHES_SEV_RECOVERABLE && CPER_SEC_RESET -> AER_FATAL
 *     These both need to be reported and recovered from by the AER driver.
 * GHES_SEV_PANIC does not make it to this handling since the kernel must
 *     panic.
 */
static void ghes_handle_aer(struct acpi_hest_generic_data *gdata)
{
#ifdef CONFIG_ACPI_APEI_PCIEAER
	struct cper_sec_pcie *pcie_err = acpi_hest_get_payload(gdata);

	if (pcie_err->validation_bits & CPER_PCIE_VALID_DEVICE_ID &&
	    pcie_err->validation_bits & CPER_PCIE_VALID_AER_INFO) {
		unsigned int devfn;
		int aer_severity;
		u8 *aer_info;

		devfn = PCI_DEVFN(pcie_err->device_id.device,
				  pcie_err->device_id.function);
		aer_severity = cper_severity_to_aer(gdata->error_severity);

		/*
		 * If firmware reset the component to contain
		 * the error, we must reinitialize it before
		 * use, so treat it as a fatal AER error.
		 */
		if (gdata->flags & CPER_SEC_RESET)
			aer_severity = AER_FATAL;

		aer_info = (void *)gen_pool_alloc(ghes_estatus_pool,
						  sizeof(struct aer_capability_regs));
		if (!aer_info)
			return;
		memcpy(aer_info, pcie_err->aer_info, sizeof(struct aer_capability_regs));

		aer_recover_queue(pcie_err->device_id.segment,
				  pcie_err->device_id.bus,
				  devfn, aer_severity,
				  (struct aer_capability_regs *)
				  aer_info);
	}
#endif
}

static BLOCKING_NOTIFIER_HEAD(vendor_record_notify_list);

int ghes_register_vendor_record_notifier(struct notifier_block *nb)
{
	return blocking_notifier_chain_register(&vendor_record_notify_list, nb);
}
EXPORT_SYMBOL_GPL(ghes_register_vendor_record_notifier);

void ghes_unregister_vendor_record_notifier(struct notifier_block *nb)
{
	blocking_notifier_chain_unregister(&vendor_record_notify_list, nb);
}
EXPORT_SYMBOL_GPL(ghes_unregister_vendor_record_notifier);

static void ghes_vendor_record_work_func(struct work_struct *work)
{
	struct ghes_vendor_record_entry *entry;
	struct acpi_hest_generic_data *gdata;
	u32 len;

	entry = container_of(work, struct ghes_vendor_record_entry, work);
	gdata = GHES_GDATA_FROM_VENDOR_ENTRY(entry);

	blocking_notifier_call_chain(&vendor_record_notify_list,
				     entry->error_severity, gdata);

	len = GHES_VENDOR_ENTRY_LEN(acpi_hest_get_record_size(gdata));
	gen_pool_free(ghes_estatus_pool, (unsigned long)entry, len);
}

static void ghes_defer_non_standard_event(struct acpi_hest_generic_data *gdata,
					  int sev)
{
	struct acpi_hest_generic_data *copied_gdata;
	struct ghes_vendor_record_entry *entry;
	u32 len;

	len = GHES_VENDOR_ENTRY_LEN(acpi_hest_get_record_size(gdata));
	entry = (void *)gen_pool_alloc(ghes_estatus_pool, len);
	if (!entry)
		return;

	copied_gdata = GHES_GDATA_FROM_VENDOR_ENTRY(entry);
	memcpy(copied_gdata, gdata, acpi_hest_get_record_size(gdata));
	entry->error_severity = sev;

	INIT_WORK(&entry->work, ghes_vendor_record_work_func);
	schedule_work(&entry->work);
}

/* Room for 8 entries for each of the 4 event log queues */
#define CXL_CPER_FIFO_DEPTH 32
DEFINE_KFIFO(cxl_cper_fifo, struct cxl_cper_work_data, CXL_CPER_FIFO_DEPTH);

/* Synchronize schedule_work() with cxl_cper_work changes */
static DEFINE_SPINLOCK(cxl_cper_work_lock);
struct work_struct *cxl_cper_work;

static void cxl_cper_post_event(enum cxl_event_type event_type,
				struct cxl_cper_event_rec *rec)
{
	struct cxl_cper_work_data wd;

	if (rec->hdr.length <= sizeof(rec->hdr) ||
	    rec->hdr.length > sizeof(*rec)) {
		pr_err(FW_WARN "CXL CPER Invalid section length (%u)\n",
		       rec->hdr.length);
		return;
	}

	if (!(rec->hdr.validation_bits & CPER_CXL_COMP_EVENT_LOG_VALID)) {
		pr_err(FW_WARN "CXL CPER invalid event\n");
		return;
	}

	guard(spinlock_irqsave)(&cxl_cper_work_lock);

	if (!cxl_cper_work)
		return;

	wd.event_type = event_type;
	memcpy(&wd.rec, rec, sizeof(wd.rec));

	if (!kfifo_put(&cxl_cper_fifo, wd)) {
		pr_err_ratelimited("CXL CPER kfifo overflow\n");
		return;
	}

	schedule_work(cxl_cper_work);
}

int cxl_cper_register_work(struct work_struct *work)
{
	if (cxl_cper_work)
		return -EINVAL;

	guard(spinlock)(&cxl_cper_work_lock);
	cxl_cper_work = work;
	return 0;
}
EXPORT_SYMBOL_NS_GPL(cxl_cper_register_work, CXL);

int cxl_cper_unregister_work(struct work_struct *work)
{
	if (cxl_cper_work != work)
		return -EINVAL;

	guard(spinlock)(&cxl_cper_work_lock);
	cxl_cper_work = NULL;
	return 0;
}
EXPORT_SYMBOL_NS_GPL(cxl_cper_unregister_work, CXL);

int cxl_cper_kfifo_get(struct cxl_cper_work_data *wd)
{
	return kfifo_get(&cxl_cper_fifo, wd);
}
EXPORT_SYMBOL_NS_GPL(cxl_cper_kfifo_get, CXL);

static bool ghes_do_proc(struct ghes *ghes,
			 const struct acpi_hest_generic_status *estatus)
{
	int sev, sec_sev;
	struct acpi_hest_generic_data *gdata;
	guid_t *sec_type;
	const guid_t *fru_id = &guid_null;
	char *fru_text = "";
	bool queued = false;
	bool sync = is_hest_sync_notify(ghes);

	sev = ghes_severity(estatus->error_severity);
	apei_estatus_for_each_section(estatus, gdata) {
		sec_type = (guid_t *)gdata->section_type;
		sec_sev = ghes_severity(gdata->error_severity);
		if (gdata->validation_bits & CPER_SEC_VALID_FRU_ID)
			fru_id = (guid_t *)gdata->fru_id;

		if (gdata->validation_bits & CPER_SEC_VALID_FRU_TEXT)
			fru_text = gdata->fru_text;

		if (guid_equal(sec_type, &CPER_SEC_PLATFORM_MEM)) {
			struct cper_sec_mem_err *mem_err = acpi_hest_get_payload(gdata);

			atomic_notifier_call_chain(&ghes_report_chain, sev, mem_err);

			arch_apei_report_mem_error(sev, mem_err);
			queued = ghes_handle_memory_failure(gdata, sev, sync);
		}
		else if (guid_equal(sec_type, &CPER_SEC_PCIE)) {
			ghes_handle_aer(gdata);
		}
		else if (guid_equal(sec_type, &CPER_SEC_PROC_ARM)) {
			queued = ghes_handle_arm_hw_error(gdata, sev, sync);
<<<<<<< HEAD
=======
		} else if (guid_equal(sec_type, &CPER_SEC_CXL_GEN_MEDIA_GUID)) {
			struct cxl_cper_event_rec *rec = acpi_hest_get_payload(gdata);

			cxl_cper_post_event(CXL_CPER_EVENT_GEN_MEDIA, rec);
		} else if (guid_equal(sec_type, &CPER_SEC_CXL_DRAM_GUID)) {
			struct cxl_cper_event_rec *rec = acpi_hest_get_payload(gdata);

			cxl_cper_post_event(CXL_CPER_EVENT_DRAM, rec);
		} else if (guid_equal(sec_type, &CPER_SEC_CXL_MEM_MODULE_GUID)) {
			struct cxl_cper_event_rec *rec = acpi_hest_get_payload(gdata);

			cxl_cper_post_event(CXL_CPER_EVENT_MEM_MODULE, rec);
>>>>>>> 0c383648
		} else {
			void *err = acpi_hest_get_payload(gdata);

			ghes_defer_non_standard_event(gdata, sev);
			log_non_standard_event(sec_type, fru_id, fru_text,
					       sec_sev, err,
					       gdata->error_data_length);
		}
	}

	return queued;
}

static void __ghes_print_estatus(const char *pfx,
				 const struct acpi_hest_generic *generic,
				 const struct acpi_hest_generic_status *estatus)
{
	static atomic_t seqno;
	unsigned int curr_seqno;
	char pfx_seq[64];

	if (pfx == NULL) {
		if (ghes_severity(estatus->error_severity) <=
		    GHES_SEV_CORRECTED)
			pfx = KERN_WARNING;
		else
			pfx = KERN_ERR;
	}
	curr_seqno = atomic_inc_return(&seqno);
	snprintf(pfx_seq, sizeof(pfx_seq), "%s{%u}" HW_ERR, pfx, curr_seqno);
	printk("%s""Hardware error from APEI Generic Hardware Error Source: %d\n",
	       pfx_seq, generic->header.source_id);
	cper_estatus_print(pfx_seq, estatus);
}

static int ghes_print_estatus(const char *pfx,
			      const struct acpi_hest_generic *generic,
			      const struct acpi_hest_generic_status *estatus)
{
	/* Not more than 2 messages every 5 seconds */
	static DEFINE_RATELIMIT_STATE(ratelimit_corrected, 5*HZ, 2);
	static DEFINE_RATELIMIT_STATE(ratelimit_uncorrected, 5*HZ, 2);
	struct ratelimit_state *ratelimit;

	if (ghes_severity(estatus->error_severity) <= GHES_SEV_CORRECTED)
		ratelimit = &ratelimit_corrected;
	else
		ratelimit = &ratelimit_uncorrected;
	if (__ratelimit(ratelimit)) {
		__ghes_print_estatus(pfx, generic, estatus);
		return 1;
	}
	return 0;
}

/*
 * GHES error status reporting throttle, to report more kinds of
 * errors, instead of just most frequently occurred errors.
 */
static int ghes_estatus_cached(struct acpi_hest_generic_status *estatus)
{
	u32 len;
	int i, cached = 0;
	unsigned long long now;
	struct ghes_estatus_cache *cache;
	struct acpi_hest_generic_status *cache_estatus;

	len = cper_estatus_len(estatus);
	rcu_read_lock();
	for (i = 0; i < GHES_ESTATUS_CACHES_SIZE; i++) {
		cache = rcu_dereference(ghes_estatus_caches[i]);
		if (cache == NULL)
			continue;
		if (len != cache->estatus_len)
			continue;
		cache_estatus = GHES_ESTATUS_FROM_CACHE(cache);
		if (memcmp(estatus, cache_estatus, len))
			continue;
		atomic_inc(&cache->count);
		now = sched_clock();
		if (now - cache->time_in < GHES_ESTATUS_IN_CACHE_MAX_NSEC)
			cached = 1;
		break;
	}
	rcu_read_unlock();
	return cached;
}

static struct ghes_estatus_cache *ghes_estatus_cache_alloc(
	struct acpi_hest_generic *generic,
	struct acpi_hest_generic_status *estatus)
{
	int alloced;
	u32 len, cache_len;
	struct ghes_estatus_cache *cache;
	struct acpi_hest_generic_status *cache_estatus;

	alloced = atomic_add_return(1, &ghes_estatus_cache_alloced);
	if (alloced > GHES_ESTATUS_CACHE_ALLOCED_MAX) {
		atomic_dec(&ghes_estatus_cache_alloced);
		return NULL;
	}
	len = cper_estatus_len(estatus);
	cache_len = GHES_ESTATUS_CACHE_LEN(len);
	cache = (void *)gen_pool_alloc(ghes_estatus_pool, cache_len);
	if (!cache) {
		atomic_dec(&ghes_estatus_cache_alloced);
		return NULL;
	}
	cache_estatus = GHES_ESTATUS_FROM_CACHE(cache);
	memcpy(cache_estatus, estatus, len);
	cache->estatus_len = len;
	atomic_set(&cache->count, 0);
	cache->generic = generic;
	cache->time_in = sched_clock();
	return cache;
}

static void ghes_estatus_cache_rcu_free(struct rcu_head *head)
{
	struct ghes_estatus_cache *cache;
	u32 len;

	cache = container_of(head, struct ghes_estatus_cache, rcu);
	len = cper_estatus_len(GHES_ESTATUS_FROM_CACHE(cache));
	len = GHES_ESTATUS_CACHE_LEN(len);
	gen_pool_free(ghes_estatus_pool, (unsigned long)cache, len);
	atomic_dec(&ghes_estatus_cache_alloced);
}

static void
ghes_estatus_cache_add(struct acpi_hest_generic *generic,
		       struct acpi_hest_generic_status *estatus)
{
	unsigned long long now, duration, period, max_period = 0;
	struct ghes_estatus_cache *cache, *new_cache;
	struct ghes_estatus_cache __rcu *victim;
	int i, slot = -1, count;

	new_cache = ghes_estatus_cache_alloc(generic, estatus);
	if (!new_cache)
		return;

	rcu_read_lock();
	now = sched_clock();
	for (i = 0; i < GHES_ESTATUS_CACHES_SIZE; i++) {
		cache = rcu_dereference(ghes_estatus_caches[i]);
		if (cache == NULL) {
			slot = i;
			break;
		}
		duration = now - cache->time_in;
		if (duration >= GHES_ESTATUS_IN_CACHE_MAX_NSEC) {
			slot = i;
			break;
		}
		count = atomic_read(&cache->count);
		period = duration;
		do_div(period, (count + 1));
		if (period > max_period) {
			max_period = period;
			slot = i;
		}
	}
	rcu_read_unlock();

	if (slot != -1) {
		/*
		 * Use release semantics to ensure that ghes_estatus_cached()
		 * running on another CPU will see the updated cache fields if
		 * it can see the new value of the pointer.
		 */
		victim = xchg_release(&ghes_estatus_caches[slot],
				      RCU_INITIALIZER(new_cache));

		/*
		 * At this point, victim may point to a cached item different
		 * from the one based on which we selected the slot. Instead of
		 * going to the loop again to pick another slot, let's just
		 * drop the other item anyway: this may cause a false cache
		 * miss later on, but that won't cause any problems.
		 */
		if (victim)
			call_rcu(&unrcu_pointer(victim)->rcu,
				 ghes_estatus_cache_rcu_free);
	}
}

static void __ghes_panic(struct ghes *ghes,
			 struct acpi_hest_generic_status *estatus,
			 u64 buf_paddr, enum fixed_addresses fixmap_idx)
{
	__ghes_print_estatus(KERN_EMERG, ghes->generic, estatus);

	ghes_clear_estatus(ghes, estatus, buf_paddr, fixmap_idx);

	/* reboot to log the error! */
	if (!panic_timeout)
		panic_timeout = ghes_panic_timeout;
	panic("Fatal hardware error!");
}

static int ghes_proc(struct ghes *ghes)
{
	struct acpi_hest_generic_status *estatus = ghes->estatus;
	u64 buf_paddr;
	int rc;

	rc = ghes_read_estatus(ghes, estatus, &buf_paddr, FIX_APEI_GHES_IRQ);
	if (rc)
		goto out;

	if (ghes_severity(estatus->error_severity) >= GHES_SEV_PANIC)
		__ghes_panic(ghes, estatus, buf_paddr, FIX_APEI_GHES_IRQ);

	if (!ghes_estatus_cached(estatus)) {
		if (ghes_print_estatus(NULL, ghes->generic, estatus))
			ghes_estatus_cache_add(ghes->generic, estatus);
	}
	ghes_do_proc(ghes, estatus);

out:
	ghes_clear_estatus(ghes, estatus, buf_paddr, FIX_APEI_GHES_IRQ);

	return rc;
}

static void ghes_add_timer(struct ghes *ghes)
{
	struct acpi_hest_generic *g = ghes->generic;
	unsigned long expire;

	if (!g->notify.poll_interval) {
		pr_warn(FW_WARN GHES_PFX "Poll interval is 0 for generic hardware error source: %d, disabled.\n",
			g->header.source_id);
		return;
	}
	expire = jiffies + msecs_to_jiffies(g->notify.poll_interval);
	ghes->timer.expires = round_jiffies_relative(expire);
	add_timer(&ghes->timer);
}

static void ghes_poll_func(struct timer_list *t)
{
	struct ghes *ghes = from_timer(ghes, t, timer);
	unsigned long flags;

	spin_lock_irqsave(&ghes_notify_lock_irq, flags);
	ghes_proc(ghes);
	spin_unlock_irqrestore(&ghes_notify_lock_irq, flags);
	if (!(ghes->flags & GHES_EXITING))
		ghes_add_timer(ghes);
}

static irqreturn_t ghes_irq_func(int irq, void *data)
{
	struct ghes *ghes = data;
	unsigned long flags;
	int rc;

	spin_lock_irqsave(&ghes_notify_lock_irq, flags);
	rc = ghes_proc(ghes);
	spin_unlock_irqrestore(&ghes_notify_lock_irq, flags);
	if (rc)
		return IRQ_NONE;

	return IRQ_HANDLED;
}

static int ghes_notify_hed(struct notifier_block *this, unsigned long event,
			   void *data)
{
	struct ghes *ghes;
	unsigned long flags;
	int ret = NOTIFY_DONE;

	spin_lock_irqsave(&ghes_notify_lock_irq, flags);
	rcu_read_lock();
	list_for_each_entry_rcu(ghes, &ghes_hed, list) {
		if (!ghes_proc(ghes))
			ret = NOTIFY_OK;
	}
	rcu_read_unlock();
	spin_unlock_irqrestore(&ghes_notify_lock_irq, flags);

	return ret;
}

static struct notifier_block ghes_notifier_hed = {
	.notifier_call = ghes_notify_hed,
};

/*
 * Handlers for CPER records may not be NMI safe. For example,
 * memory_failure_queue() takes spinlocks and calls schedule_work_on().
 * In any NMI-like handler, memory from ghes_estatus_pool is used to save
 * estatus, and added to the ghes_estatus_llist. irq_work_queue() causes
 * ghes_proc_in_irq() to run in IRQ context where each estatus in
 * ghes_estatus_llist is processed.
 *
 * Memory from the ghes_estatus_pool is also used with the ghes_estatus_cache
 * to suppress frequent messages.
 */
static struct llist_head ghes_estatus_llist;
static struct irq_work ghes_proc_irq_work;

static void ghes_proc_in_irq(struct irq_work *irq_work)
{
	struct llist_node *llnode, *next;
	struct ghes_estatus_node *estatus_node;
	struct acpi_hest_generic *generic;
	struct acpi_hest_generic_status *estatus;
	bool task_work_pending;
	u32 len, node_len;
	int ret;

	llnode = llist_del_all(&ghes_estatus_llist);
	/*
	 * Because the time order of estatus in list is reversed,
	 * revert it back to proper order.
	 */
	llnode = llist_reverse_order(llnode);
	while (llnode) {
		next = llnode->next;
		estatus_node = llist_entry(llnode, struct ghes_estatus_node,
					   llnode);
		estatus = GHES_ESTATUS_FROM_NODE(estatus_node);
		len = cper_estatus_len(estatus);
		node_len = GHES_ESTATUS_NODE_LEN(len);
		task_work_pending = ghes_do_proc(estatus_node->ghes, estatus);
		if (!ghes_estatus_cached(estatus)) {
			generic = estatus_node->generic;
			if (ghes_print_estatus(NULL, generic, estatus))
				ghes_estatus_cache_add(generic, estatus);
		}

		if (task_work_pending && current->mm) {
			estatus_node->task_work.func = ghes_kick_task_work;
			estatus_node->task_work_cpu = smp_processor_id();
			ret = task_work_add(current, &estatus_node->task_work,
					    TWA_RESUME);
			if (ret)
				estatus_node->task_work.func = NULL;
		}

		if (!estatus_node->task_work.func)
			gen_pool_free(ghes_estatus_pool,
				      (unsigned long)estatus_node, node_len);

		llnode = next;
	}
}

static void ghes_print_queued_estatus(void)
{
	struct llist_node *llnode;
	struct ghes_estatus_node *estatus_node;
	struct acpi_hest_generic *generic;
	struct acpi_hest_generic_status *estatus;

	llnode = llist_del_all(&ghes_estatus_llist);
	/*
	 * Because the time order of estatus in list is reversed,
	 * revert it back to proper order.
	 */
	llnode = llist_reverse_order(llnode);
	while (llnode) {
		estatus_node = llist_entry(llnode, struct ghes_estatus_node,
					   llnode);
		estatus = GHES_ESTATUS_FROM_NODE(estatus_node);
		generic = estatus_node->generic;
		ghes_print_estatus(NULL, generic, estatus);
		llnode = llnode->next;
	}
}

static int ghes_in_nmi_queue_one_entry(struct ghes *ghes,
				       enum fixed_addresses fixmap_idx)
{
	struct acpi_hest_generic_status *estatus, tmp_header;
	struct ghes_estatus_node *estatus_node;
	u32 len, node_len;
	u64 buf_paddr;
	int sev, rc;

	if (!IS_ENABLED(CONFIG_ARCH_HAVE_NMI_SAFE_CMPXCHG))
		return -EOPNOTSUPP;

	rc = __ghes_peek_estatus(ghes, &tmp_header, &buf_paddr, fixmap_idx);
	if (rc) {
		ghes_clear_estatus(ghes, &tmp_header, buf_paddr, fixmap_idx);
		return rc;
	}

	rc = __ghes_check_estatus(ghes, &tmp_header);
	if (rc) {
		ghes_clear_estatus(ghes, &tmp_header, buf_paddr, fixmap_idx);
		return rc;
	}

	len = cper_estatus_len(&tmp_header);
	node_len = GHES_ESTATUS_NODE_LEN(len);
	estatus_node = (void *)gen_pool_alloc(ghes_estatus_pool, node_len);
	if (!estatus_node)
		return -ENOMEM;

	estatus_node->ghes = ghes;
	estatus_node->generic = ghes->generic;
	estatus_node->task_work.func = NULL;
	estatus = GHES_ESTATUS_FROM_NODE(estatus_node);

	if (__ghes_read_estatus(estatus, buf_paddr, fixmap_idx, len)) {
		ghes_clear_estatus(ghes, estatus, buf_paddr, fixmap_idx);
		rc = -ENOENT;
		goto no_work;
	}

	sev = ghes_severity(estatus->error_severity);
	if (sev >= GHES_SEV_PANIC) {
		ghes_print_queued_estatus();
		__ghes_panic(ghes, estatus, buf_paddr, fixmap_idx);
	}

	ghes_clear_estatus(ghes, &tmp_header, buf_paddr, fixmap_idx);

	/* This error has been reported before, don't process it again. */
	if (ghes_estatus_cached(estatus))
		goto no_work;

	llist_add(&estatus_node->llnode, &ghes_estatus_llist);

	return rc;

no_work:
	gen_pool_free(ghes_estatus_pool, (unsigned long)estatus_node,
		      node_len);

	return rc;
}

static int ghes_in_nmi_spool_from_list(struct list_head *rcu_list,
				       enum fixed_addresses fixmap_idx)
{
	int ret = -ENOENT;
	struct ghes *ghes;

	rcu_read_lock();
	list_for_each_entry_rcu(ghes, rcu_list, list) {
		if (!ghes_in_nmi_queue_one_entry(ghes, fixmap_idx))
			ret = 0;
	}
	rcu_read_unlock();

	if (IS_ENABLED(CONFIG_ARCH_HAVE_NMI_SAFE_CMPXCHG) && !ret)
		irq_work_queue(&ghes_proc_irq_work);

	return ret;
}

#ifdef CONFIG_ACPI_APEI_SEA
static LIST_HEAD(ghes_sea);

/*
 * Return 0 only if one of the SEA error sources successfully reported an error
 * record sent from the firmware.
 */
int ghes_notify_sea(void)
{
	static DEFINE_RAW_SPINLOCK(ghes_notify_lock_sea);
	int rv;

	raw_spin_lock(&ghes_notify_lock_sea);
	rv = ghes_in_nmi_spool_from_list(&ghes_sea, FIX_APEI_GHES_SEA);
	raw_spin_unlock(&ghes_notify_lock_sea);

	return rv;
}

static void ghes_sea_add(struct ghes *ghes)
{
	mutex_lock(&ghes_list_mutex);
	list_add_rcu(&ghes->list, &ghes_sea);
	mutex_unlock(&ghes_list_mutex);
}

static void ghes_sea_remove(struct ghes *ghes)
{
	mutex_lock(&ghes_list_mutex);
	list_del_rcu(&ghes->list);
	mutex_unlock(&ghes_list_mutex);
	synchronize_rcu();
}
#else /* CONFIG_ACPI_APEI_SEA */
static inline void ghes_sea_add(struct ghes *ghes) { }
static inline void ghes_sea_remove(struct ghes *ghes) { }
#endif /* CONFIG_ACPI_APEI_SEA */

#ifdef CONFIG_HAVE_ACPI_APEI_NMI
/*
 * NMI may be triggered on any CPU, so ghes_in_nmi is used for
 * having only one concurrent reader.
 */
static atomic_t ghes_in_nmi = ATOMIC_INIT(0);

static LIST_HEAD(ghes_nmi);

static int ghes_notify_nmi(unsigned int cmd, struct pt_regs *regs)
{
	static DEFINE_RAW_SPINLOCK(ghes_notify_lock_nmi);
	int ret = NMI_DONE;

	if (!atomic_add_unless(&ghes_in_nmi, 1, 1))
		return ret;

	raw_spin_lock(&ghes_notify_lock_nmi);
	if (!ghes_in_nmi_spool_from_list(&ghes_nmi, FIX_APEI_GHES_NMI))
		ret = NMI_HANDLED;
	raw_spin_unlock(&ghes_notify_lock_nmi);

	atomic_dec(&ghes_in_nmi);
	return ret;
}

static void ghes_nmi_add(struct ghes *ghes)
{
	mutex_lock(&ghes_list_mutex);
	if (list_empty(&ghes_nmi))
		register_nmi_handler(NMI_LOCAL, ghes_notify_nmi, 0, "ghes");
	list_add_rcu(&ghes->list, &ghes_nmi);
	mutex_unlock(&ghes_list_mutex);
}

static void ghes_nmi_remove(struct ghes *ghes)
{
	mutex_lock(&ghes_list_mutex);
	list_del_rcu(&ghes->list);
	if (list_empty(&ghes_nmi))
		unregister_nmi_handler(NMI_LOCAL, "ghes");
	mutex_unlock(&ghes_list_mutex);
	/*
	 * To synchronize with NMI handler, ghes can only be
	 * freed after NMI handler finishes.
	 */
	synchronize_rcu();
}
#else /* CONFIG_HAVE_ACPI_APEI_NMI */
static inline void ghes_nmi_add(struct ghes *ghes) { }
static inline void ghes_nmi_remove(struct ghes *ghes) { }
#endif /* CONFIG_HAVE_ACPI_APEI_NMI */

static void ghes_nmi_init_cxt(void)
{
	init_irq_work(&ghes_proc_irq_work, ghes_proc_in_irq);
}

static int __ghes_sdei_callback(struct ghes *ghes,
				enum fixed_addresses fixmap_idx)
{
	if (!ghes_in_nmi_queue_one_entry(ghes, fixmap_idx)) {
		irq_work_queue(&ghes_proc_irq_work);

		return 0;
	}

	return -ENOENT;
}

static int ghes_sdei_normal_callback(u32 event_num, struct pt_regs *regs,
				      void *arg)
{
	static DEFINE_RAW_SPINLOCK(ghes_notify_lock_sdei_normal);
	struct ghes *ghes = arg;
	int err;

	raw_spin_lock(&ghes_notify_lock_sdei_normal);
	err = __ghes_sdei_callback(ghes, FIX_APEI_GHES_SDEI_NORMAL);
	raw_spin_unlock(&ghes_notify_lock_sdei_normal);

	return err;
}

static int ghes_sdei_critical_callback(u32 event_num, struct pt_regs *regs,
				       void *arg)
{
	static DEFINE_RAW_SPINLOCK(ghes_notify_lock_sdei_critical);
	struct ghes *ghes = arg;
	int err;

	raw_spin_lock(&ghes_notify_lock_sdei_critical);
	err = __ghes_sdei_callback(ghes, FIX_APEI_GHES_SDEI_CRITICAL);
	raw_spin_unlock(&ghes_notify_lock_sdei_critical);

	return err;
}

static int apei_sdei_register_ghes(struct ghes *ghes)
{
	if (!IS_ENABLED(CONFIG_ARM_SDE_INTERFACE))
		return -EOPNOTSUPP;

	return sdei_register_ghes(ghes, ghes_sdei_normal_callback,
				 ghes_sdei_critical_callback);
}

static int apei_sdei_unregister_ghes(struct ghes *ghes)
{
	if (!IS_ENABLED(CONFIG_ARM_SDE_INTERFACE))
		return -EOPNOTSUPP;

	return sdei_unregister_ghes(ghes);
}

static int ghes_probe(struct platform_device *ghes_dev)
{
	struct acpi_hest_generic *generic;
	struct ghes *ghes = NULL;
	unsigned long flags;

	int rc = -EINVAL;

	generic = *(struct acpi_hest_generic **)ghes_dev->dev.platform_data;
	if (!generic->enabled)
		return -ENODEV;

	switch (generic->notify.type) {
	case ACPI_HEST_NOTIFY_POLLED:
	case ACPI_HEST_NOTIFY_EXTERNAL:
	case ACPI_HEST_NOTIFY_SCI:
	case ACPI_HEST_NOTIFY_GSIV:
	case ACPI_HEST_NOTIFY_GPIO:
		break;

	case ACPI_HEST_NOTIFY_SEA:
		if (!IS_ENABLED(CONFIG_ACPI_APEI_SEA)) {
			pr_warn(GHES_PFX "Generic hardware error source: %d notified via SEA is not supported\n",
				generic->header.source_id);
			rc = -ENOTSUPP;
			goto err;
		}
		break;
	case ACPI_HEST_NOTIFY_NMI:
		if (!IS_ENABLED(CONFIG_HAVE_ACPI_APEI_NMI)) {
			pr_warn(GHES_PFX "Generic hardware error source: %d notified via NMI interrupt is not supported!\n",
				generic->header.source_id);
			goto err;
		}
		break;
	case ACPI_HEST_NOTIFY_SOFTWARE_DELEGATED:
		if (!IS_ENABLED(CONFIG_ARM_SDE_INTERFACE)) {
			pr_warn(GHES_PFX "Generic hardware error source: %d notified via SDE Interface is not supported!\n",
				generic->header.source_id);
			goto err;
		}
		break;
	case ACPI_HEST_NOTIFY_LOCAL:
		pr_warn(GHES_PFX "Generic hardware error source: %d notified via local interrupt is not supported!\n",
			generic->header.source_id);
		goto err;
	default:
		pr_warn(FW_WARN GHES_PFX "Unknown notification type: %u for generic hardware error source: %d\n",
			generic->notify.type, generic->header.source_id);
		goto err;
	}

	rc = -EIO;
	if (generic->error_block_length <
	    sizeof(struct acpi_hest_generic_status)) {
		pr_warn(FW_BUG GHES_PFX "Invalid error block length: %u for generic hardware error source: %d\n",
			generic->error_block_length, generic->header.source_id);
		goto err;
	}
	ghes = ghes_new(generic);
	if (IS_ERR(ghes)) {
		rc = PTR_ERR(ghes);
		ghes = NULL;
		goto err;
	}

	switch (generic->notify.type) {
	case ACPI_HEST_NOTIFY_POLLED:
		timer_setup(&ghes->timer, ghes_poll_func, 0);
		ghes_add_timer(ghes);
		break;
	case ACPI_HEST_NOTIFY_EXTERNAL:
		/* External interrupt vector is GSI */
		rc = acpi_gsi_to_irq(generic->notify.vector, &ghes->irq);
		if (rc) {
			pr_err(GHES_PFX "Failed to map GSI to IRQ for generic hardware error source: %d\n",
			       generic->header.source_id);
			goto err;
		}
		rc = request_irq(ghes->irq, ghes_irq_func, IRQF_SHARED,
				 "GHES IRQ", ghes);
		if (rc) {
			pr_err(GHES_PFX "Failed to register IRQ for generic hardware error source: %d\n",
			       generic->header.source_id);
			goto err;
		}
		break;

	case ACPI_HEST_NOTIFY_SCI:
	case ACPI_HEST_NOTIFY_GSIV:
	case ACPI_HEST_NOTIFY_GPIO:
		mutex_lock(&ghes_list_mutex);
		if (list_empty(&ghes_hed))
			register_acpi_hed_notifier(&ghes_notifier_hed);
		list_add_rcu(&ghes->list, &ghes_hed);
		mutex_unlock(&ghes_list_mutex);
		break;

	case ACPI_HEST_NOTIFY_SEA:
		ghes_sea_add(ghes);
		break;
	case ACPI_HEST_NOTIFY_NMI:
		ghes_nmi_add(ghes);
		break;
	case ACPI_HEST_NOTIFY_SOFTWARE_DELEGATED:
		rc = apei_sdei_register_ghes(ghes);
		if (rc)
			goto err;
		break;
	default:
		BUG();
	}

	platform_set_drvdata(ghes_dev, ghes);

	ghes->dev = &ghes_dev->dev;

	mutex_lock(&ghes_devs_mutex);
	list_add_tail(&ghes->elist, &ghes_devs);
	mutex_unlock(&ghes_devs_mutex);

	/* Handle any pending errors right away */
	spin_lock_irqsave(&ghes_notify_lock_irq, flags);
	ghes_proc(ghes);
	spin_unlock_irqrestore(&ghes_notify_lock_irq, flags);

	return 0;

err:
	if (ghes) {
		ghes_fini(ghes);
		kfree(ghes);
	}
	return rc;
}

static void ghes_remove(struct platform_device *ghes_dev)
{
	int rc;
	struct ghes *ghes;
	struct acpi_hest_generic *generic;

	ghes = platform_get_drvdata(ghes_dev);
	generic = ghes->generic;

	ghes->flags |= GHES_EXITING;
	switch (generic->notify.type) {
	case ACPI_HEST_NOTIFY_POLLED:
		timer_shutdown_sync(&ghes->timer);
		break;
	case ACPI_HEST_NOTIFY_EXTERNAL:
		free_irq(ghes->irq, ghes);
		break;

	case ACPI_HEST_NOTIFY_SCI:
	case ACPI_HEST_NOTIFY_GSIV:
	case ACPI_HEST_NOTIFY_GPIO:
		mutex_lock(&ghes_list_mutex);
		list_del_rcu(&ghes->list);
		if (list_empty(&ghes_hed))
			unregister_acpi_hed_notifier(&ghes_notifier_hed);
		mutex_unlock(&ghes_list_mutex);
		synchronize_rcu();
		break;

	case ACPI_HEST_NOTIFY_SEA:
		ghes_sea_remove(ghes);
		break;
	case ACPI_HEST_NOTIFY_NMI:
		ghes_nmi_remove(ghes);
		break;
	case ACPI_HEST_NOTIFY_SOFTWARE_DELEGATED:
		rc = apei_sdei_unregister_ghes(ghes);
		if (rc) {
			/*
			 * Returning early results in a resource leak, but we're
			 * only here if stopping the hardware failed.
			 */
			dev_err(&ghes_dev->dev, "Failed to unregister ghes (%pe)\n",
				ERR_PTR(rc));
			return;
		}
		break;
	default:
		BUG();
		break;
	}

	ghes_fini(ghes);

	mutex_lock(&ghes_devs_mutex);
	list_del(&ghes->elist);
	mutex_unlock(&ghes_devs_mutex);

	kfree(ghes);
}

static struct platform_driver ghes_platform_driver = {
	.driver		= {
		.name	= "GHES",
	},
	.probe		= ghes_probe,
	.remove_new	= ghes_remove,
};

void __init acpi_ghes_init(void)
{
	int rc;

	sdei_init();

	if (acpi_disabled)
		return;

	switch (hest_disable) {
	case HEST_NOT_FOUND:
		return;
	case HEST_DISABLED:
		pr_info(GHES_PFX "HEST is not enabled!\n");
		return;
	default:
		break;
	}

	if (ghes_disable) {
		pr_info(GHES_PFX "GHES is not enabled!\n");
		return;
	}

	ghes_nmi_init_cxt();

	rc = platform_driver_register(&ghes_platform_driver);
	if (rc)
		return;

	rc = apei_osc_setup();
	if (rc == 0 && osc_sb_apei_support_acked)
		pr_info(GHES_PFX "APEI firmware first mode is enabled by APEI bit and WHEA _OSC.\n");
	else if (rc == 0 && !osc_sb_apei_support_acked)
		pr_info(GHES_PFX "APEI firmware first mode is enabled by WHEA _OSC.\n");
	else if (rc && osc_sb_apei_support_acked)
		pr_info(GHES_PFX "APEI firmware first mode is enabled by APEI bit.\n");
	else
		pr_info(GHES_PFX "Failed to enable APEI firmware first mode.\n");
}

/*
 * Known x86 systems that prefer GHES error reporting:
 */
static struct acpi_platform_list plat_list[] = {
	{"HPE   ", "Server  ", 0, ACPI_SIG_FADT, all_versions},
	{ } /* End */
};

struct list_head *ghes_get_devices(void)
{
	int idx = -1;

	if (IS_ENABLED(CONFIG_X86)) {
		idx = acpi_match_platform_list(plat_list);
		if (idx < 0) {
			if (!ghes_edac_force_enable)
				return NULL;

			pr_warn_once("Force-loading ghes_edac on an unsupported platform. You're on your own!\n");
		}
	} else if (list_empty(&ghes_devs)) {
		return NULL;
	}

	return &ghes_devs;
}
EXPORT_SYMBOL_GPL(ghes_get_devices);

void ghes_register_report_chain(struct notifier_block *nb)
{
	atomic_notifier_chain_register(&ghes_report_chain, nb);
}
EXPORT_SYMBOL_GPL(ghes_register_report_chain);

void ghes_unregister_report_chain(struct notifier_block *nb)
{
	atomic_notifier_chain_unregister(&ghes_report_chain, nb);
}
EXPORT_SYMBOL_GPL(ghes_unregister_report_chain);<|MERGE_RESOLUTION|>--- conflicted
+++ resolved
@@ -779,8 +779,6 @@
 		}
 		else if (guid_equal(sec_type, &CPER_SEC_PROC_ARM)) {
 			queued = ghes_handle_arm_hw_error(gdata, sev, sync);
-<<<<<<< HEAD
-=======
 		} else if (guid_equal(sec_type, &CPER_SEC_CXL_GEN_MEDIA_GUID)) {
 			struct cxl_cper_event_rec *rec = acpi_hest_get_payload(gdata);
 
@@ -793,7 +791,6 @@
 			struct cxl_cper_event_rec *rec = acpi_hest_get_payload(gdata);
 
 			cxl_cper_post_event(CXL_CPER_EVENT_MEM_MODULE, rec);
->>>>>>> 0c383648
 		} else {
 			void *err = acpi_hest_get_payload(gdata);
 
