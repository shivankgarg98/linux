/*
 * Copyright (c) 2007 Cisco Systems, Inc. All rights reserved.
 *
 * This software is available to you under a choice of one of two
 * licenses.  You may choose to be licensed under the terms of the GNU
 * General Public License (GPL) Version 2, available from the file
 * COPYING in the main directory of this source tree, or the
 * OpenIB.org BSD license below:
 *
 *     Redistribution and use in source and binary forms, with or
 *     without modification, are permitted provided that the following
 *     conditions are met:
 *
 *      - Redistributions of source code must retain the above
 *        copyright notice, this list of conditions and the following
 *        disclaimer.
 *
 *      - Redistributions in binary form must reproduce the above
 *        copyright notice, this list of conditions and the following
 *        disclaimer in the documentation and/or other materials
 *        provided with the distribution.
 *
 * THE SOFTWARE IS PROVIDED "AS IS", WITHOUT WARRANTY OF ANY KIND,
 * EXPRESS OR IMPLIED, INCLUDING BUT NOT LIMITED TO THE WARRANTIES OF
 * MERCHANTABILITY, FITNESS FOR A PARTICULAR PURPOSE AND
 * NONINFRINGEMENT. IN NO EVENT SHALL THE AUTHORS OR COPYRIGHT HOLDERS
 * BE LIABLE FOR ANY CLAIM, DAMAGES OR OTHER LIABILITY, WHETHER IN AN
 * ACTION OF CONTRACT, TORT OR OTHERWISE, ARISING FROM, OUT OF OR IN
 * CONNECTION WITH THE SOFTWARE OR THE USE OR OTHER DEALINGS IN THE
 * SOFTWARE.
 */

#include <rdma/ib_mad.h>
#include <rdma/ib_smi.h>
#include <rdma/ib_sa.h>
#include <rdma/ib_cache.h>

#include <linux/random.h>
#include <linux/mlx4/cmd.h>
#include <linux/gfp.h>
#include <rdma/ib_pma.h>
#include <linux/ip.h>
#include <net/ipv6.h>

#include <linux/mlx4/driver.h>
#include "mlx4_ib.h"

enum {
	MLX4_IB_VENDOR_CLASS1 = 0x9,
	MLX4_IB_VENDOR_CLASS2 = 0xa
};

#define MLX4_TUN_SEND_WRID_SHIFT 34
#define MLX4_TUN_QPN_SHIFT 32
#define MLX4_TUN_WRID_RECV (((u64) 1) << MLX4_TUN_SEND_WRID_SHIFT)
#define MLX4_TUN_SET_WRID_QPN(a) (((u64) ((a) & 0x3)) << MLX4_TUN_QPN_SHIFT)

#define MLX4_TUN_IS_RECV(a)  (((a) >>  MLX4_TUN_SEND_WRID_SHIFT) & 0x1)
#define MLX4_TUN_WRID_QPN(a) (((a) >> MLX4_TUN_QPN_SHIFT) & 0x3)

 /* Port mgmt change event handling */

#define GET_BLK_PTR_FROM_EQE(eqe) be32_to_cpu(eqe->event.port_mgmt_change.params.tbl_change_info.block_ptr)
#define GET_MASK_FROM_EQE(eqe) be32_to_cpu(eqe->event.port_mgmt_change.params.tbl_change_info.tbl_entries_mask)
#define NUM_IDX_IN_PKEY_TBL_BLK 32
#define GUID_TBL_ENTRY_SIZE 8	   /* size in bytes */
#define GUID_TBL_BLK_NUM_ENTRIES 8
#define GUID_TBL_BLK_SIZE (GUID_TBL_ENTRY_SIZE * GUID_TBL_BLK_NUM_ENTRIES)

struct mlx4_mad_rcv_buf {
	struct ib_grh grh;
	u8 payload[256];
} __packed;

struct mlx4_mad_snd_buf {
	u8 payload[256];
} __packed;

struct mlx4_tunnel_mad {
	struct ib_grh grh;
	struct mlx4_ib_tunnel_header hdr;
	struct ib_mad mad;
} __packed;

struct mlx4_rcv_tunnel_mad {
	struct mlx4_rcv_tunnel_hdr hdr;
	struct ib_grh grh;
	struct ib_mad mad;
} __packed;

static void handle_client_rereg_event(struct mlx4_ib_dev *dev, u8 port_num);
static void handle_lid_change_event(struct mlx4_ib_dev *dev, u8 port_num);
static void __propagate_pkey_ev(struct mlx4_ib_dev *dev, int port_num,
				int block, u32 change_bitmap);

__be64 mlx4_ib_gen_node_guid(void)
{
#define NODE_GUID_HI	((u64) (((u64)IB_OPENIB_OUI) << 40))
	return cpu_to_be64(NODE_GUID_HI | prandom_u32());
}

__be64 mlx4_ib_get_new_demux_tid(struct mlx4_ib_demux_ctx *ctx)
{
	return cpu_to_be64(atomic_inc_return(&ctx->tid)) |
		cpu_to_be64(0xff00000000000000LL);
}

int mlx4_MAD_IFC(struct mlx4_ib_dev *dev, int mad_ifc_flags,
		 int port, const struct ib_wc *in_wc,
		 const struct ib_grh *in_grh,
		 const void *in_mad, void *response_mad)
{
	struct mlx4_cmd_mailbox *inmailbox, *outmailbox;
	void *inbox;
	int err;
	u32 in_modifier = port;
	u8 op_modifier = 0;

	inmailbox = mlx4_alloc_cmd_mailbox(dev->dev);
	if (IS_ERR(inmailbox))
		return PTR_ERR(inmailbox);
	inbox = inmailbox->buf;

	outmailbox = mlx4_alloc_cmd_mailbox(dev->dev);
	if (IS_ERR(outmailbox)) {
		mlx4_free_cmd_mailbox(dev->dev, inmailbox);
		return PTR_ERR(outmailbox);
	}

	memcpy(inbox, in_mad, 256);

	/*
	 * Key check traps can't be generated unless we have in_wc to
	 * tell us where to send the trap.
	 */
	if ((mad_ifc_flags & MLX4_MAD_IFC_IGNORE_MKEY) || !in_wc)
		op_modifier |= 0x1;
	if ((mad_ifc_flags & MLX4_MAD_IFC_IGNORE_BKEY) || !in_wc)
		op_modifier |= 0x2;
	if (mlx4_is_mfunc(dev->dev) &&
	    (mad_ifc_flags & MLX4_MAD_IFC_NET_VIEW || in_wc))
		op_modifier |= 0x8;

	if (in_wc) {
		struct {
			__be32		my_qpn;
			u32		reserved1;
			__be32		rqpn;
			u8		sl;
			u8		g_path;
			u16		reserved2[2];
			__be16		pkey;
			u32		reserved3[11];
			u8		grh[40];
		} *ext_info;

		memset(inbox + 256, 0, 256);
		ext_info = inbox + 256;

		ext_info->my_qpn = cpu_to_be32(in_wc->qp->qp_num);
		ext_info->rqpn   = cpu_to_be32(in_wc->src_qp);
		ext_info->sl     = in_wc->sl << 4;
		ext_info->g_path = in_wc->dlid_path_bits |
			(in_wc->wc_flags & IB_WC_GRH ? 0x80 : 0);
		ext_info->pkey   = cpu_to_be16(in_wc->pkey_index);

		if (in_grh)
			memcpy(ext_info->grh, in_grh, 40);

		op_modifier |= 0x4;

		in_modifier |= ib_lid_cpu16(in_wc->slid) << 16;
	}

	err = mlx4_cmd_box(dev->dev, inmailbox->dma, outmailbox->dma, in_modifier,
			   mlx4_is_master(dev->dev) ? (op_modifier & ~0x8) : op_modifier,
			   MLX4_CMD_MAD_IFC, MLX4_CMD_TIME_CLASS_C,
			   (op_modifier & 0x8) ? MLX4_CMD_NATIVE : MLX4_CMD_WRAPPED);

	if (!err)
		memcpy(response_mad, outmailbox->buf, 256);

	mlx4_free_cmd_mailbox(dev->dev, inmailbox);
	mlx4_free_cmd_mailbox(dev->dev, outmailbox);

	return err;
}

static void update_sm_ah(struct mlx4_ib_dev *dev, u8 port_num, u16 lid, u8 sl)
{
	struct ib_ah *new_ah;
	struct rdma_ah_attr ah_attr;
	unsigned long flags;

	if (!dev->send_agent[port_num - 1][0])
		return;

	memset(&ah_attr, 0, sizeof ah_attr);
	ah_attr.type = rdma_ah_find_type(&dev->ib_dev, port_num);
	rdma_ah_set_dlid(&ah_attr, lid);
	rdma_ah_set_sl(&ah_attr, sl);
	rdma_ah_set_port_num(&ah_attr, port_num);

	new_ah = rdma_create_ah(dev->send_agent[port_num - 1][0]->qp->pd,
				&ah_attr, 0);
	if (IS_ERR(new_ah))
		return;

	spin_lock_irqsave(&dev->sm_lock, flags);
	if (dev->sm_ah[port_num - 1])
		rdma_destroy_ah(dev->sm_ah[port_num - 1], 0);
	dev->sm_ah[port_num - 1] = new_ah;
	spin_unlock_irqrestore(&dev->sm_lock, flags);
}

/*
 * Snoop SM MADs for port info, GUID info, and  P_Key table sets, so we can
 * synthesize LID change, Client-Rereg, GID change, and P_Key change events.
 */
static void smp_snoop(struct ib_device *ibdev, u8 port_num, const struct ib_mad *mad,
		      u16 prev_lid)
{
	struct ib_port_info *pinfo;
	u16 lid;
	__be16 *base;
	u32 bn, pkey_change_bitmap;
	int i;


	struct mlx4_ib_dev *dev = to_mdev(ibdev);
	if ((mad->mad_hdr.mgmt_class == IB_MGMT_CLASS_SUBN_LID_ROUTED ||
	     mad->mad_hdr.mgmt_class == IB_MGMT_CLASS_SUBN_DIRECTED_ROUTE) &&
	    mad->mad_hdr.method == IB_MGMT_METHOD_SET)
		switch (mad->mad_hdr.attr_id) {
		case IB_SMP_ATTR_PORT_INFO:
			if (dev->dev->caps.flags & MLX4_DEV_CAP_FLAG_PORT_MNG_CHG_EV)
				return;
			pinfo = (struct ib_port_info *) ((struct ib_smp *) mad)->data;
			lid = be16_to_cpu(pinfo->lid);

			update_sm_ah(dev, port_num,
				     be16_to_cpu(pinfo->sm_lid),
				     pinfo->neighbormtu_mastersmsl & 0xf);

			if (pinfo->clientrereg_resv_subnetto & 0x80)
				handle_client_rereg_event(dev, port_num);

			if (prev_lid != lid)
				handle_lid_change_event(dev, port_num);
			break;

		case IB_SMP_ATTR_PKEY_TABLE:
			if (dev->dev->caps.flags & MLX4_DEV_CAP_FLAG_PORT_MNG_CHG_EV)
				return;
			if (!mlx4_is_mfunc(dev->dev)) {
				mlx4_ib_dispatch_event(dev, port_num,
						       IB_EVENT_PKEY_CHANGE);
				break;
			}

			/* at this point, we are running in the master.
			 * Slaves do not receive SMPs.
			 */
			bn  = be32_to_cpu(((struct ib_smp *)mad)->attr_mod) & 0xFFFF;
			base = (__be16 *) &(((struct ib_smp *)mad)->data[0]);
			pkey_change_bitmap = 0;
			for (i = 0; i < 32; i++) {
				pr_debug("PKEY[%d] = x%x\n",
					 i + bn*32, be16_to_cpu(base[i]));
				if (be16_to_cpu(base[i]) !=
				    dev->pkeys.phys_pkey_cache[port_num - 1][i + bn*32]) {
					pkey_change_bitmap |= (1 << i);
					dev->pkeys.phys_pkey_cache[port_num - 1][i + bn*32] =
						be16_to_cpu(base[i]);
				}
			}
			pr_debug("PKEY Change event: port=%d, "
				 "block=0x%x, change_bitmap=0x%x\n",
				 port_num, bn, pkey_change_bitmap);

			if (pkey_change_bitmap) {
				mlx4_ib_dispatch_event(dev, port_num,
						       IB_EVENT_PKEY_CHANGE);
				if (!dev->sriov.is_going_down)
					__propagate_pkey_ev(dev, port_num, bn,
							    pkey_change_bitmap);
			}
			break;

		case IB_SMP_ATTR_GUID_INFO:
			if (dev->dev->caps.flags & MLX4_DEV_CAP_FLAG_PORT_MNG_CHG_EV)
				return;
			/* paravirtualized master's guid is guid 0 -- does not change */
			if (!mlx4_is_master(dev->dev))
				mlx4_ib_dispatch_event(dev, port_num,
						       IB_EVENT_GID_CHANGE);
			/*if master, notify relevant slaves*/
			if (mlx4_is_master(dev->dev) &&
			    !dev->sriov.is_going_down) {
				bn = be32_to_cpu(((struct ib_smp *)mad)->attr_mod);
				mlx4_ib_update_cache_on_guid_change(dev, bn, port_num,
								    (u8 *)(&((struct ib_smp *)mad)->data));
				mlx4_ib_notify_slaves_on_guid_change(dev, bn, port_num,
								     (u8 *)(&((struct ib_smp *)mad)->data));
			}
			break;

		case IB_SMP_ATTR_SL_TO_VL_TABLE:
			/* cache sl to vl mapping changes for use in
			 * filling QP1 LRH VL field when sending packets
			 */
			if (dev->dev->caps.flags & MLX4_DEV_CAP_FLAG_PORT_MNG_CHG_EV &&
			    dev->dev->caps.flags2 & MLX4_DEV_CAP_FLAG2_SL_TO_VL_CHANGE_EVENT)
				return;
			if (!mlx4_is_slave(dev->dev)) {
				union sl2vl_tbl_to_u64 sl2vl64;
				int jj;

				for (jj = 0; jj < 8; jj++) {
					sl2vl64.sl8[jj] = ((struct ib_smp *)mad)->data[jj];
					pr_debug("port %u, sl2vl[%d] = %02x\n",
						 port_num, jj, sl2vl64.sl8[jj]);
				}
				atomic64_set(&dev->sl2vl[port_num - 1], sl2vl64.sl64);
			}
			break;

		default:
			break;
		}
}

static void __propagate_pkey_ev(struct mlx4_ib_dev *dev, int port_num,
				int block, u32 change_bitmap)
{
	int i, ix, slave, err;
	int have_event = 0;

	for (slave = 0; slave < dev->dev->caps.sqp_demux; slave++) {
		if (slave == mlx4_master_func_num(dev->dev))
			continue;
		if (!mlx4_is_slave_active(dev->dev, slave))
			continue;

		have_event = 0;
		for (i = 0; i < 32; i++) {
			if (!(change_bitmap & (1 << i)))
				continue;
			for (ix = 0;
			     ix < dev->dev->caps.pkey_table_len[port_num]; ix++) {
				if (dev->pkeys.virt2phys_pkey[slave][port_num - 1]
				    [ix] == i + 32 * block) {
					err = mlx4_gen_pkey_eqe(dev->dev, slave, port_num);
					pr_debug("propagate_pkey_ev: slave %d,"
						 " port %d, ix %d (%d)\n",
						 slave, port_num, ix, err);
					have_event = 1;
					break;
				}
			}
			if (have_event)
				break;
		}
	}
}

static void node_desc_override(struct ib_device *dev,
			       struct ib_mad *mad)
{
	unsigned long flags;

	if ((mad->mad_hdr.mgmt_class == IB_MGMT_CLASS_SUBN_LID_ROUTED ||
	     mad->mad_hdr.mgmt_class == IB_MGMT_CLASS_SUBN_DIRECTED_ROUTE) &&
	    mad->mad_hdr.method == IB_MGMT_METHOD_GET_RESP &&
	    mad->mad_hdr.attr_id == IB_SMP_ATTR_NODE_DESC) {
		spin_lock_irqsave(&to_mdev(dev)->sm_lock, flags);
		memcpy(((struct ib_smp *) mad)->data, dev->node_desc,
		       IB_DEVICE_NODE_DESC_MAX);
		spin_unlock_irqrestore(&to_mdev(dev)->sm_lock, flags);
	}
}

static void forward_trap(struct mlx4_ib_dev *dev, u8 port_num, const struct ib_mad *mad)
{
	int qpn = mad->mad_hdr.mgmt_class != IB_MGMT_CLASS_SUBN_LID_ROUTED;
	struct ib_mad_send_buf *send_buf;
	struct ib_mad_agent *agent = dev->send_agent[port_num - 1][qpn];
	int ret;
	unsigned long flags;

	if (agent) {
		send_buf = ib_create_send_mad(agent, qpn, 0, 0, IB_MGMT_MAD_HDR,
					      IB_MGMT_MAD_DATA, GFP_ATOMIC,
					      IB_MGMT_BASE_VERSION);
		if (IS_ERR(send_buf))
			return;
		/*
		 * We rely here on the fact that MLX QPs don't use the
		 * address handle after the send is posted (this is
		 * wrong following the IB spec strictly, but we know
		 * it's OK for our devices).
		 */
		spin_lock_irqsave(&dev->sm_lock, flags);
		memcpy(send_buf->mad, mad, sizeof *mad);
		if ((send_buf->ah = dev->sm_ah[port_num - 1]))
			ret = ib_post_send_mad(send_buf, NULL);
		else
			ret = -EINVAL;
		spin_unlock_irqrestore(&dev->sm_lock, flags);

		if (ret)
			ib_free_send_mad(send_buf);
	}
}

static int mlx4_ib_demux_sa_handler(struct ib_device *ibdev, int port, int slave,
							     struct ib_sa_mad *sa_mad)
{
	int ret = 0;

	/* dispatch to different sa handlers */
	switch (be16_to_cpu(sa_mad->mad_hdr.attr_id)) {
	case IB_SA_ATTR_MC_MEMBER_REC:
		ret = mlx4_ib_mcg_demux_handler(ibdev, port, slave, sa_mad);
		break;
	default:
		break;
	}
	return ret;
}

int mlx4_ib_find_real_gid(struct ib_device *ibdev, u8 port, __be64 guid)
{
	struct mlx4_ib_dev *dev = to_mdev(ibdev);
	int i;

	for (i = 0; i < dev->dev->caps.sqp_demux; i++) {
		if (dev->sriov.demux[port - 1].guid_cache[i] == guid)
			return i;
	}
	return -1;
}


static int find_slave_port_pkey_ix(struct mlx4_ib_dev *dev, int slave,
				   u8 port, u16 pkey, u16 *ix)
{
	int i, ret;
	u8 unassigned_pkey_ix, pkey_ix, partial_ix = 0xFF;
	u16 slot_pkey;

	if (slave == mlx4_master_func_num(dev->dev))
		return ib_find_cached_pkey(&dev->ib_dev, port, pkey, ix);

	unassigned_pkey_ix = dev->dev->phys_caps.pkey_phys_table_len[port] - 1;

	for (i = 0; i < dev->dev->caps.pkey_table_len[port]; i++) {
		if (dev->pkeys.virt2phys_pkey[slave][port - 1][i] == unassigned_pkey_ix)
			continue;

		pkey_ix = dev->pkeys.virt2phys_pkey[slave][port - 1][i];

		ret = ib_get_cached_pkey(&dev->ib_dev, port, pkey_ix, &slot_pkey);
		if (ret)
			continue;
		if ((slot_pkey & 0x7FFF) == (pkey & 0x7FFF)) {
			if (slot_pkey & 0x8000) {
				*ix = (u16) pkey_ix;
				return 0;
			} else {
				/* take first partial pkey index found */
				if (partial_ix == 0xFF)
					partial_ix = pkey_ix;
			}
		}
	}

	if (partial_ix < 0xFF) {
		*ix = (u16) partial_ix;
		return 0;
	}

	return -EINVAL;
}

static int get_gids_from_l3_hdr(struct ib_grh *grh, union ib_gid *sgid,
				union ib_gid *dgid)
{
	int version = ib_get_rdma_header_version((const union rdma_network_hdr *)grh);
	enum rdma_network_type net_type;

	if (version == 4)
		net_type = RDMA_NETWORK_IPV4;
	else if (version == 6)
		net_type = RDMA_NETWORK_IPV6;
	else
		return -EINVAL;

	return ib_get_gids_from_rdma_hdr((union rdma_network_hdr *)grh, net_type,
					 sgid, dgid);
}

int mlx4_ib_send_to_slave(struct mlx4_ib_dev *dev, int slave, u8 port,
			  enum ib_qp_type dest_qpt, struct ib_wc *wc,
			  struct ib_grh *grh, struct ib_mad *mad)
{
	struct ib_sge list;
	struct ib_ud_wr wr;
	const struct ib_send_wr *bad_wr;
	struct mlx4_ib_demux_pv_ctx *tun_ctx;
	struct mlx4_ib_demux_pv_qp *tun_qp;
	struct mlx4_rcv_tunnel_mad *tun_mad;
	struct rdma_ah_attr attr;
	struct ib_ah *ah;
	struct ib_qp *src_qp = NULL;
	unsigned tun_tx_ix = 0;
	int dqpn;
	int ret = 0;
	u16 tun_pkey_ix;
	u16 cached_pkey;
	u8 is_eth = dev->dev->caps.port_type[port] == MLX4_PORT_TYPE_ETH;

	if (dest_qpt > IB_QPT_GSI)
		return -EINVAL;

	tun_ctx = dev->sriov.demux[port-1].tun[slave];

	/* check if proxy qp created */
	if (!tun_ctx || tun_ctx->state != DEMUX_PV_STATE_ACTIVE)
		return -EAGAIN;

	if (!dest_qpt)
		tun_qp = &tun_ctx->qp[0];
	else
		tun_qp = &tun_ctx->qp[1];

	/* compute P_Key index to put in tunnel header for slave */
	if (dest_qpt) {
		u16 pkey_ix;
		ret = ib_get_cached_pkey(&dev->ib_dev, port, wc->pkey_index, &cached_pkey);
		if (ret)
			return -EINVAL;

		ret = find_slave_port_pkey_ix(dev, slave, port, cached_pkey, &pkey_ix);
		if (ret)
			return -EINVAL;
		tun_pkey_ix = pkey_ix;
	} else
		tun_pkey_ix = dev->pkeys.virt2phys_pkey[slave][port - 1][0];

	dqpn = dev->dev->phys_caps.base_proxy_sqpn + 8 * slave + port + (dest_qpt * 2) - 1;

	/* get tunnel tx data buf for slave */
	src_qp = tun_qp->qp;

	/* create ah. Just need an empty one with the port num for the post send.
	 * The driver will set the force loopback bit in post_send */
	memset(&attr, 0, sizeof attr);
	attr.type = rdma_ah_find_type(&dev->ib_dev, port);

	rdma_ah_set_port_num(&attr, port);
	if (is_eth) {
		union ib_gid sgid;
		union ib_gid dgid;

		if (get_gids_from_l3_hdr(grh, &sgid, &dgid))
			return -EINVAL;
		rdma_ah_set_grh(&attr, &dgid, 0, 0, 0, 0);
	}
	ah = rdma_create_ah(tun_ctx->pd, &attr, 0);
	if (IS_ERR(ah))
		return -ENOMEM;

	/* allocate tunnel tx buf after pass failure returns */
	spin_lock(&tun_qp->tx_lock);
	if (tun_qp->tx_ix_head - tun_qp->tx_ix_tail >=
	    (MLX4_NUM_TUNNEL_BUFS - 1))
		ret = -EAGAIN;
	else
		tun_tx_ix = (++tun_qp->tx_ix_head) & (MLX4_NUM_TUNNEL_BUFS - 1);
	spin_unlock(&tun_qp->tx_lock);
	if (ret)
		goto end;

	tun_mad = (struct mlx4_rcv_tunnel_mad *) (tun_qp->tx_ring[tun_tx_ix].buf.addr);
	if (tun_qp->tx_ring[tun_tx_ix].ah)
		rdma_destroy_ah(tun_qp->tx_ring[tun_tx_ix].ah, 0);
	tun_qp->tx_ring[tun_tx_ix].ah = ah;
	ib_dma_sync_single_for_cpu(&dev->ib_dev,
				   tun_qp->tx_ring[tun_tx_ix].buf.map,
				   sizeof (struct mlx4_rcv_tunnel_mad),
				   DMA_TO_DEVICE);

	/* copy over to tunnel buffer */
	if (grh)
		memcpy(&tun_mad->grh, grh, sizeof *grh);
	memcpy(&tun_mad->mad, mad, sizeof *mad);

	/* adjust tunnel data */
	tun_mad->hdr.pkey_index = cpu_to_be16(tun_pkey_ix);
	tun_mad->hdr.flags_src_qp = cpu_to_be32(wc->src_qp & 0xFFFFFF);
	tun_mad->hdr.g_ml_path = (grh && (wc->wc_flags & IB_WC_GRH)) ? 0x80 : 0;

	if (is_eth) {
		u16 vlan = 0;
		if (mlx4_get_slave_default_vlan(dev->dev, port, slave, &vlan,
						NULL)) {
			/* VST mode */
			if (vlan != wc->vlan_id)
				/* Packet vlan is not the VST-assigned vlan.
				 * Drop the packet.
				 */
				goto out;
			 else
				/* Remove the vlan tag before forwarding
				 * the packet to the VF.
				 */
				vlan = 0xffff;
		} else {
			vlan = wc->vlan_id;
		}

		tun_mad->hdr.sl_vid = cpu_to_be16(vlan);
		memcpy((char *)&tun_mad->hdr.mac_31_0, &(wc->smac[0]), 4);
		memcpy((char *)&tun_mad->hdr.slid_mac_47_32, &(wc->smac[4]), 2);
	} else {
		tun_mad->hdr.sl_vid = cpu_to_be16(((u16)(wc->sl)) << 12);
		tun_mad->hdr.slid_mac_47_32 = ib_lid_be16(wc->slid);
	}

	ib_dma_sync_single_for_device(&dev->ib_dev,
				      tun_qp->tx_ring[tun_tx_ix].buf.map,
				      sizeof (struct mlx4_rcv_tunnel_mad),
				      DMA_TO_DEVICE);

	list.addr = tun_qp->tx_ring[tun_tx_ix].buf.map;
	list.length = sizeof (struct mlx4_rcv_tunnel_mad);
	list.lkey = tun_ctx->pd->local_dma_lkey;

	wr.ah = ah;
	wr.port_num = port;
	wr.remote_qkey = IB_QP_SET_QKEY;
	wr.remote_qpn = dqpn;
	wr.wr.next = NULL;
	wr.wr.wr_id = ((u64) tun_tx_ix) | MLX4_TUN_SET_WRID_QPN(dest_qpt);
	wr.wr.sg_list = &list;
	wr.wr.num_sge = 1;
	wr.wr.opcode = IB_WR_SEND;
	wr.wr.send_flags = IB_SEND_SIGNALED;

	ret = ib_post_send(src_qp, &wr.wr, &bad_wr);
	if (!ret)
		return 0;
 out:
	spin_lock(&tun_qp->tx_lock);
	tun_qp->tx_ix_tail++;
	spin_unlock(&tun_qp->tx_lock);
	tun_qp->tx_ring[tun_tx_ix].ah = NULL;
end:
	rdma_destroy_ah(ah, 0);
	return ret;
}

static int mlx4_ib_demux_mad(struct ib_device *ibdev, u8 port,
			struct ib_wc *wc, struct ib_grh *grh,
			struct ib_mad *mad)
{
	struct mlx4_ib_dev *dev = to_mdev(ibdev);
	int err, other_port;
	int slave = -1;
	u8 *slave_id;
	int is_eth = 0;

	if (rdma_port_get_link_layer(ibdev, port) == IB_LINK_LAYER_INFINIBAND)
		is_eth = 0;
	else
		is_eth = 1;

	if (is_eth) {
		union ib_gid dgid;
		union ib_gid sgid;

		if (get_gids_from_l3_hdr(grh, &sgid, &dgid))
			return -EINVAL;
		if (!(wc->wc_flags & IB_WC_GRH)) {
			mlx4_ib_warn(ibdev, "RoCE grh not present.\n");
			return -EINVAL;
		}
		if (mad->mad_hdr.mgmt_class != IB_MGMT_CLASS_CM) {
			mlx4_ib_warn(ibdev, "RoCE mgmt class is not CM\n");
			return -EINVAL;
		}
		err = mlx4_get_slave_from_roce_gid(dev->dev, port, dgid.raw, &slave);
		if (err && mlx4_is_mf_bonded(dev->dev)) {
			other_port = (port == 1) ? 2 : 1;
			err = mlx4_get_slave_from_roce_gid(dev->dev, other_port, dgid.raw, &slave);
			if (!err) {
				port = other_port;
				pr_debug("resolved slave %d from gid %pI6 wire port %d other %d\n",
					 slave, grh->dgid.raw, port, other_port);
			}
		}
		if (err) {
			mlx4_ib_warn(ibdev, "failed matching grh\n");
			return -ENOENT;
		}
		if (slave >= dev->dev->caps.sqp_demux) {
			mlx4_ib_warn(ibdev, "slave id: %d is bigger than allowed:%d\n",
				     slave, dev->dev->caps.sqp_demux);
			return -ENOENT;
		}

		if (mlx4_ib_demux_cm_handler(ibdev, port, NULL, mad))
			return 0;

		err = mlx4_ib_send_to_slave(dev, slave, port, wc->qp->qp_type, wc, grh, mad);
		if (err)
			pr_debug("failed sending to slave %d via tunnel qp (%d)\n",
				 slave, err);
		return 0;
	}

	/* Initially assume that this mad is for us */
	slave = mlx4_master_func_num(dev->dev);

	/* See if the slave id is encoded in a response mad */
	if (mad->mad_hdr.method & 0x80) {
		slave_id = (u8 *) &mad->mad_hdr.tid;
		slave = *slave_id;
		if (slave != 255) /*255 indicates the dom0*/
			*slave_id = 0; /* remap tid */
	}

	/* If a grh is present, we demux according to it */
	if (wc->wc_flags & IB_WC_GRH) {
		if (grh->dgid.global.interface_id ==
			cpu_to_be64(IB_SA_WELL_KNOWN_GUID) &&
		    grh->dgid.global.subnet_prefix == cpu_to_be64(
			atomic64_read(&dev->sriov.demux[port - 1].subnet_prefix))) {
			slave = 0;
		} else {
			slave = mlx4_ib_find_real_gid(ibdev, port,
						      grh->dgid.global.interface_id);
			if (slave < 0) {
				mlx4_ib_warn(ibdev, "failed matching grh\n");
				return -ENOENT;
			}
		}
	}
	/* Class-specific handling */
	switch (mad->mad_hdr.mgmt_class) {
	case IB_MGMT_CLASS_SUBN_LID_ROUTED:
	case IB_MGMT_CLASS_SUBN_DIRECTED_ROUTE:
		/* 255 indicates the dom0 */
		if (slave != 255 && slave != mlx4_master_func_num(dev->dev)) {
			if (!mlx4_vf_smi_enabled(dev->dev, slave, port))
				return -EPERM;
			/* for a VF. drop unsolicited MADs */
			if (!(mad->mad_hdr.method & IB_MGMT_METHOD_RESP)) {
				mlx4_ib_warn(ibdev, "demux QP0. rejecting unsolicited mad for slave %d class 0x%x, method 0x%x\n",
					     slave, mad->mad_hdr.mgmt_class,
					     mad->mad_hdr.method);
				return -EINVAL;
			}
		}
		break;
	case IB_MGMT_CLASS_SUBN_ADM:
		if (mlx4_ib_demux_sa_handler(ibdev, port, slave,
					     (struct ib_sa_mad *) mad))
			return 0;
		break;
	case IB_MGMT_CLASS_CM:
		if (mlx4_ib_demux_cm_handler(ibdev, port, &slave, mad))
			return 0;
		break;
	case IB_MGMT_CLASS_DEVICE_MGMT:
		if (mad->mad_hdr.method != IB_MGMT_METHOD_GET_RESP)
			return 0;
		break;
	default:
		/* Drop unsupported classes for slaves in tunnel mode */
		if (slave != mlx4_master_func_num(dev->dev)) {
			pr_debug("dropping unsupported ingress mad from class:%d "
				 "for slave:%d\n", mad->mad_hdr.mgmt_class, slave);
			return 0;
		}
	}
	/*make sure that no slave==255 was not handled yet.*/
	if (slave >= dev->dev->caps.sqp_demux) {
		mlx4_ib_warn(ibdev, "slave id: %d is bigger than allowed:%d\n",
			     slave, dev->dev->caps.sqp_demux);
		return -ENOENT;
	}

	err = mlx4_ib_send_to_slave(dev, slave, port, wc->qp->qp_type, wc, grh, mad);
	if (err)
		pr_debug("failed sending to slave %d via tunnel qp (%d)\n",
			 slave, err);
	return 0;
}

static int ib_process_mad(struct ib_device *ibdev, int mad_flags, u8 port_num,
			const struct ib_wc *in_wc, const struct ib_grh *in_grh,
			const struct ib_mad *in_mad, struct ib_mad *out_mad)
{
	u16 slid, prev_lid = 0;
	int err;
	struct ib_port_attr pattr;

	if (in_wc && in_wc->qp) {
		pr_debug("received MAD: port:%d slid:%d sqpn:%d "
			 "dlid_bits:%d dqpn:%d wc_flags:0x%x tid:%016llx cls:%x mtd:%x atr:%x\n",
			 port_num,
			 in_wc->slid, in_wc->src_qp,
			 in_wc->dlid_path_bits,
			 in_wc->qp->qp_num,
			 in_wc->wc_flags,
			 be64_to_cpu(in_mad->mad_hdr.tid),
			 in_mad->mad_hdr.mgmt_class, in_mad->mad_hdr.method,
			 be16_to_cpu(in_mad->mad_hdr.attr_id));
		if (in_wc->wc_flags & IB_WC_GRH) {
			pr_debug("sgid_hi:0x%016llx sgid_lo:0x%016llx\n",
				 be64_to_cpu(in_grh->sgid.global.subnet_prefix),
				 be64_to_cpu(in_grh->sgid.global.interface_id));
			pr_debug("dgid_hi:0x%016llx dgid_lo:0x%016llx\n",
				 be64_to_cpu(in_grh->dgid.global.subnet_prefix),
				 be64_to_cpu(in_grh->dgid.global.interface_id));
		}
	}

	slid = in_wc ? ib_lid_cpu16(in_wc->slid) : be16_to_cpu(IB_LID_PERMISSIVE);

	if (in_mad->mad_hdr.method == IB_MGMT_METHOD_TRAP && slid == 0) {
		forward_trap(to_mdev(ibdev), port_num, in_mad);
		return IB_MAD_RESULT_SUCCESS | IB_MAD_RESULT_CONSUMED;
	}

	if (in_mad->mad_hdr.mgmt_class == IB_MGMT_CLASS_SUBN_LID_ROUTED ||
	    in_mad->mad_hdr.mgmt_class == IB_MGMT_CLASS_SUBN_DIRECTED_ROUTE) {
		if (in_mad->mad_hdr.method   != IB_MGMT_METHOD_GET &&
		    in_mad->mad_hdr.method   != IB_MGMT_METHOD_SET &&
		    in_mad->mad_hdr.method   != IB_MGMT_METHOD_TRAP_REPRESS)
			return IB_MAD_RESULT_SUCCESS;

		/*
		 * Don't process SMInfo queries -- the SMA can't handle them.
		 */
		if (in_mad->mad_hdr.attr_id == IB_SMP_ATTR_SM_INFO)
			return IB_MAD_RESULT_SUCCESS;
	} else if (in_mad->mad_hdr.mgmt_class == IB_MGMT_CLASS_PERF_MGMT ||
		   in_mad->mad_hdr.mgmt_class == MLX4_IB_VENDOR_CLASS1   ||
		   in_mad->mad_hdr.mgmt_class == MLX4_IB_VENDOR_CLASS2   ||
		   in_mad->mad_hdr.mgmt_class == IB_MGMT_CLASS_CONG_MGMT) {
		if (in_mad->mad_hdr.method  != IB_MGMT_METHOD_GET &&
		    in_mad->mad_hdr.method  != IB_MGMT_METHOD_SET)
			return IB_MAD_RESULT_SUCCESS;
	} else
		return IB_MAD_RESULT_SUCCESS;

	if ((in_mad->mad_hdr.mgmt_class == IB_MGMT_CLASS_SUBN_LID_ROUTED ||
	     in_mad->mad_hdr.mgmt_class == IB_MGMT_CLASS_SUBN_DIRECTED_ROUTE) &&
	    in_mad->mad_hdr.method == IB_MGMT_METHOD_SET &&
	    in_mad->mad_hdr.attr_id == IB_SMP_ATTR_PORT_INFO &&
	    !ib_query_port(ibdev, port_num, &pattr))
		prev_lid = ib_lid_cpu16(pattr.lid);

	err = mlx4_MAD_IFC(to_mdev(ibdev),
			   (mad_flags & IB_MAD_IGNORE_MKEY ? MLX4_MAD_IFC_IGNORE_MKEY : 0) |
			   (mad_flags & IB_MAD_IGNORE_BKEY ? MLX4_MAD_IFC_IGNORE_BKEY : 0) |
			   MLX4_MAD_IFC_NET_VIEW,
			   port_num, in_wc, in_grh, in_mad, out_mad);
	if (err)
		return IB_MAD_RESULT_FAILURE;

	if (!out_mad->mad_hdr.status) {
		smp_snoop(ibdev, port_num, in_mad, prev_lid);
		/* slaves get node desc from FW */
		if (!mlx4_is_slave(to_mdev(ibdev)->dev))
			node_desc_override(ibdev, out_mad);
	}

	/* set return bit in status of directed route responses */
	if (in_mad->mad_hdr.mgmt_class == IB_MGMT_CLASS_SUBN_DIRECTED_ROUTE)
		out_mad->mad_hdr.status |= cpu_to_be16(1 << 15);

	if (in_mad->mad_hdr.method == IB_MGMT_METHOD_TRAP_REPRESS)
		/* no response for trap repress */
		return IB_MAD_RESULT_SUCCESS | IB_MAD_RESULT_CONSUMED;

	return IB_MAD_RESULT_SUCCESS | IB_MAD_RESULT_REPLY;
}

static void edit_counter(struct mlx4_counter *cnt, void *counters,
			 __be16 attr_id)
{
	switch (attr_id) {
	case IB_PMA_PORT_COUNTERS:
	{
		struct ib_pma_portcounters *pma_cnt =
			(struct ib_pma_portcounters *)counters;

		ASSIGN_32BIT_COUNTER(pma_cnt->port_xmit_data,
				     (be64_to_cpu(cnt->tx_bytes) >> 2));
		ASSIGN_32BIT_COUNTER(pma_cnt->port_rcv_data,
				     (be64_to_cpu(cnt->rx_bytes) >> 2));
		ASSIGN_32BIT_COUNTER(pma_cnt->port_xmit_packets,
				     be64_to_cpu(cnt->tx_frames));
		ASSIGN_32BIT_COUNTER(pma_cnt->port_rcv_packets,
				     be64_to_cpu(cnt->rx_frames));
		break;
	}
	case IB_PMA_PORT_COUNTERS_EXT:
	{
		struct ib_pma_portcounters_ext *pma_cnt_ext =
			(struct ib_pma_portcounters_ext *)counters;

		pma_cnt_ext->port_xmit_data =
			cpu_to_be64(be64_to_cpu(cnt->tx_bytes) >> 2);
		pma_cnt_ext->port_rcv_data =
			cpu_to_be64(be64_to_cpu(cnt->rx_bytes) >> 2);
		pma_cnt_ext->port_xmit_packets = cnt->tx_frames;
		pma_cnt_ext->port_rcv_packets = cnt->rx_frames;
		break;
	}
	}
}

static int iboe_process_mad_port_info(void *out_mad)
{
	struct ib_class_port_info cpi = {};

	cpi.capability_mask = IB_PMA_CLASS_CAP_EXT_WIDTH;
	memcpy(out_mad, &cpi, sizeof(cpi));
	return IB_MAD_RESULT_SUCCESS | IB_MAD_RESULT_REPLY;
}

static int iboe_process_mad(struct ib_device *ibdev, int mad_flags, u8 port_num,
			const struct ib_wc *in_wc, const struct ib_grh *in_grh,
			const struct ib_mad *in_mad, struct ib_mad *out_mad)
{
	struct mlx4_counter counter_stats;
	struct mlx4_ib_dev *dev = to_mdev(ibdev);
	struct counter_index *tmp_counter;
	int err = IB_MAD_RESULT_FAILURE, stats_avail = 0;

	if (in_mad->mad_hdr.mgmt_class != IB_MGMT_CLASS_PERF_MGMT)
		return -EINVAL;

	if (in_mad->mad_hdr.attr_id == IB_PMA_CLASS_PORT_INFO)
		return iboe_process_mad_port_info((void *)(out_mad->data + 40));

	memset(&counter_stats, 0, sizeof(counter_stats));
	mutex_lock(&dev->counters_table[port_num - 1].mutex);
	list_for_each_entry(tmp_counter,
			    &dev->counters_table[port_num - 1].counters_list,
			    list) {
		err = mlx4_get_counter_stats(dev->dev,
					     tmp_counter->index,
					     &counter_stats, 0);
		if (err) {
			err = IB_MAD_RESULT_FAILURE;
			stats_avail = 0;
			break;
		}
		stats_avail = 1;
	}
	mutex_unlock(&dev->counters_table[port_num - 1].mutex);
	if (stats_avail) {
		memset(out_mad->data, 0, sizeof out_mad->data);
		switch (counter_stats.counter_mode & 0xf) {
		case 0:
			edit_counter(&counter_stats,
				     (void *)(out_mad->data + 40),
				     in_mad->mad_hdr.attr_id);
			err = IB_MAD_RESULT_SUCCESS | IB_MAD_RESULT_REPLY;
			break;
		default:
			err = IB_MAD_RESULT_FAILURE;
		}
	}

	return err;
}

int mlx4_ib_process_mad(struct ib_device *ibdev, int mad_flags, u8 port_num,
			const struct ib_wc *in_wc, const struct ib_grh *in_grh,
			const struct ib_mad_hdr *in, size_t in_mad_size,
			struct ib_mad_hdr *out, size_t *out_mad_size,
			u16 *out_mad_pkey_index)
{
	struct mlx4_ib_dev *dev = to_mdev(ibdev);
	const struct ib_mad *in_mad = (const struct ib_mad *)in;
	struct ib_mad *out_mad = (struct ib_mad *)out;
	enum rdma_link_layer link = rdma_port_get_link_layer(ibdev, port_num);

	if (WARN_ON_ONCE(in_mad_size != sizeof(*in_mad) ||
			 *out_mad_size != sizeof(*out_mad)))
		return IB_MAD_RESULT_FAILURE;

	/* iboe_process_mad() which uses the HCA flow-counters to implement IB PMA
	 * queries, should be called only by VFs and for that specific purpose
	 */
	if (link == IB_LINK_LAYER_INFINIBAND) {
		if (mlx4_is_slave(dev->dev) &&
		    (in_mad->mad_hdr.mgmt_class == IB_MGMT_CLASS_PERF_MGMT &&
		     (in_mad->mad_hdr.attr_id == IB_PMA_PORT_COUNTERS ||
		      in_mad->mad_hdr.attr_id == IB_PMA_PORT_COUNTERS_EXT ||
		      in_mad->mad_hdr.attr_id == IB_PMA_CLASS_PORT_INFO)))
			return iboe_process_mad(ibdev, mad_flags, port_num, in_wc,
						in_grh, in_mad, out_mad);

		return ib_process_mad(ibdev, mad_flags, port_num, in_wc,
				      in_grh, in_mad, out_mad);
	}

	if (link == IB_LINK_LAYER_ETHERNET)
		return iboe_process_mad(ibdev, mad_flags, port_num, in_wc,
					in_grh, in_mad, out_mad);

	return -EINVAL;
}

static void send_handler(struct ib_mad_agent *agent,
			 struct ib_mad_send_wc *mad_send_wc)
{
	if (mad_send_wc->send_buf->context[0])
		rdma_destroy_ah(mad_send_wc->send_buf->context[0], 0);
	ib_free_send_mad(mad_send_wc->send_buf);
}

int mlx4_ib_mad_init(struct mlx4_ib_dev *dev)
{
	struct ib_mad_agent *agent;
	int p, q;
	int ret;
	enum rdma_link_layer ll;

	for (p = 0; p < dev->num_ports; ++p) {
		ll = rdma_port_get_link_layer(&dev->ib_dev, p + 1);
		for (q = 0; q <= 1; ++q) {
			if (ll == IB_LINK_LAYER_INFINIBAND) {
				agent = ib_register_mad_agent(&dev->ib_dev, p + 1,
							      q ? IB_QPT_GSI : IB_QPT_SMI,
							      NULL, 0, send_handler,
							      NULL, NULL, 0);
				if (IS_ERR(agent)) {
					ret = PTR_ERR(agent);
					goto err;
				}
				dev->send_agent[p][q] = agent;
			} else
				dev->send_agent[p][q] = NULL;
		}
	}

	return 0;

err:
	for (p = 0; p < dev->num_ports; ++p)
		for (q = 0; q <= 1; ++q)
			if (dev->send_agent[p][q])
				ib_unregister_mad_agent(dev->send_agent[p][q]);

	return ret;
}

void mlx4_ib_mad_cleanup(struct mlx4_ib_dev *dev)
{
	struct ib_mad_agent *agent;
	int p, q;

	for (p = 0; p < dev->num_ports; ++p) {
		for (q = 0; q <= 1; ++q) {
			agent = dev->send_agent[p][q];
			if (agent) {
				dev->send_agent[p][q] = NULL;
				ib_unregister_mad_agent(agent);
			}
		}

		if (dev->sm_ah[p])
			rdma_destroy_ah(dev->sm_ah[p], 0);
	}
}

static void handle_lid_change_event(struct mlx4_ib_dev *dev, u8 port_num)
{
	mlx4_ib_dispatch_event(dev, port_num, IB_EVENT_LID_CHANGE);

	if (mlx4_is_master(dev->dev) && !dev->sriov.is_going_down)
		mlx4_gen_slaves_port_mgt_ev(dev->dev, port_num,
					    MLX4_EQ_PORT_INFO_LID_CHANGE_MASK);
}

static void handle_client_rereg_event(struct mlx4_ib_dev *dev, u8 port_num)
{
	/* re-configure the alias-guid and mcg's */
	if (mlx4_is_master(dev->dev)) {
		mlx4_ib_invalidate_all_guid_record(dev, port_num);

		if (!dev->sriov.is_going_down) {
			mlx4_ib_mcg_port_cleanup(&dev->sriov.demux[port_num - 1], 0);
			mlx4_gen_slaves_port_mgt_ev(dev->dev, port_num,
						    MLX4_EQ_PORT_INFO_CLIENT_REREG_MASK);
		}
	}

	/* Update the sl to vl table from inside client rereg
	 * only if in secure-host mode (snooping is not possible)
	 * and the sl-to-vl change event is not generated by FW.
	 */
	if (!mlx4_is_slave(dev->dev) &&
	    dev->dev->flags & MLX4_FLAG_SECURE_HOST &&
	    !(dev->dev->caps.flags2 & MLX4_DEV_CAP_FLAG2_SL_TO_VL_CHANGE_EVENT)) {
		if (mlx4_is_master(dev->dev))
			/* already in work queue from mlx4_ib_event queueing
			 * mlx4_handle_port_mgmt_change_event, which calls
			 * this procedure. Therefore, call sl2vl_update directly.
			 */
			mlx4_ib_sl2vl_update(dev, port_num);
		else
			mlx4_sched_ib_sl2vl_update_work(dev, port_num);
	}
	mlx4_ib_dispatch_event(dev, port_num, IB_EVENT_CLIENT_REREGISTER);
}

static void propagate_pkey_ev(struct mlx4_ib_dev *dev, int port_num,
			      struct mlx4_eqe *eqe)
{
	__propagate_pkey_ev(dev, port_num, GET_BLK_PTR_FROM_EQE(eqe),
			    GET_MASK_FROM_EQE(eqe));
}

static void handle_slaves_guid_change(struct mlx4_ib_dev *dev, u8 port_num,
				      u32 guid_tbl_blk_num, u32 change_bitmap)
{
	struct ib_smp *in_mad  = NULL;
	struct ib_smp *out_mad  = NULL;
	u16 i;

	if (!mlx4_is_mfunc(dev->dev) || !mlx4_is_master(dev->dev))
		return;

	in_mad  = kmalloc(sizeof *in_mad, GFP_KERNEL);
	out_mad = kmalloc(sizeof *out_mad, GFP_KERNEL);
	if (!in_mad || !out_mad)
		goto out;

	guid_tbl_blk_num  *= 4;

	for (i = 0; i < 4; i++) {
		if (change_bitmap && (!((change_bitmap >> (8 * i)) & 0xff)))
			continue;
		memset(in_mad, 0, sizeof *in_mad);
		memset(out_mad, 0, sizeof *out_mad);

		in_mad->base_version  = 1;
		in_mad->mgmt_class    = IB_MGMT_CLASS_SUBN_LID_ROUTED;
		in_mad->class_version = 1;
		in_mad->method        = IB_MGMT_METHOD_GET;
		in_mad->attr_id       = IB_SMP_ATTR_GUID_INFO;
		in_mad->attr_mod      = cpu_to_be32(guid_tbl_blk_num + i);

		if (mlx4_MAD_IFC(dev,
				 MLX4_MAD_IFC_IGNORE_KEYS | MLX4_MAD_IFC_NET_VIEW,
				 port_num, NULL, NULL, in_mad, out_mad)) {
			mlx4_ib_warn(&dev->ib_dev, "Failed in get GUID INFO MAD_IFC\n");
			goto out;
		}

		mlx4_ib_update_cache_on_guid_change(dev, guid_tbl_blk_num + i,
						    port_num,
						    (u8 *)(&((struct ib_smp *)out_mad)->data));
		mlx4_ib_notify_slaves_on_guid_change(dev, guid_tbl_blk_num + i,
						     port_num,
						     (u8 *)(&((struct ib_smp *)out_mad)->data));
	}

out:
	kfree(in_mad);
	kfree(out_mad);
	return;
}

void handle_port_mgmt_change_event(struct work_struct *work)
{
	struct ib_event_work *ew = container_of(work, struct ib_event_work, work);
	struct mlx4_ib_dev *dev = ew->ib_dev;
	struct mlx4_eqe *eqe = &(ew->ib_eqe);
	u8 port = eqe->event.port_mgmt_change.port;
	u32 changed_attr;
	u32 tbl_block;
	u32 change_bitmap;

	switch (eqe->subtype) {
	case MLX4_DEV_PMC_SUBTYPE_PORT_INFO:
		changed_attr = be32_to_cpu(eqe->event.port_mgmt_change.params.port_info.changed_attr);

		/* Update the SM ah - This should be done before handling
		   the other changed attributes so that MADs can be sent to the SM */
		if (changed_attr & MSTR_SM_CHANGE_MASK) {
			u16 lid = be16_to_cpu(eqe->event.port_mgmt_change.params.port_info.mstr_sm_lid);
			u8 sl = eqe->event.port_mgmt_change.params.port_info.mstr_sm_sl & 0xf;
			update_sm_ah(dev, port, lid, sl);
		}

		/* Check if it is a lid change event */
		if (changed_attr & MLX4_EQ_PORT_INFO_LID_CHANGE_MASK)
			handle_lid_change_event(dev, port);

		/* Generate GUID changed event */
		if (changed_attr & MLX4_EQ_PORT_INFO_GID_PFX_CHANGE_MASK) {
			if (mlx4_is_master(dev->dev)) {
				union ib_gid gid;
				int err = 0;

				if (!eqe->event.port_mgmt_change.params.port_info.gid_prefix)
					err = __mlx4_ib_query_gid(&dev->ib_dev, port, 0, &gid, 1);
				else
					gid.global.subnet_prefix =
						eqe->event.port_mgmt_change.params.port_info.gid_prefix;
				if (err) {
					pr_warn("Could not change QP1 subnet prefix for port %d: query_gid error (%d)\n",
						port, err);
				} else {
					pr_debug("Changing QP1 subnet prefix for port %d. old=0x%llx. new=0x%llx\n",
						 port,
						 (u64)atomic64_read(&dev->sriov.demux[port - 1].subnet_prefix),
						 be64_to_cpu(gid.global.subnet_prefix));
					atomic64_set(&dev->sriov.demux[port - 1].subnet_prefix,
						     be64_to_cpu(gid.global.subnet_prefix));
				}
			}
			mlx4_ib_dispatch_event(dev, port, IB_EVENT_GID_CHANGE);
			/*if master, notify all slaves*/
			if (mlx4_is_master(dev->dev))
				mlx4_gen_slaves_port_mgt_ev(dev->dev, port,
							    MLX4_EQ_PORT_INFO_GID_PFX_CHANGE_MASK);
		}

		if (changed_attr & MLX4_EQ_PORT_INFO_CLIENT_REREG_MASK)
			handle_client_rereg_event(dev, port);
		break;

	case MLX4_DEV_PMC_SUBTYPE_PKEY_TABLE:
		mlx4_ib_dispatch_event(dev, port, IB_EVENT_PKEY_CHANGE);
		if (mlx4_is_master(dev->dev) && !dev->sriov.is_going_down)
			propagate_pkey_ev(dev, port, eqe);
		break;
	case MLX4_DEV_PMC_SUBTYPE_GUID_INFO:
		/* paravirtualized master's guid is guid 0 -- does not change */
		if (!mlx4_is_master(dev->dev))
			mlx4_ib_dispatch_event(dev, port, IB_EVENT_GID_CHANGE);
		/*if master, notify relevant slaves*/
		else if (!dev->sriov.is_going_down) {
			tbl_block = GET_BLK_PTR_FROM_EQE(eqe);
			change_bitmap = GET_MASK_FROM_EQE(eqe);
			handle_slaves_guid_change(dev, port, tbl_block, change_bitmap);
		}
		break;

	case MLX4_DEV_PMC_SUBTYPE_SL_TO_VL_MAP:
		/* cache sl to vl mapping changes for use in
		 * filling QP1 LRH VL field when sending packets
		 */
		if (!mlx4_is_slave(dev->dev)) {
			union sl2vl_tbl_to_u64 sl2vl64;
			int jj;

			for (jj = 0; jj < 8; jj++) {
				sl2vl64.sl8[jj] =
					eqe->event.port_mgmt_change.params.sl2vl_tbl_change_info.sl2vl_table[jj];
				pr_debug("port %u, sl2vl[%d] = %02x\n",
					 port, jj, sl2vl64.sl8[jj]);
			}
			atomic64_set(&dev->sl2vl[port - 1], sl2vl64.sl64);
		}
		break;
	default:
		pr_warn("Unsupported subtype 0x%x for "
			"Port Management Change event\n", eqe->subtype);
	}

	kfree(ew);
}

void mlx4_ib_dispatch_event(struct mlx4_ib_dev *dev, u8 port_num,
			    enum ib_event_type type)
{
	struct ib_event event;

	event.device		= &dev->ib_dev;
	event.element.port_num	= port_num;
	event.event		= type;

	ib_dispatch_event(&event);
}

static void mlx4_ib_tunnel_comp_handler(struct ib_cq *cq, void *arg)
{
	unsigned long flags;
	struct mlx4_ib_demux_pv_ctx *ctx = cq->cq_context;
	struct mlx4_ib_dev *dev = to_mdev(ctx->ib_dev);
	spin_lock_irqsave(&dev->sriov.going_down_lock, flags);
	if (!dev->sriov.is_going_down && ctx->state == DEMUX_PV_STATE_ACTIVE)
		queue_work(ctx->wq, &ctx->work);
	spin_unlock_irqrestore(&dev->sriov.going_down_lock, flags);
}

static int mlx4_ib_post_pv_qp_buf(struct mlx4_ib_demux_pv_ctx *ctx,
				  struct mlx4_ib_demux_pv_qp *tun_qp,
				  int index)
{
	struct ib_sge sg_list;
	struct ib_recv_wr recv_wr;
	const struct ib_recv_wr *bad_recv_wr;
	int size;

	size = (tun_qp->qp->qp_type == IB_QPT_UD) ?
		sizeof (struct mlx4_tunnel_mad) : sizeof (struct mlx4_mad_rcv_buf);

	sg_list.addr = tun_qp->ring[index].map;
	sg_list.length = size;
	sg_list.lkey = ctx->pd->local_dma_lkey;

	recv_wr.next = NULL;
	recv_wr.sg_list = &sg_list;
	recv_wr.num_sge = 1;
	recv_wr.wr_id = (u64) index | MLX4_TUN_WRID_RECV |
		MLX4_TUN_SET_WRID_QPN(tun_qp->proxy_qpt);
	ib_dma_sync_single_for_device(ctx->ib_dev, tun_qp->ring[index].map,
				      size, DMA_FROM_DEVICE);
	return ib_post_recv(tun_qp->qp, &recv_wr, &bad_recv_wr);
}

static int mlx4_ib_multiplex_sa_handler(struct ib_device *ibdev, int port,
		int slave, struct ib_sa_mad *sa_mad)
{
	int ret = 0;

	/* dispatch to different sa handlers */
	switch (be16_to_cpu(sa_mad->mad_hdr.attr_id)) {
	case IB_SA_ATTR_MC_MEMBER_REC:
		ret = mlx4_ib_mcg_multiplex_handler(ibdev, port, slave, sa_mad);
		break;
	default:
		break;
	}
	return ret;
}

static int is_proxy_qp0(struct mlx4_ib_dev *dev, int qpn, int slave)
{
	int proxy_start = dev->dev->phys_caps.base_proxy_sqpn + 8 * slave;

	return (qpn >= proxy_start && qpn <= proxy_start + 1);
}


int mlx4_ib_send_to_wire(struct mlx4_ib_dev *dev, int slave, u8 port,
			 enum ib_qp_type dest_qpt, u16 pkey_index,
			 u32 remote_qpn, u32 qkey, struct rdma_ah_attr *attr,
			 u8 *s_mac, u16 vlan_id, struct ib_mad *mad)
{
	struct ib_sge list;
	struct ib_ud_wr wr;
	const struct ib_send_wr *bad_wr;
	struct mlx4_ib_demux_pv_ctx *sqp_ctx;
	struct mlx4_ib_demux_pv_qp *sqp;
	struct mlx4_mad_snd_buf *sqp_mad;
	struct ib_ah *ah;
	struct ib_qp *send_qp = NULL;
	unsigned wire_tx_ix = 0;
	u16 wire_pkey_ix;
	int src_qpnum;
	int ret;

	sqp_ctx = dev->sriov.sqps[port-1];

	/* check if proxy qp created */
	if (!sqp_ctx || sqp_ctx->state != DEMUX_PV_STATE_ACTIVE)
		return -EAGAIN;

	if (dest_qpt == IB_QPT_SMI) {
		src_qpnum = 0;
		sqp = &sqp_ctx->qp[0];
		wire_pkey_ix = dev->pkeys.virt2phys_pkey[slave][port - 1][0];
	} else {
		src_qpnum = 1;
		sqp = &sqp_ctx->qp[1];
		wire_pkey_ix = dev->pkeys.virt2phys_pkey[slave][port - 1][pkey_index];
	}

	send_qp = sqp->qp;

	ah = rdma_zalloc_drv_obj(sqp_ctx->pd->device, ib_ah);
	if (!ah)
		return -ENOMEM;

	ah->device = sqp_ctx->pd->device;
	ah->pd = sqp_ctx->pd;

	/* create ah */
	ret = mlx4_ib_create_ah_slave(ah, attr,
				      rdma_ah_retrieve_grh(attr)->sgid_index,
				      s_mac, vlan_id);
	if (ret)
		goto out;

	spin_lock(&sqp->tx_lock);
	if (sqp->tx_ix_head - sqp->tx_ix_tail >=
	    (MLX4_NUM_TUNNEL_BUFS - 1))
		ret = -EAGAIN;
	else
		wire_tx_ix = (++sqp->tx_ix_head) & (MLX4_NUM_TUNNEL_BUFS - 1);
	spin_unlock(&sqp->tx_lock);
	if (ret)
		goto out;

	sqp_mad = (struct mlx4_mad_snd_buf *) (sqp->tx_ring[wire_tx_ix].buf.addr);
<<<<<<< HEAD
	if (sqp->tx_ring[wire_tx_ix].ah)
		mlx4_ib_destroy_ah(sqp->tx_ring[wire_tx_ix].ah, 0);
=======
	kfree(sqp->tx_ring[wire_tx_ix].ah);
>>>>>>> 0ecfebd2
	sqp->tx_ring[wire_tx_ix].ah = ah;
	ib_dma_sync_single_for_cpu(&dev->ib_dev,
				   sqp->tx_ring[wire_tx_ix].buf.map,
				   sizeof (struct mlx4_mad_snd_buf),
				   DMA_TO_DEVICE);

	memcpy(&sqp_mad->payload, mad, sizeof *mad);

	ib_dma_sync_single_for_device(&dev->ib_dev,
				      sqp->tx_ring[wire_tx_ix].buf.map,
				      sizeof (struct mlx4_mad_snd_buf),
				      DMA_TO_DEVICE);

	list.addr = sqp->tx_ring[wire_tx_ix].buf.map;
	list.length = sizeof (struct mlx4_mad_snd_buf);
	list.lkey = sqp_ctx->pd->local_dma_lkey;

	wr.ah = ah;
	wr.port_num = port;
	wr.pkey_index = wire_pkey_ix;
	wr.remote_qkey = qkey;
	wr.remote_qpn = remote_qpn;
	wr.wr.next = NULL;
	wr.wr.wr_id = ((u64) wire_tx_ix) | MLX4_TUN_SET_WRID_QPN(src_qpnum);
	wr.wr.sg_list = &list;
	wr.wr.num_sge = 1;
	wr.wr.opcode = IB_WR_SEND;
	wr.wr.send_flags = IB_SEND_SIGNALED;

	ret = ib_post_send(send_qp, &wr.wr, &bad_wr);
	if (!ret)
		return 0;

	spin_lock(&sqp->tx_lock);
	sqp->tx_ix_tail++;
	spin_unlock(&sqp->tx_lock);
	sqp->tx_ring[wire_tx_ix].ah = NULL;
out:
<<<<<<< HEAD
	mlx4_ib_destroy_ah(ah, 0);
=======
	kfree(ah);
>>>>>>> 0ecfebd2
	return ret;
}

static int get_slave_base_gid_ix(struct mlx4_ib_dev *dev, int slave, int port)
{
	if (rdma_port_get_link_layer(&dev->ib_dev, port) == IB_LINK_LAYER_INFINIBAND)
		return slave;
	return mlx4_get_base_gid_ix(dev->dev, slave, port);
}

static void fill_in_real_sgid_index(struct mlx4_ib_dev *dev, int slave, int port,
				    struct rdma_ah_attr *ah_attr)
{
	struct ib_global_route *grh = rdma_ah_retrieve_grh(ah_attr);
	if (rdma_port_get_link_layer(&dev->ib_dev, port) == IB_LINK_LAYER_INFINIBAND)
		grh->sgid_index = slave;
	else
		grh->sgid_index += get_slave_base_gid_ix(dev, slave, port);
}

static void mlx4_ib_multiplex_mad(struct mlx4_ib_demux_pv_ctx *ctx, struct ib_wc *wc)
{
	struct mlx4_ib_dev *dev = to_mdev(ctx->ib_dev);
	struct mlx4_ib_demux_pv_qp *tun_qp = &ctx->qp[MLX4_TUN_WRID_QPN(wc->wr_id)];
	int wr_ix = wc->wr_id & (MLX4_NUM_TUNNEL_BUFS - 1);
	struct mlx4_tunnel_mad *tunnel = tun_qp->ring[wr_ix].addr;
	struct mlx4_ib_ah ah;
	struct rdma_ah_attr ah_attr;
	u8 *slave_id;
	int slave;
	int port;
	u16 vlan_id;
	u8 qos;
	u8 *dmac;

	/* Get slave that sent this packet */
	if (wc->src_qp < dev->dev->phys_caps.base_proxy_sqpn ||
	    wc->src_qp >= dev->dev->phys_caps.base_proxy_sqpn + 8 * MLX4_MFUNC_MAX ||
	    (wc->src_qp & 0x1) != ctx->port - 1 ||
	    wc->src_qp & 0x4) {
		mlx4_ib_warn(ctx->ib_dev, "can't multiplex bad sqp:%d\n", wc->src_qp);
		return;
	}
	slave = ((wc->src_qp & ~0x7) - dev->dev->phys_caps.base_proxy_sqpn) / 8;
	if (slave != ctx->slave) {
		mlx4_ib_warn(ctx->ib_dev, "can't multiplex bad sqp:%d: "
			     "belongs to another slave\n", wc->src_qp);
		return;
	}

	/* Map transaction ID */
	ib_dma_sync_single_for_cpu(ctx->ib_dev, tun_qp->ring[wr_ix].map,
				   sizeof (struct mlx4_tunnel_mad),
				   DMA_FROM_DEVICE);
	switch (tunnel->mad.mad_hdr.method) {
	case IB_MGMT_METHOD_SET:
	case IB_MGMT_METHOD_GET:
	case IB_MGMT_METHOD_REPORT:
	case IB_SA_METHOD_GET_TABLE:
	case IB_SA_METHOD_DELETE:
	case IB_SA_METHOD_GET_MULTI:
	case IB_SA_METHOD_GET_TRACE_TBL:
		slave_id = (u8 *) &tunnel->mad.mad_hdr.tid;
		if (*slave_id) {
			mlx4_ib_warn(ctx->ib_dev, "egress mad has non-null tid msb:%d "
				     "class:%d slave:%d\n", *slave_id,
				     tunnel->mad.mad_hdr.mgmt_class, slave);
			return;
		} else
			*slave_id = slave;
	default:
		/* nothing */;
	}

	/* Class-specific handling */
	switch (tunnel->mad.mad_hdr.mgmt_class) {
	case IB_MGMT_CLASS_SUBN_LID_ROUTED:
	case IB_MGMT_CLASS_SUBN_DIRECTED_ROUTE:
		if (slave != mlx4_master_func_num(dev->dev) &&
		    !mlx4_vf_smi_enabled(dev->dev, slave, ctx->port))
			return;
		break;
	case IB_MGMT_CLASS_SUBN_ADM:
		if (mlx4_ib_multiplex_sa_handler(ctx->ib_dev, ctx->port, slave,
			      (struct ib_sa_mad *) &tunnel->mad))
			return;
		break;
	case IB_MGMT_CLASS_CM:
		if (mlx4_ib_multiplex_cm_handler(ctx->ib_dev, ctx->port, slave,
			      (struct ib_mad *) &tunnel->mad))
			return;
		break;
	case IB_MGMT_CLASS_DEVICE_MGMT:
		if (tunnel->mad.mad_hdr.method != IB_MGMT_METHOD_GET &&
		    tunnel->mad.mad_hdr.method != IB_MGMT_METHOD_SET)
			return;
		break;
	default:
		/* Drop unsupported classes for slaves in tunnel mode */
		if (slave != mlx4_master_func_num(dev->dev)) {
			mlx4_ib_warn(ctx->ib_dev, "dropping unsupported egress mad from class:%d "
				     "for slave:%d\n", tunnel->mad.mad_hdr.mgmt_class, slave);
			return;
		}
	}

	/* We are using standard ib_core services to send the mad, so generate a
	 * stadard address handle by decoding the tunnelled mlx4_ah fields */
	memcpy(&ah.av, &tunnel->hdr.av, sizeof (struct mlx4_av));
	ah.ibah.device = ctx->ib_dev;

	port = be32_to_cpu(ah.av.ib.port_pd) >> 24;
	port = mlx4_slave_convert_port(dev->dev, slave, port);
	if (port < 0)
		return;
	ah.av.ib.port_pd = cpu_to_be32(port << 24 | (be32_to_cpu(ah.av.ib.port_pd) & 0xffffff));
	ah.ibah.type = rdma_ah_find_type(&dev->ib_dev, port);

	mlx4_ib_query_ah(&ah.ibah, &ah_attr);
	if (rdma_ah_get_ah_flags(&ah_attr) & IB_AH_GRH)
		fill_in_real_sgid_index(dev, slave, ctx->port, &ah_attr);
	dmac = rdma_ah_retrieve_dmac(&ah_attr);
	if (dmac)
		memcpy(dmac, tunnel->hdr.mac, ETH_ALEN);
	vlan_id = be16_to_cpu(tunnel->hdr.vlan);
	/* if slave have default vlan use it */
	if (mlx4_get_slave_default_vlan(dev->dev, ctx->port, slave,
					&vlan_id, &qos))
		rdma_ah_set_sl(&ah_attr, qos);

	mlx4_ib_send_to_wire(dev, slave, ctx->port,
			     is_proxy_qp0(dev, wc->src_qp, slave) ?
			     IB_QPT_SMI : IB_QPT_GSI,
			     be16_to_cpu(tunnel->hdr.pkey_index),
			     be32_to_cpu(tunnel->hdr.remote_qpn),
			     be32_to_cpu(tunnel->hdr.qkey),
			     &ah_attr, wc->smac, vlan_id, &tunnel->mad);
}

static int mlx4_ib_alloc_pv_bufs(struct mlx4_ib_demux_pv_ctx *ctx,
				 enum ib_qp_type qp_type, int is_tun)
{
	int i;
	struct mlx4_ib_demux_pv_qp *tun_qp;
	int rx_buf_size, tx_buf_size;

	if (qp_type > IB_QPT_GSI)
		return -EINVAL;

	tun_qp = &ctx->qp[qp_type];

	tun_qp->ring = kcalloc(MLX4_NUM_TUNNEL_BUFS,
			       sizeof(struct mlx4_ib_buf),
			       GFP_KERNEL);
	if (!tun_qp->ring)
		return -ENOMEM;

	tun_qp->tx_ring = kcalloc(MLX4_NUM_TUNNEL_BUFS,
				  sizeof (struct mlx4_ib_tun_tx_buf),
				  GFP_KERNEL);
	if (!tun_qp->tx_ring) {
		kfree(tun_qp->ring);
		tun_qp->ring = NULL;
		return -ENOMEM;
	}

	if (is_tun) {
		rx_buf_size = sizeof (struct mlx4_tunnel_mad);
		tx_buf_size = sizeof (struct mlx4_rcv_tunnel_mad);
	} else {
		rx_buf_size = sizeof (struct mlx4_mad_rcv_buf);
		tx_buf_size = sizeof (struct mlx4_mad_snd_buf);
	}

	for (i = 0; i < MLX4_NUM_TUNNEL_BUFS; i++) {
		tun_qp->ring[i].addr = kmalloc(rx_buf_size, GFP_KERNEL);
		if (!tun_qp->ring[i].addr)
			goto err;
		tun_qp->ring[i].map = ib_dma_map_single(ctx->ib_dev,
							tun_qp->ring[i].addr,
							rx_buf_size,
							DMA_FROM_DEVICE);
		if (ib_dma_mapping_error(ctx->ib_dev, tun_qp->ring[i].map)) {
			kfree(tun_qp->ring[i].addr);
			goto err;
		}
	}

	for (i = 0; i < MLX4_NUM_TUNNEL_BUFS; i++) {
		tun_qp->tx_ring[i].buf.addr =
			kmalloc(tx_buf_size, GFP_KERNEL);
		if (!tun_qp->tx_ring[i].buf.addr)
			goto tx_err;
		tun_qp->tx_ring[i].buf.map =
			ib_dma_map_single(ctx->ib_dev,
					  tun_qp->tx_ring[i].buf.addr,
					  tx_buf_size,
					  DMA_TO_DEVICE);
		if (ib_dma_mapping_error(ctx->ib_dev,
					 tun_qp->tx_ring[i].buf.map)) {
			kfree(tun_qp->tx_ring[i].buf.addr);
			goto tx_err;
		}
		tun_qp->tx_ring[i].ah = NULL;
	}
	spin_lock_init(&tun_qp->tx_lock);
	tun_qp->tx_ix_head = 0;
	tun_qp->tx_ix_tail = 0;
	tun_qp->proxy_qpt = qp_type;

	return 0;

tx_err:
	while (i > 0) {
		--i;
		ib_dma_unmap_single(ctx->ib_dev, tun_qp->tx_ring[i].buf.map,
				    tx_buf_size, DMA_TO_DEVICE);
		kfree(tun_qp->tx_ring[i].buf.addr);
	}
	kfree(tun_qp->tx_ring);
	tun_qp->tx_ring = NULL;
	i = MLX4_NUM_TUNNEL_BUFS;
err:
	while (i > 0) {
		--i;
		ib_dma_unmap_single(ctx->ib_dev, tun_qp->ring[i].map,
				    rx_buf_size, DMA_FROM_DEVICE);
		kfree(tun_qp->ring[i].addr);
	}
	kfree(tun_qp->ring);
	tun_qp->ring = NULL;
	return -ENOMEM;
}

static void mlx4_ib_free_pv_qp_bufs(struct mlx4_ib_demux_pv_ctx *ctx,
				     enum ib_qp_type qp_type, int is_tun)
{
	int i;
	struct mlx4_ib_demux_pv_qp *tun_qp;
	int rx_buf_size, tx_buf_size;

	if (qp_type > IB_QPT_GSI)
		return;

	tun_qp = &ctx->qp[qp_type];
	if (is_tun) {
		rx_buf_size = sizeof (struct mlx4_tunnel_mad);
		tx_buf_size = sizeof (struct mlx4_rcv_tunnel_mad);
	} else {
		rx_buf_size = sizeof (struct mlx4_mad_rcv_buf);
		tx_buf_size = sizeof (struct mlx4_mad_snd_buf);
	}


	for (i = 0; i < MLX4_NUM_TUNNEL_BUFS; i++) {
		ib_dma_unmap_single(ctx->ib_dev, tun_qp->ring[i].map,
				    rx_buf_size, DMA_FROM_DEVICE);
		kfree(tun_qp->ring[i].addr);
	}

	for (i = 0; i < MLX4_NUM_TUNNEL_BUFS; i++) {
		ib_dma_unmap_single(ctx->ib_dev, tun_qp->tx_ring[i].buf.map,
				    tx_buf_size, DMA_TO_DEVICE);
		kfree(tun_qp->tx_ring[i].buf.addr);
		if (tun_qp->tx_ring[i].ah)
			rdma_destroy_ah(tun_qp->tx_ring[i].ah, 0);
	}
	kfree(tun_qp->tx_ring);
	kfree(tun_qp->ring);
}

static void mlx4_ib_tunnel_comp_worker(struct work_struct *work)
{
	struct mlx4_ib_demux_pv_ctx *ctx;
	struct mlx4_ib_demux_pv_qp *tun_qp;
	struct ib_wc wc;
	int ret;
	ctx = container_of(work, struct mlx4_ib_demux_pv_ctx, work);
	ib_req_notify_cq(ctx->cq, IB_CQ_NEXT_COMP);

	while (ib_poll_cq(ctx->cq, 1, &wc) == 1) {
		tun_qp = &ctx->qp[MLX4_TUN_WRID_QPN(wc.wr_id)];
		if (wc.status == IB_WC_SUCCESS) {
			switch (wc.opcode) {
			case IB_WC_RECV:
				mlx4_ib_multiplex_mad(ctx, &wc);
				ret = mlx4_ib_post_pv_qp_buf(ctx, tun_qp,
							     wc.wr_id &
							     (MLX4_NUM_TUNNEL_BUFS - 1));
				if (ret)
					pr_err("Failed reposting tunnel "
					       "buf:%lld\n", wc.wr_id);
				break;
			case IB_WC_SEND:
				pr_debug("received tunnel send completion:"
					 "wrid=0x%llx, status=0x%x\n",
					 wc.wr_id, wc.status);
				rdma_destroy_ah(tun_qp->tx_ring[wc.wr_id &
					      (MLX4_NUM_TUNNEL_BUFS - 1)].ah, 0);
				tun_qp->tx_ring[wc.wr_id & (MLX4_NUM_TUNNEL_BUFS - 1)].ah
					= NULL;
				spin_lock(&tun_qp->tx_lock);
				tun_qp->tx_ix_tail++;
				spin_unlock(&tun_qp->tx_lock);

				break;
			default:
				break;
			}
		} else  {
			pr_debug("mlx4_ib: completion error in tunnel: %d."
				 " status = %d, wrid = 0x%llx\n",
				 ctx->slave, wc.status, wc.wr_id);
			if (!MLX4_TUN_IS_RECV(wc.wr_id)) {
				rdma_destroy_ah(tun_qp->tx_ring[wc.wr_id &
					      (MLX4_NUM_TUNNEL_BUFS - 1)].ah, 0);
				tun_qp->tx_ring[wc.wr_id & (MLX4_NUM_TUNNEL_BUFS - 1)].ah
					= NULL;
				spin_lock(&tun_qp->tx_lock);
				tun_qp->tx_ix_tail++;
				spin_unlock(&tun_qp->tx_lock);
			}
		}
	}
}

static void pv_qp_event_handler(struct ib_event *event, void *qp_context)
{
	struct mlx4_ib_demux_pv_ctx *sqp = qp_context;

	/* It's worse than that! He's dead, Jim! */
	pr_err("Fatal error (%d) on a MAD QP on port %d\n",
	       event->event, sqp->port);
}

static int create_pv_sqp(struct mlx4_ib_demux_pv_ctx *ctx,
			    enum ib_qp_type qp_type, int create_tun)
{
	int i, ret;
	struct mlx4_ib_demux_pv_qp *tun_qp;
	struct mlx4_ib_qp_tunnel_init_attr qp_init_attr;
	struct ib_qp_attr attr;
	int qp_attr_mask_INIT;

	if (qp_type > IB_QPT_GSI)
		return -EINVAL;

	tun_qp = &ctx->qp[qp_type];

	memset(&qp_init_attr, 0, sizeof qp_init_attr);
	qp_init_attr.init_attr.send_cq = ctx->cq;
	qp_init_attr.init_attr.recv_cq = ctx->cq;
	qp_init_attr.init_attr.sq_sig_type = IB_SIGNAL_ALL_WR;
	qp_init_attr.init_attr.cap.max_send_wr = MLX4_NUM_TUNNEL_BUFS;
	qp_init_attr.init_attr.cap.max_recv_wr = MLX4_NUM_TUNNEL_BUFS;
	qp_init_attr.init_attr.cap.max_send_sge = 1;
	qp_init_attr.init_attr.cap.max_recv_sge = 1;
	if (create_tun) {
		qp_init_attr.init_attr.qp_type = IB_QPT_UD;
		qp_init_attr.init_attr.create_flags = MLX4_IB_SRIOV_TUNNEL_QP;
		qp_init_attr.port = ctx->port;
		qp_init_attr.slave = ctx->slave;
		qp_init_attr.proxy_qp_type = qp_type;
		qp_attr_mask_INIT = IB_QP_STATE | IB_QP_PKEY_INDEX |
			   IB_QP_QKEY | IB_QP_PORT;
	} else {
		qp_init_attr.init_attr.qp_type = qp_type;
		qp_init_attr.init_attr.create_flags = MLX4_IB_SRIOV_SQP;
		qp_attr_mask_INIT = IB_QP_STATE | IB_QP_PKEY_INDEX | IB_QP_QKEY;
	}
	qp_init_attr.init_attr.port_num = ctx->port;
	qp_init_attr.init_attr.qp_context = ctx;
	qp_init_attr.init_attr.event_handler = pv_qp_event_handler;
	tun_qp->qp = ib_create_qp(ctx->pd, &qp_init_attr.init_attr);
	if (IS_ERR(tun_qp->qp)) {
		ret = PTR_ERR(tun_qp->qp);
		tun_qp->qp = NULL;
		pr_err("Couldn't create %s QP (%d)\n",
		       create_tun ? "tunnel" : "special", ret);
		return ret;
	}

	memset(&attr, 0, sizeof attr);
	attr.qp_state = IB_QPS_INIT;
	ret = 0;
	if (create_tun)
		ret = find_slave_port_pkey_ix(to_mdev(ctx->ib_dev), ctx->slave,
					      ctx->port, IB_DEFAULT_PKEY_FULL,
					      &attr.pkey_index);
	if (ret || !create_tun)
		attr.pkey_index =
			to_mdev(ctx->ib_dev)->pkeys.virt2phys_pkey[ctx->slave][ctx->port - 1][0];
	attr.qkey = IB_QP1_QKEY;
	attr.port_num = ctx->port;
	ret = ib_modify_qp(tun_qp->qp, &attr, qp_attr_mask_INIT);
	if (ret) {
		pr_err("Couldn't change %s qp state to INIT (%d)\n",
		       create_tun ? "tunnel" : "special", ret);
		goto err_qp;
	}
	attr.qp_state = IB_QPS_RTR;
	ret = ib_modify_qp(tun_qp->qp, &attr, IB_QP_STATE);
	if (ret) {
		pr_err("Couldn't change %s qp state to RTR (%d)\n",
		       create_tun ? "tunnel" : "special", ret);
		goto err_qp;
	}
	attr.qp_state = IB_QPS_RTS;
	attr.sq_psn = 0;
	ret = ib_modify_qp(tun_qp->qp, &attr, IB_QP_STATE | IB_QP_SQ_PSN);
	if (ret) {
		pr_err("Couldn't change %s qp state to RTS (%d)\n",
		       create_tun ? "tunnel" : "special", ret);
		goto err_qp;
	}

	for (i = 0; i < MLX4_NUM_TUNNEL_BUFS; i++) {
		ret = mlx4_ib_post_pv_qp_buf(ctx, tun_qp, i);
		if (ret) {
			pr_err(" mlx4_ib_post_pv_buf error"
			       " (err = %d, i = %d)\n", ret, i);
			goto err_qp;
		}
	}
	return 0;

err_qp:
	ib_destroy_qp(tun_qp->qp);
	tun_qp->qp = NULL;
	return ret;
}

/*
 * IB MAD completion callback for real SQPs
 */
static void mlx4_ib_sqp_comp_worker(struct work_struct *work)
{
	struct mlx4_ib_demux_pv_ctx *ctx;
	struct mlx4_ib_demux_pv_qp *sqp;
	struct ib_wc wc;
	struct ib_grh *grh;
	struct ib_mad *mad;

	ctx = container_of(work, struct mlx4_ib_demux_pv_ctx, work);
	ib_req_notify_cq(ctx->cq, IB_CQ_NEXT_COMP);

	while (mlx4_ib_poll_cq(ctx->cq, 1, &wc) == 1) {
		sqp = &ctx->qp[MLX4_TUN_WRID_QPN(wc.wr_id)];
		if (wc.status == IB_WC_SUCCESS) {
			switch (wc.opcode) {
			case IB_WC_SEND:
<<<<<<< HEAD
				mlx4_ib_destroy_ah(sqp->tx_ring[wc.wr_id &
					      (MLX4_NUM_TUNNEL_BUFS - 1)].ah, 0);
=======
				kfree(sqp->tx_ring[wc.wr_id &
				      (MLX4_NUM_TUNNEL_BUFS - 1)].ah);
>>>>>>> 0ecfebd2
				sqp->tx_ring[wc.wr_id & (MLX4_NUM_TUNNEL_BUFS - 1)].ah
					= NULL;
				spin_lock(&sqp->tx_lock);
				sqp->tx_ix_tail++;
				spin_unlock(&sqp->tx_lock);
				break;
			case IB_WC_RECV:
				mad = (struct ib_mad *) &(((struct mlx4_mad_rcv_buf *)
						(sqp->ring[wc.wr_id &
						(MLX4_NUM_TUNNEL_BUFS - 1)].addr))->payload);
				grh = &(((struct mlx4_mad_rcv_buf *)
						(sqp->ring[wc.wr_id &
						(MLX4_NUM_TUNNEL_BUFS - 1)].addr))->grh);
				mlx4_ib_demux_mad(ctx->ib_dev, ctx->port, &wc, grh, mad);
				if (mlx4_ib_post_pv_qp_buf(ctx, sqp, wc.wr_id &
							   (MLX4_NUM_TUNNEL_BUFS - 1)))
					pr_err("Failed reposting SQP "
					       "buf:%lld\n", wc.wr_id);
				break;
			default:
				break;
			}
		} else  {
			pr_debug("mlx4_ib: completion error in tunnel: %d."
				 " status = %d, wrid = 0x%llx\n",
				 ctx->slave, wc.status, wc.wr_id);
			if (!MLX4_TUN_IS_RECV(wc.wr_id)) {
<<<<<<< HEAD
				mlx4_ib_destroy_ah(sqp->tx_ring[wc.wr_id &
					      (MLX4_NUM_TUNNEL_BUFS - 1)].ah, 0);
=======
				kfree(sqp->tx_ring[wc.wr_id &
				      (MLX4_NUM_TUNNEL_BUFS - 1)].ah);
>>>>>>> 0ecfebd2
				sqp->tx_ring[wc.wr_id & (MLX4_NUM_TUNNEL_BUFS - 1)].ah
					= NULL;
				spin_lock(&sqp->tx_lock);
				sqp->tx_ix_tail++;
				spin_unlock(&sqp->tx_lock);
			}
		}
	}
}

static int alloc_pv_object(struct mlx4_ib_dev *dev, int slave, int port,
			       struct mlx4_ib_demux_pv_ctx **ret_ctx)
{
	struct mlx4_ib_demux_pv_ctx *ctx;

	*ret_ctx = NULL;
	ctx = kzalloc(sizeof (struct mlx4_ib_demux_pv_ctx), GFP_KERNEL);
	if (!ctx)
		return -ENOMEM;

	ctx->ib_dev = &dev->ib_dev;
	ctx->port = port;
	ctx->slave = slave;
	*ret_ctx = ctx;
	return 0;
}

static void free_pv_object(struct mlx4_ib_dev *dev, int slave, int port)
{
	if (dev->sriov.demux[port - 1].tun[slave]) {
		kfree(dev->sriov.demux[port - 1].tun[slave]);
		dev->sriov.demux[port - 1].tun[slave] = NULL;
	}
}

static int create_pv_resources(struct ib_device *ibdev, int slave, int port,
			       int create_tun, struct mlx4_ib_demux_pv_ctx *ctx)
{
	int ret, cq_size;
	struct ib_cq_init_attr cq_attr = {};

	if (ctx->state != DEMUX_PV_STATE_DOWN)
		return -EEXIST;

	ctx->state = DEMUX_PV_STATE_STARTING;
	/* have QP0 only if link layer is IB */
	if (rdma_port_get_link_layer(ibdev, ctx->port) ==
	    IB_LINK_LAYER_INFINIBAND)
		ctx->has_smi = 1;

	if (ctx->has_smi) {
		ret = mlx4_ib_alloc_pv_bufs(ctx, IB_QPT_SMI, create_tun);
		if (ret) {
			pr_err("Failed allocating qp0 tunnel bufs (%d)\n", ret);
			goto err_out;
		}
	}

	ret = mlx4_ib_alloc_pv_bufs(ctx, IB_QPT_GSI, create_tun);
	if (ret) {
		pr_err("Failed allocating qp1 tunnel bufs (%d)\n", ret);
		goto err_out_qp0;
	}

	cq_size = 2 * MLX4_NUM_TUNNEL_BUFS;
	if (ctx->has_smi)
		cq_size *= 2;

	cq_attr.cqe = cq_size;
	ctx->cq = ib_create_cq(ctx->ib_dev, mlx4_ib_tunnel_comp_handler,
			       NULL, ctx, &cq_attr);
	if (IS_ERR(ctx->cq)) {
		ret = PTR_ERR(ctx->cq);
		pr_err("Couldn't create tunnel CQ (%d)\n", ret);
		goto err_buf;
	}

	ctx->pd = ib_alloc_pd(ctx->ib_dev, 0);
	if (IS_ERR(ctx->pd)) {
		ret = PTR_ERR(ctx->pd);
		pr_err("Couldn't create tunnel PD (%d)\n", ret);
		goto err_cq;
	}

	if (ctx->has_smi) {
		ret = create_pv_sqp(ctx, IB_QPT_SMI, create_tun);
		if (ret) {
			pr_err("Couldn't create %s QP0 (%d)\n",
			       create_tun ? "tunnel for" : "",  ret);
			goto err_pd;
		}
	}

	ret = create_pv_sqp(ctx, IB_QPT_GSI, create_tun);
	if (ret) {
		pr_err("Couldn't create %s QP1 (%d)\n",
		       create_tun ? "tunnel for" : "",  ret);
		goto err_qp0;
	}

	if (create_tun)
		INIT_WORK(&ctx->work, mlx4_ib_tunnel_comp_worker);
	else
		INIT_WORK(&ctx->work, mlx4_ib_sqp_comp_worker);

	ctx->wq = to_mdev(ibdev)->sriov.demux[port - 1].wq;

	ret = ib_req_notify_cq(ctx->cq, IB_CQ_NEXT_COMP);
	if (ret) {
		pr_err("Couldn't arm tunnel cq (%d)\n", ret);
		goto err_wq;
	}
	ctx->state = DEMUX_PV_STATE_ACTIVE;
	return 0;

err_wq:
	ctx->wq = NULL;
	ib_destroy_qp(ctx->qp[1].qp);
	ctx->qp[1].qp = NULL;


err_qp0:
	if (ctx->has_smi)
		ib_destroy_qp(ctx->qp[0].qp);
	ctx->qp[0].qp = NULL;

err_pd:
	ib_dealloc_pd(ctx->pd);
	ctx->pd = NULL;

err_cq:
	ib_destroy_cq(ctx->cq);
	ctx->cq = NULL;

err_buf:
	mlx4_ib_free_pv_qp_bufs(ctx, IB_QPT_GSI, create_tun);

err_out_qp0:
	if (ctx->has_smi)
		mlx4_ib_free_pv_qp_bufs(ctx, IB_QPT_SMI, create_tun);
err_out:
	ctx->state = DEMUX_PV_STATE_DOWN;
	return ret;
}

static void destroy_pv_resources(struct mlx4_ib_dev *dev, int slave, int port,
				 struct mlx4_ib_demux_pv_ctx *ctx, int flush)
{
	if (!ctx)
		return;
	if (ctx->state > DEMUX_PV_STATE_DOWN) {
		ctx->state = DEMUX_PV_STATE_DOWNING;
		if (flush)
			flush_workqueue(ctx->wq);
		if (ctx->has_smi) {
			ib_destroy_qp(ctx->qp[0].qp);
			ctx->qp[0].qp = NULL;
			mlx4_ib_free_pv_qp_bufs(ctx, IB_QPT_SMI, 1);
		}
		ib_destroy_qp(ctx->qp[1].qp);
		ctx->qp[1].qp = NULL;
		mlx4_ib_free_pv_qp_bufs(ctx, IB_QPT_GSI, 1);
		ib_dealloc_pd(ctx->pd);
		ctx->pd = NULL;
		ib_destroy_cq(ctx->cq);
		ctx->cq = NULL;
		ctx->state = DEMUX_PV_STATE_DOWN;
	}
}

static int mlx4_ib_tunnels_update(struct mlx4_ib_dev *dev, int slave,
				  int port, int do_init)
{
	int ret = 0;

	if (!do_init) {
		clean_vf_mcast(&dev->sriov.demux[port - 1], slave);
		/* for master, destroy real sqp resources */
		if (slave == mlx4_master_func_num(dev->dev))
			destroy_pv_resources(dev, slave, port,
					     dev->sriov.sqps[port - 1], 1);
		/* destroy the tunnel qp resources */
		destroy_pv_resources(dev, slave, port,
				     dev->sriov.demux[port - 1].tun[slave], 1);
		return 0;
	}

	/* create the tunnel qp resources */
	ret = create_pv_resources(&dev->ib_dev, slave, port, 1,
				  dev->sriov.demux[port - 1].tun[slave]);

	/* for master, create the real sqp resources */
	if (!ret && slave == mlx4_master_func_num(dev->dev))
		ret = create_pv_resources(&dev->ib_dev, slave, port, 0,
					  dev->sriov.sqps[port - 1]);
	return ret;
}

void mlx4_ib_tunnels_update_work(struct work_struct *work)
{
	struct mlx4_ib_demux_work *dmxw;

	dmxw = container_of(work, struct mlx4_ib_demux_work, work);
	mlx4_ib_tunnels_update(dmxw->dev, dmxw->slave, (int) dmxw->port,
			       dmxw->do_init);
	kfree(dmxw);
	return;
}

static int mlx4_ib_alloc_demux_ctx(struct mlx4_ib_dev *dev,
				       struct mlx4_ib_demux_ctx *ctx,
				       int port)
{
	char name[12];
	int ret = 0;
	int i;

	ctx->tun = kcalloc(dev->dev->caps.sqp_demux,
			   sizeof (struct mlx4_ib_demux_pv_ctx *), GFP_KERNEL);
	if (!ctx->tun)
		return -ENOMEM;

	ctx->dev = dev;
	ctx->port = port;
	ctx->ib_dev = &dev->ib_dev;

	for (i = 0;
	     i < min(dev->dev->caps.sqp_demux,
	     (u16)(dev->dev->persist->num_vfs + 1));
	     i++) {
		struct mlx4_active_ports actv_ports =
			mlx4_get_active_ports(dev->dev, i);

		if (!test_bit(port - 1, actv_ports.ports))
			continue;

		ret = alloc_pv_object(dev, i, port, &ctx->tun[i]);
		if (ret) {
			ret = -ENOMEM;
			goto err_mcg;
		}
	}

	ret = mlx4_ib_mcg_port_init(ctx);
	if (ret) {
		pr_err("Failed initializing mcg para-virt (%d)\n", ret);
		goto err_mcg;
	}

	snprintf(name, sizeof name, "mlx4_ibt%d", port);
	ctx->wq = alloc_ordered_workqueue(name, WQ_MEM_RECLAIM);
	if (!ctx->wq) {
		pr_err("Failed to create tunnelling WQ for port %d\n", port);
		ret = -ENOMEM;
		goto err_wq;
	}

	snprintf(name, sizeof name, "mlx4_ibud%d", port);
	ctx->ud_wq = alloc_ordered_workqueue(name, WQ_MEM_RECLAIM);
	if (!ctx->ud_wq) {
		pr_err("Failed to create up/down WQ for port %d\n", port);
		ret = -ENOMEM;
		goto err_udwq;
	}

	return 0;

err_udwq:
	destroy_workqueue(ctx->wq);
	ctx->wq = NULL;

err_wq:
	mlx4_ib_mcg_port_cleanup(ctx, 1);
err_mcg:
	for (i = 0; i < dev->dev->caps.sqp_demux; i++)
		free_pv_object(dev, i, port);
	kfree(ctx->tun);
	ctx->tun = NULL;
	return ret;
}

static void mlx4_ib_free_sqp_ctx(struct mlx4_ib_demux_pv_ctx *sqp_ctx)
{
	if (sqp_ctx->state > DEMUX_PV_STATE_DOWN) {
		sqp_ctx->state = DEMUX_PV_STATE_DOWNING;
		flush_workqueue(sqp_ctx->wq);
		if (sqp_ctx->has_smi) {
			ib_destroy_qp(sqp_ctx->qp[0].qp);
			sqp_ctx->qp[0].qp = NULL;
			mlx4_ib_free_pv_qp_bufs(sqp_ctx, IB_QPT_SMI, 0);
		}
		ib_destroy_qp(sqp_ctx->qp[1].qp);
		sqp_ctx->qp[1].qp = NULL;
		mlx4_ib_free_pv_qp_bufs(sqp_ctx, IB_QPT_GSI, 0);
		ib_dealloc_pd(sqp_ctx->pd);
		sqp_ctx->pd = NULL;
		ib_destroy_cq(sqp_ctx->cq);
		sqp_ctx->cq = NULL;
		sqp_ctx->state = DEMUX_PV_STATE_DOWN;
	}
}

static void mlx4_ib_free_demux_ctx(struct mlx4_ib_demux_ctx *ctx)
{
	int i;
	if (ctx) {
		struct mlx4_ib_dev *dev = to_mdev(ctx->ib_dev);
		mlx4_ib_mcg_port_cleanup(ctx, 1);
		for (i = 0; i < dev->dev->caps.sqp_demux; i++) {
			if (!ctx->tun[i])
				continue;
			if (ctx->tun[i]->state > DEMUX_PV_STATE_DOWN)
				ctx->tun[i]->state = DEMUX_PV_STATE_DOWNING;
		}
		flush_workqueue(ctx->wq);
		for (i = 0; i < dev->dev->caps.sqp_demux; i++) {
			destroy_pv_resources(dev, i, ctx->port, ctx->tun[i], 0);
			free_pv_object(dev, i, ctx->port);
		}
		kfree(ctx->tun);
		destroy_workqueue(ctx->ud_wq);
		destroy_workqueue(ctx->wq);
	}
}

static void mlx4_ib_master_tunnels(struct mlx4_ib_dev *dev, int do_init)
{
	int i;

	if (!mlx4_is_master(dev->dev))
		return;
	/* initialize or tear down tunnel QPs for the master */
	for (i = 0; i < dev->dev->caps.num_ports; i++)
		mlx4_ib_tunnels_update(dev, mlx4_master_func_num(dev->dev), i + 1, do_init);
	return;
}

int mlx4_ib_init_sriov(struct mlx4_ib_dev *dev)
{
	int i = 0;
	int err;

	if (!mlx4_is_mfunc(dev->dev))
		return 0;

	dev->sriov.is_going_down = 0;
	spin_lock_init(&dev->sriov.going_down_lock);
	mlx4_ib_cm_paravirt_init(dev);

	mlx4_ib_warn(&dev->ib_dev, "multi-function enabled\n");

	if (mlx4_is_slave(dev->dev)) {
		mlx4_ib_warn(&dev->ib_dev, "operating in qp1 tunnel mode\n");
		return 0;
	}

	for (i = 0; i < dev->dev->caps.sqp_demux; i++) {
		if (i == mlx4_master_func_num(dev->dev))
			mlx4_put_slave_node_guid(dev->dev, i, dev->ib_dev.node_guid);
		else
			mlx4_put_slave_node_guid(dev->dev, i, mlx4_ib_gen_node_guid());
	}

	err = mlx4_ib_init_alias_guid_service(dev);
	if (err) {
		mlx4_ib_warn(&dev->ib_dev, "Failed init alias guid process.\n");
		goto paravirt_err;
	}
	err = mlx4_ib_device_register_sysfs(dev);
	if (err) {
		mlx4_ib_warn(&dev->ib_dev, "Failed to register sysfs\n");
		goto sysfs_err;
	}

	mlx4_ib_warn(&dev->ib_dev, "initializing demux service for %d qp1 clients\n",
		     dev->dev->caps.sqp_demux);
	for (i = 0; i < dev->num_ports; i++) {
		union ib_gid gid;
		err = __mlx4_ib_query_gid(&dev->ib_dev, i + 1, 0, &gid, 1);
		if (err)
			goto demux_err;
		dev->sriov.demux[i].guid_cache[0] = gid.global.interface_id;
		atomic64_set(&dev->sriov.demux[i].subnet_prefix,
			     be64_to_cpu(gid.global.subnet_prefix));
		err = alloc_pv_object(dev, mlx4_master_func_num(dev->dev), i + 1,
				      &dev->sriov.sqps[i]);
		if (err)
			goto demux_err;
		err = mlx4_ib_alloc_demux_ctx(dev, &dev->sriov.demux[i], i + 1);
		if (err)
			goto free_pv;
	}
	mlx4_ib_master_tunnels(dev, 1);
	return 0;

free_pv:
	free_pv_object(dev, mlx4_master_func_num(dev->dev), i + 1);
demux_err:
	while (--i >= 0) {
		free_pv_object(dev, mlx4_master_func_num(dev->dev), i + 1);
		mlx4_ib_free_demux_ctx(&dev->sriov.demux[i]);
	}
	mlx4_ib_device_unregister_sysfs(dev);

sysfs_err:
	mlx4_ib_destroy_alias_guid_service(dev);

paravirt_err:
	mlx4_ib_cm_paravirt_clean(dev, -1);

	return err;
}

void mlx4_ib_close_sriov(struct mlx4_ib_dev *dev)
{
	int i;
	unsigned long flags;

	if (!mlx4_is_mfunc(dev->dev))
		return;

	spin_lock_irqsave(&dev->sriov.going_down_lock, flags);
	dev->sriov.is_going_down = 1;
	spin_unlock_irqrestore(&dev->sriov.going_down_lock, flags);
	if (mlx4_is_master(dev->dev)) {
		for (i = 0; i < dev->num_ports; i++) {
			flush_workqueue(dev->sriov.demux[i].ud_wq);
			mlx4_ib_free_sqp_ctx(dev->sriov.sqps[i]);
			kfree(dev->sriov.sqps[i]);
			dev->sriov.sqps[i] = NULL;
			mlx4_ib_free_demux_ctx(&dev->sriov.demux[i]);
		}

		mlx4_ib_cm_paravirt_clean(dev, -1);
		mlx4_ib_destroy_alias_guid_service(dev);
		mlx4_ib_device_unregister_sysfs(dev);
	}
}<|MERGE_RESOLUTION|>--- conflicted
+++ resolved
@@ -1418,12 +1418,7 @@
 		goto out;
 
 	sqp_mad = (struct mlx4_mad_snd_buf *) (sqp->tx_ring[wire_tx_ix].buf.addr);
-<<<<<<< HEAD
-	if (sqp->tx_ring[wire_tx_ix].ah)
-		mlx4_ib_destroy_ah(sqp->tx_ring[wire_tx_ix].ah, 0);
-=======
 	kfree(sqp->tx_ring[wire_tx_ix].ah);
->>>>>>> 0ecfebd2
 	sqp->tx_ring[wire_tx_ix].ah = ah;
 	ib_dma_sync_single_for_cpu(&dev->ib_dev,
 				   sqp->tx_ring[wire_tx_ix].buf.map,
@@ -1462,11 +1457,7 @@
 	spin_unlock(&sqp->tx_lock);
 	sqp->tx_ring[wire_tx_ix].ah = NULL;
 out:
-<<<<<<< HEAD
-	mlx4_ib_destroy_ah(ah, 0);
-=======
 	kfree(ah);
->>>>>>> 0ecfebd2
 	return ret;
 }
 
@@ -1918,13 +1909,8 @@
 		if (wc.status == IB_WC_SUCCESS) {
 			switch (wc.opcode) {
 			case IB_WC_SEND:
-<<<<<<< HEAD
-				mlx4_ib_destroy_ah(sqp->tx_ring[wc.wr_id &
-					      (MLX4_NUM_TUNNEL_BUFS - 1)].ah, 0);
-=======
 				kfree(sqp->tx_ring[wc.wr_id &
 				      (MLX4_NUM_TUNNEL_BUFS - 1)].ah);
->>>>>>> 0ecfebd2
 				sqp->tx_ring[wc.wr_id & (MLX4_NUM_TUNNEL_BUFS - 1)].ah
 					= NULL;
 				spin_lock(&sqp->tx_lock);
@@ -1952,13 +1938,8 @@
 				 " status = %d, wrid = 0x%llx\n",
 				 ctx->slave, wc.status, wc.wr_id);
 			if (!MLX4_TUN_IS_RECV(wc.wr_id)) {
-<<<<<<< HEAD
-				mlx4_ib_destroy_ah(sqp->tx_ring[wc.wr_id &
-					      (MLX4_NUM_TUNNEL_BUFS - 1)].ah, 0);
-=======
 				kfree(sqp->tx_ring[wc.wr_id &
 				      (MLX4_NUM_TUNNEL_BUFS - 1)].ah);
->>>>>>> 0ecfebd2
 				sqp->tx_ring[wc.wr_id & (MLX4_NUM_TUNNEL_BUFS - 1)].ah
 					= NULL;
 				spin_lock(&sqp->tx_lock);
