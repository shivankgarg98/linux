--- conflicted
+++ resolved
@@ -699,7 +699,6 @@
 		blocknum = data[0];
 		len--;
 		data++;
-<<<<<<< HEAD
 
 		if (blocknum != 0xff && len != 31) {
 		    /* All blocks but the last must have 31 data bytes. */
@@ -711,19 +710,6 @@
 			goto continue_op;
 		}
 
-=======
-
-		if (blocknum != 0xff && len != 31) {
-		    /* All blocks but the last must have 31 data bytes. */
-			result = -EIO;
-			if (ssif_info->ssif_debug & SSIF_DEBUG_MSG)
-				dev_dbg(&ssif_info->client->dev,
-					"Received middle message <31\n");
-
-			goto continue_op;
-		}
-
->>>>>>> 0ecfebd2
 		if (ssif_info->multi_len + len > IPMI_MAX_MSG_LENGTH) {
 			/* Received message too big, abort the operation. */
 			result = -E2BIG;
@@ -741,7 +727,7 @@
 			/* End of read */
 			len = ssif_info->multi_len;
 			data = ssif_info->data;
-		} else if (blocknum != ssif_info->multi_pos) {
+		} else if (blocknum + 1 != ssif_info->multi_pos) {
 			/*
 			 * Out of sequence block, just abort.  Block
 			 * numbers start at zero for the second block,
