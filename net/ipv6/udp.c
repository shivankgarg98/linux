--- conflicted
+++ resolved
@@ -1434,11 +1434,7 @@
 	}
 
 	if (!fl6->flowi6_oif)
-<<<<<<< HEAD
-		fl6->flowi6_oif = sk->sk_bound_dev_if;
-=======
 		fl6->flowi6_oif = READ_ONCE(sk->sk_bound_dev_if);
->>>>>>> 88084a3d
 
 	if (!fl6->flowi6_oif)
 		fl6->flowi6_oif = np->sticky_pktinfo.ipi6_ifindex;
