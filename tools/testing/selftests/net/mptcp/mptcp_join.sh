--- conflicted
+++ resolved
@@ -110,24 +110,6 @@
 	tables="iptables"
 	if [ $ip -eq 6 ]; then
 		tables="ip6tables"
-<<<<<<< HEAD
-	fi
-
-	reset
-
-	ip netns exec $ns1 sysctl -q net.mptcp.add_addr_timeout=1
-	ip netns exec $ns2 $tables -A OUTPUT -p tcp \
-		-m tcp --tcp-option 30 \
-		-m bpf --bytecode \
-		"$CBPF_MPTCP_SUBOPTION_ADD_ADDR" \
-		-j DROP
-}
-
-for arg in "$@"; do
-	if [ "$arg" = "-c" ]; then
-		capture=1
-=======
->>>>>>> 7aef27f0
 	fi
 
 	reset
@@ -314,7 +296,6 @@
 	if [ $addr_nr_ns2 -gt 0 ]; then
 		let add_nr_ns2=addr_nr_ns2
 		counter=3
-<<<<<<< HEAD
 		sleep 1
 		while [ $add_nr_ns2 -gt 0 ]; do
 			local addr
@@ -328,21 +309,6 @@
 			let add_nr_ns2-=1
 		done
 		sleep 1
-=======
-		sleep 1
-		while [ $add_nr_ns2 -gt 0 ]; do
-			local addr
-			if is_v6 "${connect_addr}"; then
-				addr="dead:beef:$counter::2"
-			else
-				addr="10.0.$counter.2"
-			fi
-			ip netns exec $ns2 ./pm_nl_ctl add $addr flags subflow
-			let counter+=1
-			let add_nr_ns2-=1
-		done
-		sleep 1
->>>>>>> 7aef27f0
 	elif [ $addr_nr_ns2 -lt 0 ]; then
 		let rm_nr_ns2=-addr_nr_ns2
 		if [ $rm_nr_ns2 -lt 8 ]; then
@@ -1250,12 +1216,8 @@
 	echo "  -4 v4mapped_tests"
 	echo "  -b backup_tests"
 	echo "  -p add_addr_ports_tests"
-<<<<<<< HEAD
-	echo "  -c syncookies_tests"
-=======
 	echo "  -k syncookies_tests"
 	echo "  -c capture pcap files"
->>>>>>> 7aef27f0
 	echo "  -h help"
 }
 
@@ -1269,9 +1231,6 @@
 make_file "$sin" "server" 1
 trap cleanup EXIT
 
-<<<<<<< HEAD
-if [ -z $1 ]; then
-=======
 for arg in "$@"; do
 	# check for "capture" arg before launching tests
 	if [[ "${arg}" =~ ^"-"[0-9a-zA-Z]*"c"[0-9a-zA-Z]*$ ]]; then
@@ -1285,16 +1244,11 @@
 done
 
 if [ $do_all_tests -eq 1 ]; then
->>>>>>> 7aef27f0
 	all_tests
 	exit $ret
 fi
 
-<<<<<<< HEAD
-while getopts 'fsltra64bpch' opt; do
-=======
 while getopts 'fsltra64bpkch' opt; do
->>>>>>> 7aef27f0
 	case $opt in
 		f)
 			subflows_tests
@@ -1326,17 +1280,11 @@
 		p)
 			add_addr_ports_tests
 			;;
-<<<<<<< HEAD
-		c)
-			syncookies_tests
-			;;
-=======
 		k)
 			syncookies_tests
 			;;
 		c)
 			;;
->>>>>>> 7aef27f0
 		h | *)
 			usage
 			;;
