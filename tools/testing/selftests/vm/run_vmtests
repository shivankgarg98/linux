--- conflicted
+++ resolved
@@ -94,13 +94,8 @@
 
 echo "-------------------"
 echo "running userfaultfd"
-<<<<<<< HEAD
-echo "--------------------"
+echo "-------------------"
 ./userfaultfd anon 128 32
-=======
-echo "-------------------"
-./userfaultfd 128 32
->>>>>>> 945f8f5f
 if [ $? -ne 0 ]; then
 	echo "[FAIL]"
 	exitcode=1
@@ -110,15 +105,9 @@
 
 echo "---------------------------"
 echo "running userfaultfd_hugetlb"
-<<<<<<< HEAD
-echo "----------------------------"
-# 258MB total huge pages == 128MB src and 128MB dst
-./userfaultfd hugetlb 128 32 $mnt/ufd_test_file
-=======
 echo "---------------------------"
 # 256MB total huge pages == 128MB src and 128MB dst
-./userfaultfd_hugetlb 128 32 $mnt/ufd_test_file
->>>>>>> 945f8f5f
+./userfaultfd hugetlb 128 32 $mnt/ufd_test_file
 if [ $? -ne 0 ]; then
 	echo "[FAIL]"
 	exitcode=1
@@ -129,13 +118,8 @@
 
 echo "-------------------------"
 echo "running userfaultfd_shmem"
-<<<<<<< HEAD
-echo "----------------------------"
+echo "-------------------------"
 ./userfaultfd shmem 128 32
-=======
-echo "-------------------------"
-./userfaultfd_shmem 128 32
->>>>>>> 945f8f5f
 if [ $? -ne 0 ]; then
 	echo "[FAIL]"
 	exitcode=1
