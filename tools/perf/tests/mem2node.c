--- conflicted
+++ resolved
@@ -29,17 +29,11 @@
 	bm = bitmap_zalloc(nbits);
 
 	if (map && bm) {
-<<<<<<< HEAD
-		for (i = 0; i < map->nr; i++) {
-			set_bit(map->map[i].cpu, bm);
-		}
-=======
 		struct perf_cpu cpu;
 		int i;
 
 		perf_cpu_map__for_each_cpu(cpu, i, map)
 			set_bit(cpu.cpu, bm);
->>>>>>> ed9f4f96
 	}
 
 	if (map)
