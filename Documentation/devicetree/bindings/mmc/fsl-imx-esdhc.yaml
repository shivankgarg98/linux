# SPDX-License-Identifier: (GPL-2.0-only OR BSD-2-Clause)
%YAML 1.2
---
$id: http://devicetree.org/schemas/mmc/fsl-imx-esdhc.yaml#
$schema: http://devicetree.org/meta-schemas/core.yaml#

title: Freescale Enhanced Secure Digital Host Controller (eSDHC) for i.MX

maintainers:
  - Shawn Guo <shawnguo@kernel.org>

allOf:
  - $ref: "mmc-controller.yaml"

description: |
  The Enhanced Secure Digital Host Controller on Freescale i.MX family
  provides an interface for MMC, SD, and SDIO types of memory cards.

  This file documents differences between the core properties described
  by mmc.txt and the properties used by the sdhci-esdhc-imx driver.

properties:
  compatible:
    oneOf:
      - enum:
          - fsl,imx25-esdhc
          - fsl,imx35-esdhc
          - fsl,imx51-esdhc
          - fsl,imx53-esdhc
          - fsl,imx6q-usdhc
          - fsl,imx6sl-usdhc
          - fsl,imx6sll-usdhc
          - fsl,imx6sx-usdhc
          - fsl,imx6ull-usdhc
          - fsl,imx7d-usdhc
          - fsl,imx7ulp-usdhc
          - fsl,imx8mm-usdhc
          - fsl,imxrt1050-usdhc
          - nxp,s32g2-usdhc
      - items:
          - enum:
              - fsl,imx8mq-usdhc
          - const: fsl,imx7d-usdhc
      - items:
          - enum:
              - fsl,imx8mn-usdhc
              - fsl,imx8mp-usdhc
              - fsl,imx93-usdhc
              - fsl,imx8ulp-usdhc
          - const: fsl,imx8mm-usdhc
      - items:
          - enum:
              - fsl,imx8qm-usdhc
          - const: fsl,imx8qxp-usdhc
      - items:
          - enum:
              - fsl,imx8dxl-usdhc
              - fsl,imx8mm-usdhc
              - fsl,imx8mn-usdhc
              - fsl,imx8mp-usdhc
              - fsl,imx8qm-usdhc
              - fsl,imx8qxp-usdhc
          - const: fsl,imx7d-usdhc
        deprecated: true
      - items:
          - enum:
<<<<<<< HEAD
              - fsl,imx93-usdhc
              - fsl,imx8ulp-usdhc
=======
              - fsl,imx8mn-usdhc
              - fsl,imx8mp-usdhc
>>>>>>> 88084a3d
          - const: fsl,imx8mm-usdhc
          - const: fsl,imx7d-usdhc
        deprecated: true
      - items:
          - enum:
              - fsl,imx8qm-usdhc
          - const: fsl,imx8qxp-usdhc
          - const: fsl,imx7d-usdhc
        deprecated: true

  reg:
    maxItems: 1

  interrupts:
    maxItems: 1

  fsl,wp-controller:
    description: |
      boolean, if present, indicate to use controller internal write protection.
    type: boolean

  fsl,delay-line:
    $ref: /schemas/types.yaml#/definitions/uint32
    description: |
      Specify the number of delay cells for override mode.
      This is used to set the clock delay for DLL(Delay Line) on override mode
      to select a proper data sampling window in case the clock quality is not good
      due to signal path is too long on the board. Please refer to eSDHC/uSDHC
      chapter, DLL (Delay Line) section in RM for details.
    default: 0

  voltage-ranges:
    $ref: '/schemas/types.yaml#/definitions/uint32-matrix'
    description: |
      Specify the voltage range in case there are software transparent level
      shifters on the outputs of the controller. Two cells are required, first
      cell specifies minimum slot voltage (mV), second cell specifies maximum
      slot voltage (mV).
    items:
      items:
        - description: value for minimum slot voltage
        - description: value for maximum slot voltage
    maxItems: 1

  fsl,tuning-start-tap:
    $ref: /schemas/types.yaml#/definitions/uint32
    description: |
      Specify the start delay cell point when send first CMD19 in tuning procedure.
    default: 0

  fsl,tuning-step:
    $ref: /schemas/types.yaml#/definitions/uint32
    description: |
      Specify the increasing delay cell steps in tuning procedure.
      The uSDHC use one delay cell as default increasing step to do tuning process.
      This property allows user to change the tuning step to more than one delay
      cells which is useful for some special boards or cards when the default
      tuning step can't find the proper delay window within limited tuning retries.
    default: 0

  fsl,strobe-dll-delay-target:
    $ref: /schemas/types.yaml#/definitions/uint32
    description: |
      Specify the strobe dll control slave delay target.
      This delay target programming host controller loopback read clock, and this
      property allows user to change the delay target for the strobe input read clock.
      If not use this property, driver default set the delay target to value 7.
      Only eMMC HS400 mode need to take care of this property.
    default: 0

  clocks:
    maxItems: 3
    description:
      Handle clocks for the sdhc controller.

  clock-names:
    items:
      - const: ipg
      - const: ahb
      - const: per

  power-domains:
    maxItems: 1

  pinctrl-names:
    oneOf:
      - minItems: 3
        items:
          - const: default
          - const: state_100mhz
          - const: state_200mhz
          - const: sleep
      - minItems: 1
        items:
          - const: default
          - const: sleep

required:
  - compatible
  - reg
  - interrupts

unevaluatedProperties: false

examples:
  - |
    mmc@70004000 {
        compatible = "fsl,imx51-esdhc";
        reg = <0x70004000 0x4000>;
        interrupts = <1>;
        fsl,wp-controller;
    };

    mmc@70008000 {
        compatible = "fsl,imx51-esdhc";
        reg = <0x70008000 0x4000>;
        interrupts = <2>;
        cd-gpios = <&gpio1 6 0>; /* GPIO1_6 */
        wp-gpios = <&gpio1 5 0>; /* GPIO1_5 */
    };<|MERGE_RESOLUTION|>--- conflicted
+++ resolved
@@ -64,13 +64,8 @@
         deprecated: true
       - items:
           - enum:
-<<<<<<< HEAD
-              - fsl,imx93-usdhc
-              - fsl,imx8ulp-usdhc
-=======
               - fsl,imx8mn-usdhc
               - fsl,imx8mp-usdhc
->>>>>>> 88084a3d
           - const: fsl,imx8mm-usdhc
           - const: fsl,imx7d-usdhc
         deprecated: true
