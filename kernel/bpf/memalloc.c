--- conflicted
+++ resolved
@@ -759,12 +759,7 @@
 			rcu_in_progress += atomic_read(&c->call_rcu_ttrace_in_progress);
 			rcu_in_progress += atomic_read(&c->call_rcu_in_progress);
 		}
-<<<<<<< HEAD
-		if (ma->objcg)
-			obj_cgroup_put(ma->objcg);
-=======
 		obj_cgroup_put(ma->objcg);
->>>>>>> 0c383648
 		destroy_mem_alloc(ma, rcu_in_progress);
 	}
 	if (ma->caches) {
@@ -780,12 +775,7 @@
 				rcu_in_progress += atomic_read(&c->call_rcu_in_progress);
 			}
 		}
-<<<<<<< HEAD
-		if (ma->objcg)
-			obj_cgroup_put(ma->objcg);
-=======
 		obj_cgroup_put(ma->objcg);
->>>>>>> 0c383648
 		destroy_mem_alloc(ma, rcu_in_progress);
 	}
 }
