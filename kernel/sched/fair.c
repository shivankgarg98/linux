--- conflicted
+++ resolved
@@ -8194,17 +8194,10 @@
 		 * CPUs which means less opportunity to pull tasks.
 		 */
 		if (sgs->idle_cpus > busiest->idle_cpus)
-<<<<<<< HEAD
 			return false;
 		else if ((sgs->idle_cpus == busiest->idle_cpus) &&
 			 (sgs->sum_nr_running <= busiest->sum_nr_running))
 			return false;
-=======
-			return false;
-		else if ((sgs->idle_cpus == busiest->idle_cpus) &&
-			 (sgs->sum_nr_running <= busiest->sum_nr_running))
-			return false;
->>>>>>> 2c523b34
 
 		break;
 	}
