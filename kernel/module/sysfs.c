// SPDX-License-Identifier: GPL-2.0-or-later
/*
 * Module sysfs support
 *
 * Copyright (C) 2008 Rusty Russell
 */

#include <linux/module.h>
#include <linux/kernel.h>
#include <linux/fs.h>
#include <linux/sysfs.h>
#include <linux/slab.h>
#include <linux/kallsyms.h>
#include <linux/mutex.h>
#include "internal.h"

/*
 * /sys/module/foo/sections stuff
 * J. Corbet <corbet@lwn.net>
 */
#ifdef CONFIG_KALLSYMS
struct module_sect_attrs {
	struct attribute_group grp;
	struct bin_attribute attrs[];
};

#define MODULE_SECT_READ_SIZE (3 /* "0x", "\n" */ + (BITS_PER_LONG / 4))
static ssize_t module_sect_read(struct file *file, struct kobject *kobj,
				const struct bin_attribute *battr,
				char *buf, loff_t pos, size_t count)
{
	char bounce[MODULE_SECT_READ_SIZE + 1];
	size_t wrote;

	if (pos != 0)
		return -EINVAL;

	/*
	 * Since we're a binary read handler, we must account for the
	 * trailing NUL byte that sprintf will write: if "buf" is
	 * too small to hold the NUL, or the NUL is exactly the last
	 * byte, the read will look like it got truncated by one byte.
	 * Since there is no way to ask sprintf nicely to not write
	 * the NUL, we have to use a bounce buffer.
	 */
	wrote = scnprintf(bounce, sizeof(bounce), "0x%px\n",
			  kallsyms_show_value(file->f_cred)
				? battr->private : NULL);
	count = min(count, wrote);
	memcpy(buf, bounce, count);

	return count;
}

static void free_sect_attrs(struct module_sect_attrs *sect_attrs)
{
	const struct bin_attribute *const *bin_attr;

	for (bin_attr = sect_attrs->grp.bin_attrs_new; *bin_attr; bin_attr++)
		kfree((*bin_attr)->attr.name);
	kfree(sect_attrs->grp.bin_attrs_new);
	kfree(sect_attrs);
}

static int add_sect_attrs(struct module *mod, const struct load_info *info)
{
	struct module_sect_attrs *sect_attrs;
	const struct bin_attribute **gattr;
	struct bin_attribute *sattr;
	unsigned int nloaded = 0, i;
	int ret;

	/* Count loaded sections and allocate structures */
	for (i = 0; i < info->hdr->e_shnum; i++)
		if (!sect_empty(&info->sechdrs[i]))
			nloaded++;
	sect_attrs = kzalloc(struct_size(sect_attrs, attrs, nloaded), GFP_KERNEL);
	if (!sect_attrs)
		return -ENOMEM;

	gattr = kcalloc(nloaded + 1, sizeof(*gattr), GFP_KERNEL);
	if (!gattr) {
		kfree(sect_attrs);
		return -ENOMEM;
	}

	/* Setup section attributes. */
	sect_attrs->grp.name = "sections";
	sect_attrs->grp.bin_attrs_new = gattr;

	sattr = &sect_attrs->attrs[0];
	for (i = 0; i < info->hdr->e_shnum; i++) {
		Elf_Shdr *sec = &info->sechdrs[i];

		if (sect_empty(sec))
			continue;
		sysfs_bin_attr_init(sattr);
		sattr->attr.name =
			kstrdup(info->secstrings + sec->sh_name, GFP_KERNEL);
		if (!sattr->attr.name) {
			ret = -ENOMEM;
			goto out;
		}
		sattr->read_new = module_sect_read;
		sattr->private = (void *)sec->sh_addr;
		sattr->size = MODULE_SECT_READ_SIZE;
		sattr->attr.mode = 0400;
		*(gattr++) = sattr++;
	}

	ret = sysfs_create_group(&mod->mkobj.kobj, &sect_attrs->grp);
	if (ret)
		goto out;

	mod->sect_attrs = sect_attrs;
	return 0;
out:
	free_sect_attrs(sect_attrs);
	return ret;
}

static void remove_sect_attrs(struct module *mod)
{
	if (mod->sect_attrs) {
		sysfs_remove_group(&mod->mkobj.kobj,
				   &mod->sect_attrs->grp);
		/*
		 * We are positive that no one is using any sect attrs
		 * at this point.  Deallocate immediately.
		 */
		free_sect_attrs(mod->sect_attrs);
		mod->sect_attrs = NULL;
	}
}

/*
 * /sys/module/foo/notes/.section.name gives contents of SHT_NOTE sections.
 */

struct module_notes_attrs {
	struct attribute_group grp;
	struct bin_attribute attrs[];
};

static void free_notes_attrs(struct module_notes_attrs *notes_attrs)
{
	kfree(notes_attrs->grp.bin_attrs_new);
	kfree(notes_attrs);
}

static int add_notes_attrs(struct module *mod, const struct load_info *info)
{
	unsigned int notes, loaded, i;
	struct module_notes_attrs *notes_attrs;
	const struct bin_attribute **gattr;
	struct bin_attribute *nattr;
	int ret;

	/* Count notes sections and allocate structures.  */
	notes = 0;
	for (i = 0; i < info->hdr->e_shnum; i++)
		if (!sect_empty(&info->sechdrs[i]) &&
		    info->sechdrs[i].sh_type == SHT_NOTE)
			++notes;

	if (notes == 0)
		return 0;

	notes_attrs = kzalloc(struct_size(notes_attrs, attrs, notes),
			      GFP_KERNEL);
	if (!notes_attrs)
		return -ENOMEM;

	gattr = kcalloc(notes + 1, sizeof(*gattr), GFP_KERNEL);
	if (!gattr) {
		kfree(notes_attrs);
		return -ENOMEM;
	}

	notes_attrs->grp.name = "notes";
	notes_attrs->grp.bin_attrs_new = gattr;

	nattr = &notes_attrs->attrs[0];
	for (loaded = i = 0; i < info->hdr->e_shnum; ++i) {
		if (sect_empty(&info->sechdrs[i]))
			continue;
		if (info->sechdrs[i].sh_type == SHT_NOTE) {
			sysfs_bin_attr_init(nattr);
			nattr->attr.name = mod->sect_attrs->attrs[loaded].attr.name;
			nattr->attr.mode = 0444;
			nattr->size = info->sechdrs[i].sh_size;
			nattr->private = (void *)info->sechdrs[i].sh_addr;
<<<<<<< HEAD
			nattr->read = sysfs_bin_attr_simple_read;
			*(gattr++) = nattr++;
=======
			nattr->read_new = sysfs_bin_attr_simple_read;
			++nattr;
>>>>>>> 01b3cb62
		}
		++loaded;
	}

	ret = sysfs_create_group(&mod->mkobj.kobj, &notes_attrs->grp);
	if (ret)
		goto out;

	mod->notes_attrs = notes_attrs;
	return 0;

out:
	free_notes_attrs(notes_attrs);
	return ret;
}

static void remove_notes_attrs(struct module *mod)
{
	if (mod->notes_attrs) {
		sysfs_remove_group(&mod->mkobj.kobj,
				   &mod->notes_attrs->grp);
		/*
		 * We are positive that no one is using any notes attrs
		 * at this point.  Deallocate immediately.
		 */
		free_notes_attrs(mod->notes_attrs);
		mod->notes_attrs = NULL;
	}
}

#else /* !CONFIG_KALLSYMS */
static inline int add_sect_attrs(struct module *mod, const struct load_info *info)
{
	return 0;
}
static inline void remove_sect_attrs(struct module *mod) { }
static inline int add_notes_attrs(struct module *mod, const struct load_info *info)
{
	return 0;
}
static inline void remove_notes_attrs(struct module *mod) { }
#endif /* CONFIG_KALLSYMS */

static void del_usage_links(struct module *mod)
{
#ifdef CONFIG_MODULE_UNLOAD
	struct module_use *use;

	mutex_lock(&module_mutex);
	list_for_each_entry(use, &mod->target_list, target_list)
		sysfs_remove_link(use->target->holders_dir, mod->name);
	mutex_unlock(&module_mutex);
#endif
}

static int add_usage_links(struct module *mod)
{
	int ret = 0;
#ifdef CONFIG_MODULE_UNLOAD
	struct module_use *use;

	mutex_lock(&module_mutex);
	list_for_each_entry(use, &mod->target_list, target_list) {
		ret = sysfs_create_link(use->target->holders_dir,
					&mod->mkobj.kobj, mod->name);
		if (ret)
			break;
	}
	mutex_unlock(&module_mutex);
	if (ret)
		del_usage_links(mod);
#endif
	return ret;
}

static void module_remove_modinfo_attrs(struct module *mod, int end)
{
	const struct module_attribute *attr;
	int i;

	for (i = 0; (attr = &mod->modinfo_attrs[i]); i++) {
		if (end >= 0 && i > end)
			break;
		/* pick a field to test for end of list */
		if (!attr->attr.name)
			break;
		sysfs_remove_file(&mod->mkobj.kobj, &attr->attr);
		if (attr->free)
			attr->free(mod);
	}
	kfree(mod->modinfo_attrs);
}

static int module_add_modinfo_attrs(struct module *mod)
{
	const struct module_attribute *attr;
	struct module_attribute *temp_attr;
	int error = 0;
	int i;

	mod->modinfo_attrs = kzalloc((sizeof(struct module_attribute) *
					(modinfo_attrs_count + 1)),
					GFP_KERNEL);
	if (!mod->modinfo_attrs)
		return -ENOMEM;

	temp_attr = mod->modinfo_attrs;
	for (i = 0; (attr = modinfo_attrs[i]); i++) {
		if (!attr->test || attr->test(mod)) {
			memcpy(temp_attr, attr, sizeof(*temp_attr));
			sysfs_attr_init(&temp_attr->attr);
			error = sysfs_create_file(&mod->mkobj.kobj,
						  &temp_attr->attr);
			if (error)
				goto error_out;
			++temp_attr;
		}
	}

	return 0;

error_out:
	if (i > 0)
		module_remove_modinfo_attrs(mod, --i);
	else
		kfree(mod->modinfo_attrs);
	return error;
}

static void mod_kobject_put(struct module *mod)
{
	DECLARE_COMPLETION_ONSTACK(c);

	mod->mkobj.kobj_completion = &c;
	kobject_put(&mod->mkobj.kobj);
	wait_for_completion(&c);
}

static int mod_sysfs_init(struct module *mod)
{
	int err;
	struct kobject *kobj;

	if (!module_kset) {
		pr_err("%s: module sysfs not initialized\n", mod->name);
		err = -EINVAL;
		goto out;
	}

	kobj = kset_find_obj(module_kset, mod->name);
	if (kobj) {
		pr_err("%s: module is already loaded\n", mod->name);
		kobject_put(kobj);
		err = -EINVAL;
		goto out;
	}

	mod->mkobj.mod = mod;

	memset(&mod->mkobj.kobj, 0, sizeof(mod->mkobj.kobj));
	mod->mkobj.kobj.kset = module_kset;
	err = kobject_init_and_add(&mod->mkobj.kobj, &module_ktype, NULL,
				   "%s", mod->name);
	if (err)
		mod_kobject_put(mod);

out:
	return err;
}

int mod_sysfs_setup(struct module *mod,
		    const struct load_info *info,
			   struct kernel_param *kparam,
			   unsigned int num_params)
{
	int err;

	err = mod_sysfs_init(mod);
	if (err)
		goto out;

	mod->holders_dir = kobject_create_and_add("holders", &mod->mkobj.kobj);
	if (!mod->holders_dir) {
		err = -ENOMEM;
		goto out_unreg;
	}

	err = module_param_sysfs_setup(mod, kparam, num_params);
	if (err)
		goto out_unreg_holders;

	err = module_add_modinfo_attrs(mod);
	if (err)
		goto out_unreg_param;

	err = add_usage_links(mod);
	if (err)
		goto out_unreg_modinfo_attrs;

	err = add_sect_attrs(mod, info);
	if (err)
		goto out_del_usage_links;

	err = add_notes_attrs(mod, info);
	if (err)
		goto out_unreg_sect_attrs;

	return 0;

out_unreg_sect_attrs:
	remove_sect_attrs(mod);
out_del_usage_links:
	del_usage_links(mod);
out_unreg_modinfo_attrs:
	module_remove_modinfo_attrs(mod, -1);
out_unreg_param:
	module_param_sysfs_remove(mod);
out_unreg_holders:
	kobject_put(mod->holders_dir);
out_unreg:
	mod_kobject_put(mod);
out:
	return err;
}

static void mod_sysfs_fini(struct module *mod)
{
	remove_notes_attrs(mod);
	remove_sect_attrs(mod);
	mod_kobject_put(mod);
}

void mod_sysfs_teardown(struct module *mod)
{
	del_usage_links(mod);
	module_remove_modinfo_attrs(mod, -1);
	module_param_sysfs_remove(mod);
	kobject_put(mod->mkobj.drivers_dir);
	kobject_put(mod->holders_dir);
	mod_sysfs_fini(mod);
}

void init_param_lock(struct module *mod)
{
	mutex_init(&mod->param_lock);
}<|MERGE_RESOLUTION|>--- conflicted
+++ resolved
@@ -190,13 +190,8 @@
 			nattr->attr.mode = 0444;
 			nattr->size = info->sechdrs[i].sh_size;
 			nattr->private = (void *)info->sechdrs[i].sh_addr;
-<<<<<<< HEAD
-			nattr->read = sysfs_bin_attr_simple_read;
+			nattr->read_new = sysfs_bin_attr_simple_read;
 			*(gattr++) = nattr++;
-=======
-			nattr->read_new = sysfs_bin_attr_simple_read;
-			++nattr;
->>>>>>> 01b3cb62
 		}
 		++loaded;
 	}
