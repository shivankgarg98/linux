--- conflicted
+++ resolved
@@ -481,19 +481,13 @@
 		sbsec->behavior == SECURITY_FS_USE_NATIVE ||
 		/* Special handling. Genfs but also in-core setxattr handler */
 		!strcmp(sb->s_type->name, "sysfs") ||
-		!strcmp(sb->s_type->name, "cgroup") ||
-		!strcmp(sb->s_type->name, "cgroup2") ||
 		!strcmp(sb->s_type->name, "pstore") ||
 		!strcmp(sb->s_type->name, "debugfs") ||
 		!strcmp(sb->s_type->name, "tracefs") ||
-<<<<<<< HEAD
-		!strcmp(sb->s_type->name, "rootfs");
-=======
 		!strcmp(sb->s_type->name, "rootfs") ||
 		(selinux_policycap_cgroupseclabel &&
 		 (!strcmp(sb->s_type->name, "cgroup") ||
 		  !strcmp(sb->s_type->name, "cgroup2")));
->>>>>>> af22a610
 }
 
 static int sb_finish_set_opts(struct super_block *sb)
@@ -1409,13 +1403,9 @@
 			return SECCLASS_KCM_SOCKET;
 		case PF_QIPCRTR:
 			return SECCLASS_QIPCRTR_SOCKET;
-<<<<<<< HEAD
-#if PF_MAX > 43
-=======
 		case PF_SMC:
 			return SECCLASS_SMC_SOCKET;
 #if PF_MAX > 44
->>>>>>> af22a610
 #error New address family defined, please update this function.
 #endif
 		}
@@ -2411,12 +2401,7 @@
 
 		/* Make sure that anyone attempting to ptrace over a task that
 		 * changes its SID has the appropriate permit */
-<<<<<<< HEAD
-		if (bprm->unsafe &
-		    (LSM_UNSAFE_PTRACE | LSM_UNSAFE_PTRACE_CAP)) {
-=======
 		if (bprm->unsafe & LSM_UNSAFE_PTRACE) {
->>>>>>> af22a610
 			u32 ptsid = ptrace_parent_sid();
 			if (ptsid != 0) {
 				rc = avc_has_perm(ptsid, new_tsec->sid,
